package types

import (
	"errors"
	"fmt"
	"math/big"

	"github.com/cosmos/cosmos-sdk/client"
	codectypes "github.com/cosmos/cosmos-sdk/codec/types"
	"github.com/cosmos/cosmos-sdk/crypto/keyring"
	sdk "github.com/cosmos/cosmos-sdk/types"
	sdkerrors "github.com/cosmos/cosmos-sdk/types/errors"
	"github.com/cosmos/cosmos-sdk/x/auth/ante"
	"github.com/cosmos/cosmos-sdk/x/auth/signing"
	authtx "github.com/cosmos/cosmos-sdk/x/auth/tx"

	"github.com/evmos/ethermint/types"

	"github.com/ethereum/go-ethereum/common"
	"github.com/ethereum/go-ethereum/core"
	ethtypes "github.com/ethereum/go-ethereum/core/types"
)

var (
	_ sdk.Msg    = &MsgEthereumTx{}
	_ sdk.Tx     = &MsgEthereumTx{}
	_ ante.GasTx = &MsgEthereumTx{}

	_ codectypes.UnpackInterfacesMessage = MsgEthereumTx{}
)

// message type and route constants
const (
	// TypeMsgEthereumTx defines the type string of an Ethereum transaction
	TypeMsgEthereumTx = "ethereum_tx"
)

// NewTx returns a reference to a new Ethereum transaction message.
func NewTx(
	chainID *big.Int, nonce uint64, to *common.Address, amount *big.Int,
	gasLimit uint64, gasPrice, gasFeeCap, gasTipCap *big.Int, input []byte, accesses *ethtypes.AccessList,
) *MsgEthereumTx {
	return newMsgEthereumTx(chainID, nonce, to, amount, gasLimit, gasPrice, gasFeeCap, gasTipCap, input, accesses)
}

// NewTxContract returns a reference to a new Ethereum transaction
// message designated for contract creation.
func NewTxContract(
	chainID *big.Int,
	nonce uint64,
	amount *big.Int,
	gasLimit uint64,
	gasPrice, gasFeeCap, gasTipCap *big.Int,
	input []byte,
	accesses *ethtypes.AccessList,
) *MsgEthereumTx {
	return newMsgEthereumTx(chainID, nonce, nil, amount, gasLimit, gasPrice, gasFeeCap, gasTipCap, input, accesses)
}

func newMsgEthereumTx(
	chainID *big.Int, nonce uint64, to *common.Address, amount *big.Int,
	gasLimit uint64, gasPrice, gasFeeCap, gasTipCap *big.Int, input []byte, accesses *ethtypes.AccessList,
) *MsgEthereumTx {
	var (
		cid, amt, gp *sdk.Int
		toAddr       string
		txData       TxData
	)

	if to != nil {
		toAddr = to.Hex()
	}

	if amount != nil {
		amountInt := sdk.NewIntFromBigInt(amount)
		amt = &amountInt
	}

	if chainID != nil {
		chainIDInt := sdk.NewIntFromBigInt(chainID)
		cid = &chainIDInt
	}

	if gasPrice != nil {
		gasPriceInt := sdk.NewIntFromBigInt(gasPrice)
		gp = &gasPriceInt
	}

	switch {
	case accesses == nil:
		txData = &LegacyTx{
			Nonce:    nonce,
			To:       toAddr,
			Amount:   amt,
			GasLimit: gasLimit,
			GasPrice: gp,
			Data:     input,
		}
	case accesses != nil && gasFeeCap != nil && gasTipCap != nil:
		gtc := sdk.NewIntFromBigInt(gasTipCap)
		gfc := sdk.NewIntFromBigInt(gasFeeCap)

		txData = &DynamicFeeTx{
			ChainID:   cid,
			Nonce:     nonce,
			To:        toAddr,
			Amount:    amt,
			GasLimit:  gasLimit,
			GasTipCap: &gtc,
			GasFeeCap: &gfc,
			Data:      input,
			Accesses:  NewAccessList(accesses),
		}
	case accesses != nil:
		txData = &AccessListTx{
			ChainID:  cid,
			Nonce:    nonce,
			To:       toAddr,
			Amount:   amt,
			GasLimit: gasLimit,
			GasPrice: gp,
			Data:     input,
			Accesses: NewAccessList(accesses),
		}
	default:
	}

	dataAny, err := PackTxData(txData)
	if err != nil {
		panic(err)
	}

	msg := MsgEthereumTx{Data: dataAny}
	msg.Hash = msg.AsTransaction().Hash().Hex()
	return &msg
}

// FromEthereumTx populates the message fields from the given ethereum transaction
func (msg *MsgEthereumTx) FromEthereumTx(tx *ethtypes.Transaction) error {
	txData, err := NewTxDataFromTx(tx)
	if err != nil {
		return err
	}

	anyTxData, err := PackTxData(txData)
	if err != nil {
		return err
	}

	msg.Data = anyTxData
	msg.Hash = tx.Hash().Hex()
	return nil
}

// Route returns the route value of an MsgEthereumTx.
func (msg MsgEthereumTx) Route() string { return RouterKey }

// Type returns the type value of an MsgEthereumTx.
func (msg MsgEthereumTx) Type() string { return TypeMsgEthereumTx }

// ValidateBasic implements the sdk.Msg interface. It performs basic validation
// checks of a Transaction. If returns an error if validation fails.
func (msg MsgEthereumTx) ValidateBasic() error {
	if msg.From != "" {
		if err := types.ValidateAddress(msg.From); err != nil {
			return sdkerrors.Wrap(err, "invalid from address")
		}
	}

	// Validate Size_ field, should be kept empty
	if msg.Size_ != 0 {
		return sdkerrors.Wrapf(sdkerrors.ErrInvalidRequest, "tx size is deprecated")
	}

	txData, err := UnpackTxData(msg.Data)
	if err != nil {
		return sdkerrors.Wrap(err, "failed to unpack tx data")
	}

<<<<<<< HEAD
	if err := txData.Validate(); err != nil {
		return err
	}

	// Validate Hash field after validated txData to avoid panic
	txHash := msg.AsTransaction().Hash().Hex()
	if msg.Hash != txHash {
		return sdkerrors.Wrapf(sdkerrors.ErrInvalidRequest, "invalid tx hash %s, expected: %s", msg.Hash, txHash)
	}

	return nil
=======
	// prevent txs with 0 gas to fill up the mempool
	if txData.GetGas() == 0 {
		return sdkerrors.Wrap(ErrInvalidGasLimit, "gas limit must not be zero")
	}

	return txData.Validate()
>>>>>>> 969794c5
}

// GetMsgs returns a single MsgEthereumTx as an sdk.Msg.
func (msg *MsgEthereumTx) GetMsgs() []sdk.Msg {
	return []sdk.Msg{msg}
}

// GetSigners returns the expected signers for an Ethereum transaction message.
// For such a message, there should exist only a single 'signer'.
//
// NOTE: This method panics if 'Sign' hasn't been called first.
func (msg *MsgEthereumTx) GetSigners() []sdk.AccAddress {
	data, err := UnpackTxData(msg.Data)
	if err != nil {
		panic(err)
	}

	sender, err := msg.GetSender(data.GetChainID())
	if err != nil {
		panic(err)
	}

	signer := sdk.AccAddress(sender.Bytes())
	return []sdk.AccAddress{signer}
}

// GetSignBytes returns the Amino bytes of an Ethereum transaction message used
// for signing.
//
// NOTE: This method cannot be used as a chain ID is needed to create valid bytes
// to sign over. Use 'RLPSignBytes' instead.
func (msg MsgEthereumTx) GetSignBytes() []byte {
	panic("must use 'RLPSignBytes' with a chain ID to get the valid bytes to sign")
}

// Sign calculates a secp256k1 ECDSA signature and signs the transaction. It
// takes a keyring signer and the chainID to sign an Ethereum transaction according to
// EIP155 standard.
// This method mutates the transaction as it populates the V, R, S
// fields of the Transaction's Signature.
// The function will fail if the sender address is not defined for the msg or if
// the sender is not registered on the keyring
func (msg *MsgEthereumTx) Sign(ethSigner ethtypes.Signer, keyringSigner keyring.Signer) error {
	from := msg.GetFrom()
	if from.Empty() {
		return fmt.Errorf("sender address not defined for message")
	}

	tx := msg.AsTransaction()
	txHash := ethSigner.Hash(tx)

	sig, _, err := keyringSigner.SignByAddress(from, txHash.Bytes())
	if err != nil {
		return err
	}

	tx, err = tx.WithSignature(ethSigner, sig)
	if err != nil {
		return err
	}

	return msg.FromEthereumTx(tx)
}

// GetGas implements the GasTx interface. It returns the GasLimit of the transaction.
func (msg MsgEthereumTx) GetGas() uint64 {
	txData, err := UnpackTxData(msg.Data)
	if err != nil {
		return 0
	}
	return txData.GetGas()
}

// GetFee returns the fee for non dynamic fee tx
func (msg MsgEthereumTx) GetFee() *big.Int {
	txData, err := UnpackTxData(msg.Data)
	if err != nil {
		return nil
	}
	return txData.Fee()
}

// GetEffectiveFee returns the fee for dynamic fee tx
func (msg MsgEthereumTx) GetEffectiveFee(baseFee *big.Int) *big.Int {
	txData, err := UnpackTxData(msg.Data)
	if err != nil {
		return nil
	}
	return txData.EffectiveFee(baseFee)
}

// GetFrom loads the ethereum sender address from the sigcache and returns an
// sdk.AccAddress from its bytes
func (msg *MsgEthereumTx) GetFrom() sdk.AccAddress {
	if msg.From == "" {
		return nil
	}

	return common.HexToAddress(msg.From).Bytes()
}

// AsTransaction creates an Ethereum Transaction type from the msg fields
func (msg MsgEthereumTx) AsTransaction() *ethtypes.Transaction {
	txData, err := UnpackTxData(msg.Data)
	if err != nil {
		return nil
	}

	return ethtypes.NewTx(txData.AsEthereumData())
}

// AsMessage creates an Ethereum core.Message from the msg fields
func (msg MsgEthereumTx) AsMessage(signer ethtypes.Signer, baseFee *big.Int) (core.Message, error) {
	return msg.AsTransaction().AsMessage(signer, baseFee)
}

// GetSender extracts the sender address from the signature values using the latest signer for the given chainID.
func (msg *MsgEthereumTx) GetSender(chainID *big.Int) (common.Address, error) {
	signer := ethtypes.LatestSignerForChainID(chainID)
	from, err := signer.Sender(msg.AsTransaction())
	if err != nil {
		return common.Address{}, err
	}

	msg.From = from.Hex()
	return from, nil
}

// UnpackInterfaces implements UnpackInterfacesMesssage.UnpackInterfaces
func (msg MsgEthereumTx) UnpackInterfaces(unpacker codectypes.AnyUnpacker) error {
	return unpacker.UnpackAny(msg.Data, new(TxData))
}

// UnmarshalBinary decodes the canonical encoding of transactions.
func (msg *MsgEthereumTx) UnmarshalBinary(b []byte) error {
	tx := &ethtypes.Transaction{}
	if err := tx.UnmarshalBinary(b); err != nil {
		return err
	}
	return msg.FromEthereumTx(tx)
}

// BuildTx builds the canonical cosmos tx from ethereum msg
func (msg *MsgEthereumTx) BuildTx(b client.TxBuilder, evmDenom string) (signing.Tx, error) {
	builder, ok := b.(authtx.ExtensionOptionsTxBuilder)
	if !ok {
		return nil, errors.New("unsupported builder")
	}

	option, err := codectypes.NewAnyWithValue(&ExtensionOptionsEthereumTx{})
	if err != nil {
		return nil, err
	}

	txData, err := UnpackTxData(msg.Data)
	if err != nil {
		return nil, err
	}
	fees := make(sdk.Coins, 0)
	feeAmt := sdk.NewIntFromBigInt(txData.Fee())
	if feeAmt.Sign() > 0 {
		fees = append(fees, sdk.NewCoin(evmDenom, feeAmt))
	}

	builder.SetExtensionOptions(option)

	// A valid msg should have empty `From`
	msg.From = ""

	err = builder.SetMsgs(msg)
	if err != nil {
		return nil, err
	}
	builder.SetFeeAmount(fees)
	builder.SetGasLimit(msg.GetGas())
	tx := builder.GetTx()
	return tx, nil
}<|MERGE_RESOLUTION|>--- conflicted
+++ resolved
@@ -177,7 +177,11 @@
 		return sdkerrors.Wrap(err, "failed to unpack tx data")
 	}
 
-<<<<<<< HEAD
+	// prevent txs with 0 gas to fill up the mempool
+	if txData.GetGas() == 0 {
+		return sdkerrors.Wrap(ErrInvalidGasLimit, "gas limit must not be zero")
+	}
+
 	if err := txData.Validate(); err != nil {
 		return err
 	}
@@ -189,14 +193,6 @@
 	}
 
 	return nil
-=======
-	// prevent txs with 0 gas to fill up the mempool
-	if txData.GetGas() == 0 {
-		return sdkerrors.Wrap(ErrInvalidGasLimit, "gas limit must not be zero")
-	}
-
-	return txData.Validate()
->>>>>>> 969794c5
 }
 
 // GetMsgs returns a single MsgEthereumTx as an sdk.Msg.
