package types

import (
	"math/big"
	"testing"

	"github.com/stretchr/testify/suite"

	"github.com/cosmos/cosmos-sdk/crypto/keyring"
	sdk "github.com/cosmos/cosmos-sdk/types"
	"github.com/tharsis/ethermint/tests"

	"github.com/ethereum/go-ethereum/common"
	"github.com/ethereum/go-ethereum/core/types"
)

const invalidFromAddress = "0x0000"

type MsgsTestSuite struct {
	suite.Suite

	signer  keyring.Signer
	from    common.Address
	to      common.Address
	chainID *big.Int
}

func TestMsgsTestSuite(t *testing.T) {
	suite.Run(t, new(MsgsTestSuite))
}

func (suite *MsgsTestSuite) SetupTest() {
	from, privFrom := tests.NewAddrKey()

	suite.signer = tests.NewSigner(privFrom)
	suite.from = from
	suite.to = tests.GenerateAddress()
	suite.chainID = big.NewInt(1)
}

func (suite *MsgsTestSuite) TestMsgEthereumTx_Constructor() {
	msg := NewTx(nil, 0, &suite.to, nil, 100000, nil, nil, nil, []byte("test"), nil)

	// suite.Require().Equal(msg.Data.To, suite.to.Hex())
	suite.Require().Equal(msg.Route(), RouterKey)
	suite.Require().Equal(msg.Type(), TypeMsgEthereumTx)
	// suite.Require().NotNil(msg.To())
	suite.Require().Equal(msg.GetMsgs(), []sdk.Msg{msg})
	suite.Require().Panics(func() { msg.GetSigners() })
	suite.Require().Panics(func() { msg.GetSignBytes() })

	msg = NewTxContract(nil, 0, nil, 100000, nil, nil, nil, []byte("test"), nil)
	suite.Require().NotNil(msg)
	// suite.Require().Empty(msg.Data.To)
	// suite.Require().Nil(msg.To())
}

func (suite *MsgsTestSuite) TestMsgEthereumTx_ValidateBasic() {
	hundredInt := sdk.NewInt(100)
	zeroInt := sdk.ZeroInt()
	minusOneInt := sdk.NewInt(-1)

	testCases := []struct {
		msg        string
		to         string
		amount     *sdk.Int
		gasPrice   *sdk.Int
		from       string
		accessList *types.AccessList
		chainID    *sdk.Int
		expectPass bool
	}{
		{msg: "pass with recipient - Legacy Tx", to: suite.to.Hex(), amount: &hundredInt, gasPrice: &hundredInt, expectPass: true},
		{msg: "pass with recipient - AccessList Tx", to: suite.to.Hex(), amount: &hundredInt, gasPrice: &zeroInt, accessList: &types.AccessList{}, chainID: &hundredInt, expectPass: true},
		{msg: "pass contract - Legacy Tx", to: "", amount: &hundredInt, gasPrice: &hundredInt, expectPass: true},
		// {msg: "invalid recipient", to: invalidFromAddress, amount: &minusOneInt, gasPrice: &hundredInt, expectPass: false},
		{msg: "nil amount - Legacy Tx", to: suite.to.Hex(), amount: nil, gasPrice: &hundredInt, expectPass: true},
		{msg: "negative amount - Legacy Tx", to: suite.to.Hex(), amount: &minusOneInt, gasPrice: &hundredInt, expectPass: false},
		{msg: "nil gas price - Legacy Tx", to: suite.to.Hex(), amount: &hundredInt, gasPrice: nil, expectPass: false},
		{msg: "negative gas price - Legacy Tx", to: suite.to.Hex(), amount: &hundredInt, gasPrice: &minusOneInt, expectPass: false},
		{msg: "zero gas price - Legacy Tx", to: suite.to.Hex(), amount: &hundredInt, gasPrice: &zeroInt, expectPass: true},
		{msg: "invalid from address - Legacy Tx", to: suite.to.Hex(), amount: &hundredInt, gasPrice: &zeroInt, from: invalidFromAddress, expectPass: false},
		{msg: "nil amount - AccessListTx", to: suite.to.Hex(), amount: nil, gasPrice: &hundredInt, accessList: &types.AccessList{}, chainID: &hundredInt, expectPass: true},
		{msg: "negative amount - AccessListTx", to: suite.to.Hex(), amount: &minusOneInt, gasPrice: &hundredInt, accessList: &types.AccessList{}, chainID: nil, expectPass: false},
		{msg: "nil gas price - AccessListTx", to: suite.to.Hex(), amount: &hundredInt, gasPrice: nil, accessList: &types.AccessList{}, chainID: &hundredInt, expectPass: false},
		{msg: "negative gas price - AccessListTx", to: suite.to.Hex(), amount: &hundredInt, gasPrice: &minusOneInt, accessList: &types.AccessList{}, chainID: nil, expectPass: false},
		{msg: "zero gas price - AccessListTx", to: suite.to.Hex(), amount: &hundredInt, gasPrice: &zeroInt, accessList: &types.AccessList{}, chainID: &hundredInt, expectPass: true},
		{msg: "invalid from address - AccessListTx", to: suite.to.Hex(), amount: &hundredInt, gasPrice: &zeroInt, from: invalidFromAddress, accessList: &types.AccessList{}, chainID: &hundredInt, expectPass: false},
		{msg: "chain ID not set on AccessListTx", to: suite.to.Hex(), amount: &hundredInt, gasPrice: &zeroInt, accessList: &types.AccessList{}, chainID: nil, expectPass: false},
	}

	for i, tc := range testCases {
		to := common.HexToAddress(tc.from)

		var chainID, amount, gasPrice *big.Int
		if tc.chainID != nil {
			chainID = tc.chainID.BigInt()
		}
		if tc.amount != nil {
			amount = tc.amount.BigInt()
		}
		if tc.gasPrice != nil {
			gasPrice = tc.gasPrice.BigInt()
		}

		tx := NewTx(chainID, 1, &to, amount, 1000, gasPrice, nil, nil, nil, tc.accessList)
		tx.From = tc.from

		err := tx.ValidateBasic()

		if tc.expectPass {
			suite.Require().NoError(err, "valid test %d failed: %s, %v", i, tc.msg)
		} else {
			suite.Require().Error(err, "invalid test %d passed: %s, %v", i, tc.msg)
		}
	}
}

func (suite *MsgsTestSuite) TestMsgEthereumTx_Sign() {
	testCases := []struct {
		msg        string
		tx         *MsgEthereumTx
		ethSigner  types.Signer
		malleate   func(tx *MsgEthereumTx)
		expectPass bool
	}{
		{
			"pass - EIP2930 signer",
<<<<<<< HEAD
			NewTx(suite.chainID, 0, &suite.to, nil, 100000, nil, nil, nil, []byte("test"), &types.AccessList{}),
			ethtypes.NewEIP2930Signer(suite.chainID),
=======
			NewTx(suite.chainID, 0, &suite.to, nil, 100000, nil, []byte("test"), &types.AccessList{}),
			types.NewEIP2930Signer(suite.chainID),
>>>>>>> d84837a4
			func(tx *MsgEthereumTx) { tx.From = suite.from.Hex() },
			true,
		},
		{
			"pass - EIP155 signer",
<<<<<<< HEAD
			NewTx(suite.chainID, 0, &suite.to, nil, 100000, nil, nil, nil, []byte("test"), nil),
			ethtypes.NewEIP155Signer(suite.chainID),
=======
			NewTx(suite.chainID, 0, &suite.to, nil, 100000, nil, []byte("test"), nil),
			types.NewEIP155Signer(suite.chainID),
>>>>>>> d84837a4
			func(tx *MsgEthereumTx) { tx.From = suite.from.Hex() },
			true,
		},
		{
			"pass - Homestead signer",
<<<<<<< HEAD
			NewTx(suite.chainID, 0, &suite.to, nil, 100000, nil, nil, nil, []byte("test"), nil),
			ethtypes.HomesteadSigner{},
=======
			NewTx(suite.chainID, 0, &suite.to, nil, 100000, nil, []byte("test"), nil),
			types.HomesteadSigner{},
>>>>>>> d84837a4
			func(tx *MsgEthereumTx) { tx.From = suite.from.Hex() },
			true,
		},
		{
			"pass - Frontier signer",
<<<<<<< HEAD
			NewTx(suite.chainID, 0, &suite.to, nil, 100000, nil, nil, nil, []byte("test"), nil),
			ethtypes.FrontierSigner{},
=======
			NewTx(suite.chainID, 0, &suite.to, nil, 100000, nil, []byte("test"), nil),
			types.FrontierSigner{},
>>>>>>> d84837a4
			func(tx *MsgEthereumTx) { tx.From = suite.from.Hex() },
			true,
		},
		{
			"no from address ",
<<<<<<< HEAD
			NewTx(suite.chainID, 0, &suite.to, nil, 100000, nil, nil, nil, []byte("test"), &types.AccessList{}),
			ethtypes.NewEIP2930Signer(suite.chainID),
=======
			NewTx(suite.chainID, 0, &suite.to, nil, 100000, nil, []byte("test"), &types.AccessList{}),
			types.NewEIP2930Signer(suite.chainID),
>>>>>>> d84837a4
			func(tx *MsgEthereumTx) { tx.From = "" },
			false,
		},
		{
			"from address ≠ signer address",
<<<<<<< HEAD
			NewTx(suite.chainID, 0, &suite.to, nil, 100000, nil, nil, nil, []byte("test"), &types.AccessList{}),
			ethtypes.NewEIP2930Signer(suite.chainID),
=======
			NewTx(suite.chainID, 0, &suite.to, nil, 100000, nil, []byte("test"), &types.AccessList{}),
			types.NewEIP2930Signer(suite.chainID),
>>>>>>> d84837a4
			func(tx *MsgEthereumTx) { tx.From = suite.to.Hex() },
			false,
		},
	}

	for i, tc := range testCases {
		tc.malleate(tc.tx)

		err := tc.tx.Sign(tc.ethSigner, suite.signer)
		if tc.expectPass {
			suite.Require().NoError(err, "valid test %d failed: %s", i, tc.msg)

			sender, err := tc.tx.GetSender(suite.chainID)
			suite.Require().NoError(err, tc.msg)
			suite.Require().Equal(tc.tx.From, sender.Hex(), tc.msg)
		} else {
			suite.Require().Error(err, "invalid test %d passed: %s", i, tc.msg)
		}
	}
}<|MERGE_RESOLUTION|>--- conflicted
+++ resolved
@@ -126,73 +126,43 @@
 	}{
 		{
 			"pass - EIP2930 signer",
-<<<<<<< HEAD
 			NewTx(suite.chainID, 0, &suite.to, nil, 100000, nil, nil, nil, []byte("test"), &types.AccessList{}),
 			ethtypes.NewEIP2930Signer(suite.chainID),
-=======
-			NewTx(suite.chainID, 0, &suite.to, nil, 100000, nil, []byte("test"), &types.AccessList{}),
-			types.NewEIP2930Signer(suite.chainID),
->>>>>>> d84837a4
 			func(tx *MsgEthereumTx) { tx.From = suite.from.Hex() },
 			true,
 		},
 		{
 			"pass - EIP155 signer",
-<<<<<<< HEAD
 			NewTx(suite.chainID, 0, &suite.to, nil, 100000, nil, nil, nil, []byte("test"), nil),
 			ethtypes.NewEIP155Signer(suite.chainID),
-=======
-			NewTx(suite.chainID, 0, &suite.to, nil, 100000, nil, []byte("test"), nil),
-			types.NewEIP155Signer(suite.chainID),
->>>>>>> d84837a4
 			func(tx *MsgEthereumTx) { tx.From = suite.from.Hex() },
 			true,
 		},
 		{
 			"pass - Homestead signer",
-<<<<<<< HEAD
 			NewTx(suite.chainID, 0, &suite.to, nil, 100000, nil, nil, nil, []byte("test"), nil),
 			ethtypes.HomesteadSigner{},
-=======
-			NewTx(suite.chainID, 0, &suite.to, nil, 100000, nil, []byte("test"), nil),
-			types.HomesteadSigner{},
->>>>>>> d84837a4
 			func(tx *MsgEthereumTx) { tx.From = suite.from.Hex() },
 			true,
 		},
 		{
 			"pass - Frontier signer",
-<<<<<<< HEAD
 			NewTx(suite.chainID, 0, &suite.to, nil, 100000, nil, nil, nil, []byte("test"), nil),
 			ethtypes.FrontierSigner{},
-=======
-			NewTx(suite.chainID, 0, &suite.to, nil, 100000, nil, []byte("test"), nil),
-			types.FrontierSigner{},
->>>>>>> d84837a4
 			func(tx *MsgEthereumTx) { tx.From = suite.from.Hex() },
 			true,
 		},
 		{
 			"no from address ",
-<<<<<<< HEAD
 			NewTx(suite.chainID, 0, &suite.to, nil, 100000, nil, nil, nil, []byte("test"), &types.AccessList{}),
 			ethtypes.NewEIP2930Signer(suite.chainID),
-=======
-			NewTx(suite.chainID, 0, &suite.to, nil, 100000, nil, []byte("test"), &types.AccessList{}),
-			types.NewEIP2930Signer(suite.chainID),
->>>>>>> d84837a4
 			func(tx *MsgEthereumTx) { tx.From = "" },
 			false,
 		},
 		{
 			"from address ≠ signer address",
-<<<<<<< HEAD
 			NewTx(suite.chainID, 0, &suite.to, nil, 100000, nil, nil, nil, []byte("test"), &types.AccessList{}),
 			ethtypes.NewEIP2930Signer(suite.chainID),
-=======
-			NewTx(suite.chainID, 0, &suite.to, nil, 100000, nil, []byte("test"), &types.AccessList{}),
-			types.NewEIP2930Signer(suite.chainID),
->>>>>>> d84837a4
 			func(tx *MsgEthereumTx) { tx.From = suite.to.Hex() },
 			false,
 		},
