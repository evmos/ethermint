package types_test

import (
	"fmt"
	"math/big"
	"reflect"
	"strings"
	"testing"

	"github.com/stretchr/testify/suite"

	"github.com/cosmos/cosmos-sdk/client"
	"github.com/cosmos/cosmos-sdk/crypto/keyring"
	sdk "github.com/cosmos/cosmos-sdk/types"
	"github.com/evmos/ethermint/crypto/ethsecp256k1"
	"github.com/evmos/ethermint/tests"

	"github.com/ethereum/go-ethereum/common"
	ethtypes "github.com/ethereum/go-ethereum/core/types"
	"github.com/ethereum/go-ethereum/crypto"

	"github.com/evmos/ethermint/app"
	"github.com/evmos/ethermint/encoding"
	"github.com/evmos/ethermint/x/evm/types"
)

const invalidFromAddress = "0x0000"

type MsgsTestSuite struct {
	suite.Suite

	signer        keyring.Signer
	from          common.Address
	to            common.Address
	chainID       *big.Int
	hundredBigInt *big.Int

	clientCtx client.Context
}

func TestMsgsTestSuite(t *testing.T) {
	suite.Run(t, new(MsgsTestSuite))
}

func (suite *MsgsTestSuite) SetupTest() {
	from, privFrom := tests.NewAddrKey()

	suite.signer = tests.NewSigner(privFrom)
	suite.from = from
	suite.to = tests.GenerateAddress()
	suite.chainID = big.NewInt(1)
	suite.hundredBigInt = big.NewInt(100)

	encodingConfig := encoding.MakeConfig(app.ModuleBasics)
	suite.clientCtx = client.Context{}.WithTxConfig(encodingConfig.TxConfig)
}

func (suite *MsgsTestSuite) TestMsgEthereumTx_Constructor() {
	msg := types.NewTx(nil, 0, &suite.to, nil, 100000, nil, nil, nil, []byte("test"), nil)

	// suite.Require().Equal(msg.Data.To, suite.to.Hex())
	suite.Require().Equal(msg.Route(), types.RouterKey)
	suite.Require().Equal(msg.Type(), types.TypeMsgEthereumTx)
	// suite.Require().NotNil(msg.To())
	suite.Require().Equal(msg.GetMsgs(), []sdk.Msg{msg})
	suite.Require().Panics(func() { msg.GetSigners() })
	suite.Require().Panics(func() { msg.GetSignBytes() })

	msg = types.NewTxContract(nil, 0, nil, 100000, nil, nil, nil, []byte("test"), nil)
	suite.Require().NotNil(msg)
	// suite.Require().Empty(msg.Data.To)
	// suite.Require().Nil(msg.To())
}

func (suite *MsgsTestSuite) TestMsgEthereumTx_BuildTx() {
	testCases := []struct {
		name     string
		msg      *types.MsgEthereumTx
		expError bool
	}{
		{
			"build tx - pass",
			types.NewTx(nil, 0, &suite.to, nil, 100000, big.NewInt(1), big.NewInt(1), big.NewInt(0), []byte("test"), nil),
			false,
		},
		{
			"build tx - fail: nil data",
			types.NewTx(nil, 0, &suite.to, nil, 100000, big.NewInt(1), big.NewInt(1), big.NewInt(0), []byte("test"), nil),
			true,
		},
	}

	for _, tc := range testCases {
		if strings.Contains(tc.name, "nil data") {
			tc.msg.Data = nil
		}

		tx, err := tc.msg.BuildTx(suite.clientCtx.TxConfig.NewTxBuilder(), "aphoton")
		if tc.expError {
			suite.Require().Error(err)
		} else {
			suite.Require().NoError(err)

			suite.Require().Empty(tx.GetMemo())
			suite.Require().Empty(tx.GetTimeoutHeight())
			suite.Require().Equal(uint64(100000), tx.GetGas())
			suite.Require().Equal(sdk.NewCoins(sdk.NewCoin("aphoton", sdk.NewInt(100000))), tx.GetFee())
		}
	}
}

func (suite *MsgsTestSuite) TestMsgEthereumTx_ValidateBasic() {
	hundredInt := big.NewInt(100)
	zeroInt := big.NewInt(0)
	minusOneInt := big.NewInt(-1)
	exp_2_255 := new(big.Int).Exp(big.NewInt(2), big.NewInt(255), nil)

	testCases := []struct {
		msg        string
		to         string
		amount     *big.Int
		gasLimit   uint64
		gasPrice   *big.Int
		gasFeeCap  *big.Int
		gasTipCap  *big.Int
		from       string
		accessList *ethtypes.AccessList
		chainID    *big.Int
		expectPass bool
	}{
		{
			msg:        "pass with recipient - Legacy Tx",
			to:         suite.to.Hex(),
			amount:     hundredInt,
			gasLimit:   1000,
			gasPrice:   hundredInt,
			gasFeeCap:  nil,
			gasTipCap:  nil,
			expectPass: true,
		},
		{
			msg:        "pass with recipient - AccessList Tx",
			to:         suite.to.Hex(),
			amount:     hundredInt,
			gasLimit:   1000,
			gasPrice:   zeroInt,
			gasFeeCap:  nil,
			gasTipCap:  nil,
			accessList: &ethtypes.AccessList{},
			chainID:    hundredInt,
			expectPass: true,
		},
		{
			msg:        "pass with recipient - DynamicFee Tx",
			to:         suite.to.Hex(),
			amount:     hundredInt,
			gasLimit:   1000,
			gasPrice:   zeroInt,
			gasFeeCap:  hundredInt,
			gasTipCap:  zeroInt,
			accessList: &ethtypes.AccessList{},
			chainID:    hundredInt,
			expectPass: true,
		},
		{
			msg:        "pass contract - Legacy Tx",
			to:         "",
			amount:     hundredInt,
			gasLimit:   1000,
			gasPrice:   hundredInt,
			gasFeeCap:  nil,
			gasTipCap:  nil,
			expectPass: true,
		},
		{
			msg:        "invalid recipient",
			to:         invalidFromAddress,
			amount:     minusOneInt,
			gasLimit:   1000,
			gasPrice:   hundredInt,
			expectPass: false,
		},
		{
			msg:        "nil amount - Legacy Tx",
			to:         suite.to.Hex(),
			amount:     nil,
			gasLimit:   1000,
			gasPrice:   hundredInt,
			gasFeeCap:  nil,
			gasTipCap:  nil,
			expectPass: true,
		},
		{
			msg:        "negative amount - Legacy Tx",
			to:         suite.to.Hex(),
			amount:     minusOneInt,
			gasLimit:   1000,
			gasPrice:   hundredInt,
			gasFeeCap:  nil,
			gasTipCap:  nil,
			expectPass: false,
		},
		{
			msg:        "zero gas limit - Legacy Tx",
			to:         suite.to.Hex(),
			amount:     hundredInt,
			gasLimit:   0,
			gasPrice:   hundredInt,
			gasFeeCap:  nil,
			gasTipCap:  nil,
			expectPass: false,
		},
		{
			msg:        "nil gas price - Legacy Tx",
			to:         suite.to.Hex(),
			amount:     hundredInt,
			gasLimit:   1000,
			gasPrice:   nil,
			gasFeeCap:  nil,
			gasTipCap:  nil,
			expectPass: false,
		},
		{
			msg:        "negative gas price - Legacy Tx",
			to:         suite.to.Hex(),
			amount:     hundredInt,
			gasLimit:   1000,
			gasPrice:   minusOneInt,
			gasFeeCap:  nil,
			gasTipCap:  nil,
			expectPass: false,
		},
		{
			msg:        "zero gas price - Legacy Tx",
			to:         suite.to.Hex(),
			amount:     hundredInt,
			gasLimit:   1000,
			gasPrice:   zeroInt,
			gasFeeCap:  nil,
			gasTipCap:  nil,
			expectPass: true,
		},
		{
			msg:        "invalid from address - Legacy Tx",
			to:         suite.to.Hex(),
			amount:     hundredInt,
			gasLimit:   1000,
			gasPrice:   zeroInt,
			gasFeeCap:  nil,
			gasTipCap:  nil,
			from:       invalidFromAddress,
			expectPass: false,
		},
		{
			msg:        "out of bound gas fee - Legacy Tx",
			to:         suite.to.Hex(),
			amount:     hundredInt,
			gasLimit:   1000,
			gasPrice:   exp_2_255,
			gasFeeCap:  nil,
			gasTipCap:  nil,
			expectPass: false,
		},
		{
			msg:        "nil amount - AccessListTx",
			to:         suite.to.Hex(),
			amount:     nil,
			gasLimit:   1000,
			gasPrice:   hundredInt,
			gasFeeCap:  nil,
			gasTipCap:  nil,
			accessList: &ethtypes.AccessList{},
			chainID:    hundredInt,
			expectPass: true,
		},
		{
			msg:        "negative amount - AccessListTx",
			to:         suite.to.Hex(),
			amount:     minusOneInt,
			gasLimit:   1000,
			gasPrice:   hundredInt,
			gasFeeCap:  nil,
			gasTipCap:  nil,
			accessList: &ethtypes.AccessList{},
			chainID:    nil,
			expectPass: false,
		},
		{
			msg:        "zero gas limit - AccessListTx",
			to:         suite.to.Hex(),
			amount:     hundredInt,
			gasLimit:   0,
			gasPrice:   zeroInt,
			gasFeeCap:  nil,
			gasTipCap:  nil,
			accessList: &ethtypes.AccessList{},
			chainID:    hundredInt,
			expectPass: false,
		},
		{
			msg:        "nil gas price - AccessListTx",
			to:         suite.to.Hex(),
			amount:     hundredInt,
			gasLimit:   1000,
			gasPrice:   nil,
			gasFeeCap:  nil,
			gasTipCap:  nil,
			accessList: &ethtypes.AccessList{},
			chainID:    hundredInt,
			expectPass: false,
		},
		{
			msg:        "negative gas price - AccessListTx",
			to:         suite.to.Hex(),
			amount:     hundredInt,
			gasLimit:   1000,
			gasPrice:   minusOneInt,
			gasFeeCap:  nil,
			gasTipCap:  nil,
			accessList: &ethtypes.AccessList{},
			chainID:    nil,
			expectPass: false,
		},
		{
			msg:        "zero gas price - AccessListTx",
			to:         suite.to.Hex(),
			amount:     hundredInt,
			gasLimit:   1000,
			gasPrice:   zeroInt,
			gasFeeCap:  nil,
			gasTipCap:  nil,
			accessList: &ethtypes.AccessList{},
			chainID:    hundredInt,
			expectPass: true,
		},
		{
			msg:        "invalid from address - AccessListTx",
			to:         suite.to.Hex(),
			amount:     hundredInt,
			gasLimit:   1000,
			gasPrice:   zeroInt,
			gasFeeCap:  nil,
			gasTipCap:  nil,
			from:       invalidFromAddress,
			accessList: &ethtypes.AccessList{},
			chainID:    hundredInt,
			expectPass: false,
		},
		{
			msg:        "chain ID not set on AccessListTx",
			to:         suite.to.Hex(),
			amount:     hundredInt,
			gasLimit:   1000,
			gasPrice:   zeroInt,
			gasFeeCap:  nil,
			gasTipCap:  nil,
			accessList: &ethtypes.AccessList{},
			chainID:    nil,
			expectPass: false,
		},
		{
			msg:        "nil tx.Data - AccessList Tx",
			to:         suite.to.Hex(),
			amount:     hundredInt,
			gasLimit:   1000,
			gasPrice:   zeroInt,
			gasFeeCap:  nil,
			gasTipCap:  nil,
			accessList: &ethtypes.AccessList{},
			chainID:    hundredInt,
			expectPass: false,
		},
	}

	for _, tc := range testCases {
		suite.Run(tc.msg, func() {
			to := common.HexToAddress(tc.from)

<<<<<<< HEAD
			tx := types.NewTx(tc.chainID, 1, &to, tc.amount, 1000, tc.gasPrice, tc.gasFeeCap, tc.gasTipCap, nil, tc.accessList)
			tx.From = tc.from
=======
		tx := types.NewTx(tc.chainID, 1, &to, tc.amount, tc.gasLimit, tc.gasPrice, tc.gasFeeCap, tc.gasTipCap, nil, tc.accessList)
		tx.From = tc.from
>>>>>>> 969794c5

			// apply nil assignment here to test ValidateBasic function instead of NewTx
			if strings.Contains(tc.msg, "nil tx.Data") {
				tx.Data = nil
			}

			err := tx.ValidateBasic()

			if tc.expectPass {
				suite.Require().NoError(err)
			} else {
				suite.Require().Error(err)
			}
		})
	}
}

func (suite *MsgsTestSuite) TestMsgEthereumTx_ValidateBasicAdvanced() {
	hundredInt := big.NewInt(100)
	testCases := []struct {
		msg        string
		msgBuilder func() *types.MsgEthereumTx
		expectPass bool
	}{
		{
			"fails - invalid tx hash",
			func() *types.MsgEthereumTx {
				msg := types.NewTxContract(
					hundredInt,
					1,
					big.NewInt(10),
					100000,
					big.NewInt(150),
					big.NewInt(200),
					nil,
					nil,
					nil,
				)
				msg.Hash = "0x00"
				return msg
			},
			false,
		},
		{
			"fails - invalid size",
			func() *types.MsgEthereumTx {
				msg := types.NewTxContract(
					hundredInt,
					1,
					big.NewInt(10),
					100000,
					big.NewInt(150),
					big.NewInt(200),
					nil,
					nil,
					nil,
				)
				msg.Size_ = 1
				return msg
			},
			false,
		},
	}

	for _, tc := range testCases {
		suite.Run(tc.msg, func() {
			err := tc.msgBuilder().ValidateBasic()
			if tc.expectPass {
				suite.Require().NoError(err)
			} else {
				suite.Require().Error(err)
			}
		})
	}
}

func (suite *MsgsTestSuite) TestMsgEthereumTx_Sign() {
	testCases := []struct {
		msg        string
		tx         *types.MsgEthereumTx
		ethSigner  ethtypes.Signer
		malleate   func(tx *types.MsgEthereumTx)
		expectPass bool
	}{
		{
			"pass - EIP2930 signer",
			types.NewTx(suite.chainID, 0, &suite.to, nil, 100000, nil, nil, nil, []byte("test"), &ethtypes.AccessList{}),
			ethtypes.NewEIP2930Signer(suite.chainID),
			func(tx *types.MsgEthereumTx) { tx.From = suite.from.Hex() },
			true,
		},
		{
			"pass - EIP155 signer",
			types.NewTx(suite.chainID, 0, &suite.to, nil, 100000, nil, nil, nil, []byte("test"), nil),
			ethtypes.NewEIP155Signer(suite.chainID),
			func(tx *types.MsgEthereumTx) { tx.From = suite.from.Hex() },
			true,
		},
		{
			"pass - Homestead signer",
			types.NewTx(suite.chainID, 0, &suite.to, nil, 100000, nil, nil, nil, []byte("test"), nil),
			ethtypes.HomesteadSigner{},
			func(tx *types.MsgEthereumTx) { tx.From = suite.from.Hex() },
			true,
		},
		{
			"pass - Frontier signer",
			types.NewTx(suite.chainID, 0, &suite.to, nil, 100000, nil, nil, nil, []byte("test"), nil),
			ethtypes.FrontierSigner{},
			func(tx *types.MsgEthereumTx) { tx.From = suite.from.Hex() },
			true,
		},
		{
			"no from address ",
			types.NewTx(suite.chainID, 0, &suite.to, nil, 100000, nil, nil, nil, []byte("test"), &ethtypes.AccessList{}),
			ethtypes.NewEIP2930Signer(suite.chainID),
			func(tx *types.MsgEthereumTx) { tx.From = "" },
			false,
		},
		{
			"from address ≠ signer address",
			types.NewTx(suite.chainID, 0, &suite.to, nil, 100000, nil, nil, nil, []byte("test"), &ethtypes.AccessList{}),
			ethtypes.NewEIP2930Signer(suite.chainID),
			func(tx *types.MsgEthereumTx) { tx.From = suite.to.Hex() },
			false,
		},
	}

	for i, tc := range testCases {
		tc.malleate(tc.tx)

		err := tc.tx.Sign(tc.ethSigner, suite.signer)
		if tc.expectPass {
			suite.Require().NoError(err, "valid test %d failed: %s", i, tc.msg)

			sender, err := tc.tx.GetSender(suite.chainID)
			suite.Require().NoError(err, tc.msg)
			suite.Require().Equal(tc.tx.From, sender.Hex(), tc.msg)
		} else {
			suite.Require().Error(err, "invalid test %d passed: %s", i, tc.msg)
		}
	}
}

func (suite *MsgsTestSuite) TestMsgEthereumTx_Getters() {
	testCases := []struct {
		name      string
		tx        *types.MsgEthereumTx
		ethSigner ethtypes.Signer
		exp       *big.Int
	}{
		{
			"get fee - pass",
			types.NewTx(suite.chainID, 0, &suite.to, nil, 50, suite.hundredBigInt, nil, nil, nil, &ethtypes.AccessList{}),
			ethtypes.NewEIP2930Signer(suite.chainID),
			big.NewInt(5000),
		},
		{
			"get fee - fail: nil data",
			types.NewTx(suite.chainID, 0, &suite.to, nil, 50, suite.hundredBigInt, nil, nil, nil, &ethtypes.AccessList{}),
			ethtypes.NewEIP2930Signer(suite.chainID),
			nil,
		},
		{
			"get effective fee - pass",
			types.NewTx(suite.chainID, 0, &suite.to, nil, 50, suite.hundredBigInt, nil, nil, nil, &ethtypes.AccessList{}),
			ethtypes.NewEIP2930Signer(suite.chainID),
			big.NewInt(5000),
		},
		{
			"get effective fee - fail: nil data",
			types.NewTx(suite.chainID, 0, &suite.to, nil, 50, suite.hundredBigInt, nil, nil, nil, &ethtypes.AccessList{}),
			ethtypes.NewEIP2930Signer(suite.chainID),
			nil,
		},
		{
			"get gas - pass",
			types.NewTx(suite.chainID, 0, &suite.to, nil, 50, suite.hundredBigInt, nil, nil, nil, &ethtypes.AccessList{}),
			ethtypes.NewEIP2930Signer(suite.chainID),
			big.NewInt(50),
		},
		{
			"get gas - fail: nil data",
			types.NewTx(suite.chainID, 0, &suite.to, nil, 50, suite.hundredBigInt, nil, nil, nil, &ethtypes.AccessList{}),
			ethtypes.NewEIP2930Signer(suite.chainID),
			big.NewInt(0),
		},
	}

	var fee, effFee *big.Int
	for _, tc := range testCases {
		if strings.Contains(tc.name, "nil data") {
			tc.tx.Data = nil
		}
		if strings.Contains(tc.name, "get fee") {
			fee = tc.tx.GetFee()
			suite.Require().Equal(tc.exp, fee)
		} else if strings.Contains(tc.name, "get effective fee") {
			effFee = tc.tx.GetEffectiveFee(big.NewInt(0))
			suite.Require().Equal(tc.exp, effFee)
		} else if strings.Contains(tc.name, "get gas") {
			gas := tc.tx.GetGas()
			suite.Require().Equal(tc.exp.Uint64(), gas)
		}
	}
}

func (suite *MsgsTestSuite) TestFromEthereumTx() {
	privkey, _ := ethsecp256k1.GenerateKey()
	ethPriv, err := privkey.ToECDSA()
	suite.Require().NoError(err)

	// 10^80 is more than 256 bits
	exp_10_80 := new(big.Int).Mul(big.NewInt(1), new(big.Int).Exp(big.NewInt(10), big.NewInt(80), nil))

	testCases := []struct {
		msg        string
		expectPass bool
		buildTx    func() *ethtypes.Transaction
	}{
		{"success, normal tx", true, func() *ethtypes.Transaction {
			tx := ethtypes.NewTx(&ethtypes.AccessListTx{
				Nonce:    0,
				Data:     nil,
				To:       &suite.to,
				Value:    big.NewInt(10),
				GasPrice: big.NewInt(1),
				Gas:      21000,
			})
			tx, err := ethtypes.SignTx(tx, ethtypes.NewEIP2930Signer(suite.chainID), ethPriv)
			suite.Require().NoError(err)
			return tx
		}},
		{"success, DynamicFeeTx", true, func() *ethtypes.Transaction {
			tx := ethtypes.NewTx(&ethtypes.DynamicFeeTx{
				Nonce: 0,
				Data:  nil,
				To:    &suite.to,
				Value: big.NewInt(10),
				Gas:   21000,
			})
			tx, err := ethtypes.SignTx(tx, ethtypes.NewLondonSigner(suite.chainID), ethPriv)
			suite.Require().NoError(err)
			return tx
		}},
		{"fail, value bigger than 256bits - AccessListTx", false, func() *ethtypes.Transaction {
			tx := ethtypes.NewTx(&ethtypes.AccessListTx{
				Nonce:    0,
				Data:     nil,
				To:       &suite.to,
				Value:    exp_10_80,
				GasPrice: big.NewInt(1),
				Gas:      21000,
			})
			tx, err := ethtypes.SignTx(tx, ethtypes.NewEIP2930Signer(suite.chainID), ethPriv)
			suite.Require().NoError(err)
			return tx
		}},
		{"fail, gas price bigger than 256bits - AccessListTx", false, func() *ethtypes.Transaction {
			tx := ethtypes.NewTx(&ethtypes.AccessListTx{
				Nonce:    0,
				Data:     nil,
				To:       &suite.to,
				Value:    big.NewInt(1),
				GasPrice: exp_10_80,
				Gas:      21000,
			})
			tx, err := ethtypes.SignTx(tx, ethtypes.NewEIP2930Signer(suite.chainID), ethPriv)
			suite.Require().NoError(err)
			return tx
		}},
		{"fail, value bigger than 256bits - LegacyTx", false, func() *ethtypes.Transaction {
			tx := ethtypes.NewTx(&ethtypes.LegacyTx{
				Nonce:    0,
				Data:     nil,
				To:       &suite.to,
				Value:    exp_10_80,
				GasPrice: big.NewInt(1),
				Gas:      21000,
			})
			tx, err := ethtypes.SignTx(tx, ethtypes.NewEIP2930Signer(suite.chainID), ethPriv)
			suite.Require().NoError(err)
			return tx
		}},
		{"fail, gas price bigger than 256bits - LegacyTx", false, func() *ethtypes.Transaction {
			tx := ethtypes.NewTx(&ethtypes.LegacyTx{
				Nonce:    0,
				Data:     nil,
				To:       &suite.to,
				Value:    big.NewInt(1),
				GasPrice: exp_10_80,
				Gas:      21000,
			})
			tx, err := ethtypes.SignTx(tx, ethtypes.NewEIP2930Signer(suite.chainID), ethPriv)
			suite.Require().NoError(err)
			return tx
		}},
	}

	for _, tc := range testCases {
		ethTx := tc.buildTx()
		tx := &types.MsgEthereumTx{}
		err := tx.FromEthereumTx(ethTx)
		if tc.expectPass {
			suite.Require().NoError(err)

			// round-trip test
			suite.Require().NoError(assertEqual(tx.AsTransaction(), ethTx))
		} else {
			suite.Require().Error(err)
		}
	}
}

// TestTransactionCoding tests serializing/de-serializing to/from rlp and JSON.
// adapted from go-ethereum
func (suite *MsgsTestSuite) TestTransactionCoding() {
	key, err := crypto.GenerateKey()
	if err != nil {
		suite.T().Fatalf("could not generate key: %v", err)
	}
	var (
		signer    = ethtypes.NewEIP2930Signer(common.Big1)
		addr      = common.HexToAddress("0x0000000000000000000000000000000000000001")
		recipient = common.HexToAddress("095e7baea6a6c7c4c2dfeb977efac326af552d87")
		accesses  = ethtypes.AccessList{{Address: addr, StorageKeys: []common.Hash{{0}}}}
	)
	for i := uint64(0); i < 500; i++ {
		var txdata ethtypes.TxData
		switch i % 5 {
		case 0:
			// Legacy tx.
			txdata = &ethtypes.LegacyTx{
				Nonce:    i,
				To:       &recipient,
				Gas:      1,
				GasPrice: big.NewInt(2),
				Data:     []byte("abcdef"),
			}
		case 1:
			// Legacy tx contract creation.
			txdata = &ethtypes.LegacyTx{
				Nonce:    i,
				Gas:      1,
				GasPrice: big.NewInt(2),
				Data:     []byte("abcdef"),
			}
		case 2:
			// Tx with non-zero access list.
			txdata = &ethtypes.AccessListTx{
				ChainID:    big.NewInt(1),
				Nonce:      i,
				To:         &recipient,
				Gas:        123457,
				GasPrice:   big.NewInt(10),
				AccessList: accesses,
				Data:       []byte("abcdef"),
			}
		case 3:
			// Tx with empty access list.
			txdata = &ethtypes.AccessListTx{
				ChainID:  big.NewInt(1),
				Nonce:    i,
				To:       &recipient,
				Gas:      123457,
				GasPrice: big.NewInt(10),
				Data:     []byte("abcdef"),
			}
		case 4:
			// Contract creation with access list.
			txdata = &ethtypes.AccessListTx{
				ChainID:    big.NewInt(1),
				Nonce:      i,
				Gas:        123457,
				GasPrice:   big.NewInt(10),
				AccessList: accesses,
			}
		}
		tx, err := ethtypes.SignNewTx(key, signer, txdata)
		if err != nil {
			suite.T().Fatalf("could not sign transaction: %v", err)
		}
		// RLP
		parsedTx, err := encodeDecodeBinary(tx)
		if err != nil {
			suite.T().Fatal(err)
		}
		assertEqual(parsedTx.AsTransaction(), tx)
	}
}

func encodeDecodeBinary(tx *ethtypes.Transaction) (*types.MsgEthereumTx, error) {
	data, err := tx.MarshalBinary()
	if err != nil {
		return nil, fmt.Errorf("rlp encoding failed: %v", err)
	}
	parsedTx := &types.MsgEthereumTx{}
	if err := parsedTx.UnmarshalBinary(data); err != nil {
		return nil, fmt.Errorf("rlp decoding failed: %v", err)
	}
	return parsedTx, nil
}

func assertEqual(orig *ethtypes.Transaction, cpy *ethtypes.Transaction) error {
	// compare nonce, price, gaslimit, recipient, amount, payload, V, R, S
	if want, got := orig.Hash(), cpy.Hash(); want != got {
		return fmt.Errorf("parsed tx differs from original tx, want %v, got %v", want, got)
	}
	if want, got := orig.ChainId(), cpy.ChainId(); want.Cmp(got) != 0 {
		return fmt.Errorf("invalid chain id, want %d, got %d", want, got)
	}
	if orig.AccessList() != nil {
		if !reflect.DeepEqual(orig.AccessList(), cpy.AccessList()) {
			return fmt.Errorf("access list wrong")
		}
	}
	return nil
}<|MERGE_RESOLUTION|>--- conflicted
+++ resolved
@@ -376,13 +376,8 @@
 		suite.Run(tc.msg, func() {
 			to := common.HexToAddress(tc.from)
 
-<<<<<<< HEAD
-			tx := types.NewTx(tc.chainID, 1, &to, tc.amount, 1000, tc.gasPrice, tc.gasFeeCap, tc.gasTipCap, nil, tc.accessList)
+			tx := types.NewTx(tc.chainID, 1, &to, tc.amount, tc.gasLimit, tc.gasPrice, tc.gasFeeCap, tc.gasTipCap, nil, tc.accessList)
 			tx.From = tc.from
-=======
-		tx := types.NewTx(tc.chainID, 1, &to, tc.amount, tc.gasLimit, tc.gasPrice, tc.gasFeeCap, tc.gasTipCap, nil, tc.accessList)
-		tx.From = tc.from
->>>>>>> 969794c5
 
 			// apply nil assignment here to test ValidateBasic function instead of NewTx
 			if strings.Contains(tc.msg, "nil tx.Data") {
