package types

import (
	sdk "github.com/cosmos/cosmos-sdk/types"

	ethcmn "github.com/ethereum/go-ethereum/common"
	ethcrypto "github.com/ethereum/go-ethereum/crypto"
)

const (
	// ModuleName string name of module
	ModuleName = "evm"

	// StoreKey key for ethereum storage data, account code (StateDB) or block
	// related data for Web3.
	// The EVM module should use a prefix store.
	StoreKey = ModuleName

	// Transient Key is the key to access the EVM transient store, that is reset
	// during the Commit phase.
	TransientKey = "transient_" + ModuleName

	// RouterKey uses module name for routing
	RouterKey = ModuleName
)

// prefix bytes for the EVM persistent store
const (
	prefixHeightToHeaderHash = iota + 1
	prefixBloom
	prefixLogs
	prefixCode
	prefixStorage
<<<<<<< HEAD
=======
	prefixBlockGasUsed
>>>>>>> 66930f98
	prefixBaseFee
)

// prefix bytes for the EVM transient store
const (
	prefixTransientSuicided = iota + 1
	prefixTransientBloom
	prefixTransientTxIndex
	prefixTransientRefund
	prefixTransientAccessListAddress
	prefixTransientAccessListSlot
	prefixTransientTxHash
	prefixTransientLogSize
)

// KVStore key prefixes
var (
	KeyPrefixHeightToHeaderHash = []byte{prefixHeightToHeaderHash}
	KeyPrefixBloom              = []byte{prefixBloom}
	KeyPrefixLogs               = []byte{prefixLogs}
	KeyPrefixCode               = []byte{prefixCode}
	KeyPrefixStorage            = []byte{prefixStorage}
<<<<<<< HEAD
=======
	KeyPrefixBlockGasUsed       = []byte{prefixBlockGasUsed}
>>>>>>> 66930f98
	KeyPrefixBaseFee            = []byte{prefixBaseFee}
)

// Transient Store key prefixes
var (
	KeyPrefixTransientSuicided          = []byte{prefixTransientSuicided}
	KeyPrefixTransientBloom             = []byte{prefixTransientBloom}
	KeyPrefixTransientTxIndex           = []byte{prefixTransientTxIndex}
	KeyPrefixTransientRefund            = []byte{prefixTransientRefund}
	KeyPrefixTransientAccessListAddress = []byte{prefixTransientAccessListAddress}
	KeyPrefixTransientAccessListSlot    = []byte{prefixTransientAccessListSlot}
	KeyPrefixTransientTxHash            = []byte{prefixTransientTxHash}
	KeyPrefixTransientLogSize           = []byte{prefixTransientLogSize}
)

// BloomKey defines the store key for a block Bloom
func BloomKey(height int64) []byte {
	heightBytes := sdk.Uint64ToBigEndian(uint64(height))
	return append(KeyPrefixBloom, heightBytes...)
}

// AddressStoragePrefix returns a prefix to iterate over a given account storage.
func AddressStoragePrefix(address ethcmn.Address) []byte {
	return append(KeyPrefixStorage, address.Bytes()...)
}

// StateKey defines the full key under which an account state is stored.
func StateKey(address ethcmn.Address, key []byte) []byte {
	return append(AddressStoragePrefix(address), key...)
}

// KeyAddressStorage returns the key hash to access a given account state. The composite key
// (address + hash) is hashed using Keccak256.
func KeyAddressStorage(address ethcmn.Address, hash ethcmn.Hash) ethcmn.Hash {
	prefix := address.Bytes()
	key := hash.Bytes()

	compositeKey := make([]byte, len(prefix)+len(key))

	copy(compositeKey, prefix)
	copy(compositeKey[len(prefix):], key)

	return ethcrypto.Keccak256Hash(compositeKey)
}<|MERGE_RESOLUTION|>--- conflicted
+++ resolved
@@ -31,11 +31,6 @@
 	prefixLogs
 	prefixCode
 	prefixStorage
-<<<<<<< HEAD
-=======
-	prefixBlockGasUsed
->>>>>>> 66930f98
-	prefixBaseFee
 )
 
 // prefix bytes for the EVM transient store
@@ -57,11 +52,6 @@
 	KeyPrefixLogs               = []byte{prefixLogs}
 	KeyPrefixCode               = []byte{prefixCode}
 	KeyPrefixStorage            = []byte{prefixStorage}
-<<<<<<< HEAD
-=======
-	KeyPrefixBlockGasUsed       = []byte{prefixBlockGasUsed}
->>>>>>> 66930f98
-	KeyPrefixBaseFee            = []byte{prefixBaseFee}
 )
 
 // Transient Store key prefixes
