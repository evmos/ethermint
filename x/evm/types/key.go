--- conflicted
+++ resolved
@@ -25,12 +25,7 @@
 )
 
 const (
-<<<<<<< HEAD
-	prefixHeaderHashToHeight = iota + 1
-	prefixHeightToHeaderHash
-=======
 	prefixHeightToHeaderHash = iota + 1
->>>>>>> abcfc9a6
 	prefixBloom
 	prefixLogs
 	prefixCode
@@ -49,10 +44,6 @@
 
 // KVStore key prefixes
 var (
-<<<<<<< HEAD
-	KeyPrefixHeaderHashToHeight = []byte{prefixHeaderHashToHeight}
-=======
->>>>>>> abcfc9a6
 	KeyPrefixHeightToHeaderHash = []byte{prefixHeightToHeaderHash}
 	KeyPrefixBloom              = []byte{prefixBloom}
 	KeyPrefixLogs               = []byte{prefixLogs}
