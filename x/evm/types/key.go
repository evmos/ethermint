package types

import (
	"github.com/ethereum/go-ethereum/common"
	"github.com/ethereum/go-ethereum/crypto"
)

const (
	// ModuleName string name of module
	ModuleName = "evm"

	// StoreKey key for ethereum storage data, account code (StateDB) or block
	// related data for Web3.
	// The EVM module should use a prefix store.
	StoreKey = ModuleName

	// TransientKey is the key to access the EVM transient store, that is reset
	// during the Commit phase.
	TransientKey = "transient_" + ModuleName

	// RouterKey uses module name for routing
	RouterKey = ModuleName
)

// prefix bytes for the EVM persistent store
const (
	prefixCode = iota + 1
	prefixStorage
)

// prefix bytes for the EVM transient store
const (
	prefixTransientSuicided = iota + 1
	prefixTransientBloom
	prefixTransientTxIndex
	prefixTransientRefund
	prefixTransientAccessListAddress
	prefixTransientAccessListSlot
	prefixTransientTxHash
	prefixTransientLogSize
	prefixTransientTxLogs
)

// KVStore key prefixes
var (
<<<<<<< HEAD
	KeyPrefixHeightToHeaderHash = []byte{prefixHeightToHeaderHash}
	KeyPrefixBloom              = []byte{prefixBloom}
	KeyPrefixLogs               = []byte{prefixLogs}
	KeyPrefixCode               = []byte{prefixCode}
	KeyPrefixStorage            = []byte{prefixStorage}
=======
	KeyPrefixCode    = []byte{prefixCode}
	KeyPrefixStorage = []byte{prefixStorage}
>>>>>>> d84837a4
)

// Transient Store key prefixes
var (
	KeyPrefixTransientSuicided          = []byte{prefixTransientSuicided}
	KeyPrefixTransientBloom             = []byte{prefixTransientBloom}
	KeyPrefixTransientTxIndex           = []byte{prefixTransientTxIndex}
	KeyPrefixTransientRefund            = []byte{prefixTransientRefund}
	KeyPrefixTransientAccessListAddress = []byte{prefixTransientAccessListAddress}
	KeyPrefixTransientAccessListSlot    = []byte{prefixTransientAccessListSlot}
	KeyPrefixTransientTxHash            = []byte{prefixTransientTxHash}
	KeyPrefixTransientLogSize           = []byte{prefixTransientLogSize}
	KeyPrefixTransientTxLogs            = []byte{prefixTransientTxLogs}
)

// AddressStoragePrefix returns a prefix to iterate over a given account storage.
func AddressStoragePrefix(address common.Address) []byte {
	return append(KeyPrefixStorage, address.Bytes()...)
}

// StateKey defines the full key under which an account state is stored.
func StateKey(address common.Address, key []byte) []byte {
	return append(AddressStoragePrefix(address), key...)
}

// KeyAddressStorage returns the key hash to access a given account state. The composite key
// (address + hash) is hashed using Keccak256.
func KeyAddressStorage(address common.Address, hash common.Hash) common.Hash {
	prefix := address.Bytes()
	key := hash.Bytes()

	compositeKey := make([]byte, len(prefix)+len(key))

	copy(compositeKey, prefix)
	copy(compositeKey[len(prefix):], key)

	return crypto.Keccak256Hash(compositeKey)
}<|MERGE_RESOLUTION|>--- conflicted
+++ resolved
@@ -43,16 +43,8 @@
 
 // KVStore key prefixes
 var (
-<<<<<<< HEAD
-	KeyPrefixHeightToHeaderHash = []byte{prefixHeightToHeaderHash}
-	KeyPrefixBloom              = []byte{prefixBloom}
-	KeyPrefixLogs               = []byte{prefixLogs}
-	KeyPrefixCode               = []byte{prefixCode}
-	KeyPrefixStorage            = []byte{prefixStorage}
-=======
 	KeyPrefixCode    = []byte{prefixCode}
 	KeyPrefixStorage = []byte{prefixStorage}
->>>>>>> d84837a4
 )
 
 // Transient Store key prefixes
