package types

import (
	sdk "github.com/cosmos/cosmos-sdk/types"

	ethcmn "github.com/ethereum/go-ethereum/common"
	ethcrypto "github.com/ethereum/go-ethereum/crypto"
)

const (
	// ModuleName string name of module
	ModuleName = "evm"

	// StoreKey key for ethereum storage data, account code (StateDB) or block
	// related data for Web3.
	// The EVM module should use a prefix store.
	StoreKey = ModuleName

	// Transient Key is the key to access the EVM transient store, that is reset
	// during the Commit phase.
	TransientKey = "transient_" + ModuleName

	// RouterKey uses module name for routing
	RouterKey = ModuleName
)

const (
<<<<<<< HEAD
	prefixBlockHash = iota + 1
=======
	prefixHeightToHeaderHash = iota + 1
>>>>>>> 1aa8c7e7
	prefixBloom
	prefixLogs
	prefixCode
	prefixStorage
	prefixChainConfig
<<<<<<< HEAD
	prefixBlockHeightHash
=======
>>>>>>> 1aa8c7e7
	prefixHashTxReceipt
	prefixBlockHeightTxs
)

<<<<<<< HEAD
// KVStore key prefixes
var (
	KeyPrefixBlockHash       = []byte{prefixBlockHash}
	KeyPrefixBloom           = []byte{prefixBloom}
	KeyPrefixLogs            = []byte{prefixLogs}
	KeyPrefixCode            = []byte{prefixCode}
	KeyPrefixStorage         = []byte{prefixStorage}
	KeyPrefixChainConfig     = []byte{prefixChainConfig}
	KeyPrefixBlockHeightHash = []byte{prefixBlockHeightHash}
	KeyPrefixHashTxReceipt   = []byte{prefixHashTxReceipt}
	KeyPrefixBlockHeightTxs  = []byte{prefixBlockHeightTxs}
=======
const (
	prefixTransientSuicided = iota + 1
	prefixTransientBloom
	prefixTransientTxIndex
	prefixTransientRefund
)

// KVStore key prefixes
var (
	KeyPrefixHeightToHeaderHash = []byte{prefixHeightToHeaderHash}
	KeyPrefixBloom              = []byte{prefixBloom}
	KeyPrefixLogs               = []byte{prefixLogs}
	KeyPrefixCode               = []byte{prefixCode}
	KeyPrefixStorage            = []byte{prefixStorage}
	KeyPrefixChainConfig        = []byte{prefixChainConfig}
	KeyPrefixHashTxReceipt      = []byte{prefixHashTxReceipt}
	KeyPrefixBlockHeightTxs     = []byte{prefixBlockHeightTxs}
)

var (
	KeyPrefixTransientSuicided = []byte{prefixTransientSuicided}
	KeyPrefixTransientBloom    = []byte{prefixTransientBloom}
	KeyPrefixTransientTxIndex  = []byte{prefixTransientTxIndex}
	KeyPrefixTransientRefund   = []byte{prefixTransientRefund}
>>>>>>> 1aa8c7e7
)

// BloomKey defines the store key for a block Bloom
func BloomKey(height int64) []byte {
	heightBytes := sdk.Uint64ToBigEndian(uint64(height))
	return append(KeyPrefixBloom, heightBytes...)
}

// AddressStoragePrefix returns a prefix to iterate over a given account storage.
func AddressStoragePrefix(address ethcmn.Address) []byte {
	return append(KeyPrefixStorage, address.Bytes()...)
}

// StateKey defines the full key under which an account state is stored.
func StateKey(address ethcmn.Address, key []byte) []byte {
	return append(AddressStoragePrefix(address), key...)
}

// KeyHashTxReceipt returns a key for accessing tx receipt data by hash.
func KeyHashTxReceipt(hash ethcmn.Hash) []byte {
	return append(KeyPrefixHashTxReceipt, hash.Bytes()...)
}

// KeyBlockHeightTxs returns a key for accessing tx hash list by block height.
func KeyBlockHeightTxs(height uint64) []byte {
	heightBytes := sdk.Uint64ToBigEndian(height)
	return append(KeyPrefixBlockHeightTxs, heightBytes...)
}

<<<<<<< HEAD
func GetStorageByAddressKey(address ethcmn.Address, hash ethcmn.Hash) ethcmn.Hash {
=======
// KeyAddressStorage returns the key hash to access a given account state. The composite key
// (address + hash) is hashed using Keccak256.
func KeyAddressStorage(address ethcmn.Address, hash ethcmn.Hash) ethcmn.Hash {
>>>>>>> 1aa8c7e7
	prefix := address.Bytes()
	key := hash.Bytes()

	compositeKey := make([]byte, len(prefix)+len(key))

	copy(compositeKey, prefix)
	copy(compositeKey[len(prefix):], key)

	return ethcrypto.Keccak256Hash(compositeKey)
}<|MERGE_RESOLUTION|>--- conflicted
+++ resolved
@@ -25,37 +25,16 @@
 )
 
 const (
-<<<<<<< HEAD
-	prefixBlockHash = iota + 1
-=======
 	prefixHeightToHeaderHash = iota + 1
->>>>>>> 1aa8c7e7
 	prefixBloom
 	prefixLogs
 	prefixCode
 	prefixStorage
 	prefixChainConfig
-<<<<<<< HEAD
-	prefixBlockHeightHash
-=======
->>>>>>> 1aa8c7e7
 	prefixHashTxReceipt
 	prefixBlockHeightTxs
 )
 
-<<<<<<< HEAD
-// KVStore key prefixes
-var (
-	KeyPrefixBlockHash       = []byte{prefixBlockHash}
-	KeyPrefixBloom           = []byte{prefixBloom}
-	KeyPrefixLogs            = []byte{prefixLogs}
-	KeyPrefixCode            = []byte{prefixCode}
-	KeyPrefixStorage         = []byte{prefixStorage}
-	KeyPrefixChainConfig     = []byte{prefixChainConfig}
-	KeyPrefixBlockHeightHash = []byte{prefixBlockHeightHash}
-	KeyPrefixHashTxReceipt   = []byte{prefixHashTxReceipt}
-	KeyPrefixBlockHeightTxs  = []byte{prefixBlockHeightTxs}
-=======
 const (
 	prefixTransientSuicided = iota + 1
 	prefixTransientBloom
@@ -80,7 +59,6 @@
 	KeyPrefixTransientBloom    = []byte{prefixTransientBloom}
 	KeyPrefixTransientTxIndex  = []byte{prefixTransientTxIndex}
 	KeyPrefixTransientRefund   = []byte{prefixTransientRefund}
->>>>>>> 1aa8c7e7
 )
 
 // BloomKey defines the store key for a block Bloom
@@ -110,13 +88,9 @@
 	return append(KeyPrefixBlockHeightTxs, heightBytes...)
 }
 
-<<<<<<< HEAD
-func GetStorageByAddressKey(address ethcmn.Address, hash ethcmn.Hash) ethcmn.Hash {
-=======
 // KeyAddressStorage returns the key hash to access a given account state. The composite key
 // (address + hash) is hashed using Keccak256.
 func KeyAddressStorage(address ethcmn.Address, hash ethcmn.Hash) ethcmn.Hash {
->>>>>>> 1aa8c7e7
 	prefix := address.Bytes()
 	key := hash.Bytes()
 
