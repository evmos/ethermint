package types

import (
	"fmt"

	yaml "gopkg.in/yaml.v2"

	sdk "github.com/cosmos/cosmos-sdk/types"
	paramtypes "github.com/cosmos/cosmos-sdk/x/params/types"
	"github.com/ethereum/go-ethereum/core/vm"
	"github.com/tharsis/ethermint/types"
)

var _ paramtypes.ParamSet = &Params{}

const (
	DefaultEVMDenom = types.AttoPhoton
)

// Parameter keys
var (
	ParamStoreKeyEVMDenom     = []byte("EVMDenom")
	ParamStoreKeyEnableCreate = []byte("EnableCreate")
	ParamStoreKeyEnableCall   = []byte("EnableCall")
	ParamStoreKeyExtraEIPs    = []byte("EnableExtraEIPs")
	ParamStoreKeyChainConfig  = []byte("ChainConfig")

	// AvailableExtraEIPs define the list of all EIPs that can be enabled by the EVM interpreter. These EIPs are applied in
	// order and can override the instruction sets from the latest hard fork enabled by the ChainConfig. For more info
	// check: https://github.com/ethereum/go-ethereum/blob/v1.10.4/core/vm/interpreter.go#L122
	AvailableExtraEIPs = []int64{1344, 1884, 2200, 2929}
)

// ParamKeyTable returns the parameter key table.
func ParamKeyTable() paramtypes.KeyTable {
	return paramtypes.NewKeyTable().RegisterParamSet(&Params{})
}

// NewParams creates a new Params instance
func NewParams(evmDenom string, enableCreate, enableCall bool, config ChainConfig, extraEIPs ...int64) Params {
	return Params{
		EvmDenom:     evmDenom,
		EnableCreate: enableCreate,
		EnableCall:   enableCall,
		ExtraEIPs:    extraEIPs,
		ChainConfig:  config,
	}
}

// DefaultParams returns default evm parameters
// ExtraEIPs is empty to prevent overriding the latest hard fork instruction set
func DefaultParams() Params {
	return Params{
		EvmDenom:     DefaultEVMDenom,
		EnableCreate: true,
		EnableCall:   true,
<<<<<<< HEAD
		ExtraEIPs:    []int64{3529, 3198, 2929, 2200, 1884, 1344},
=======
		ChainConfig:  DefaultChainConfig(),
		ExtraEIPs:    nil,
>>>>>>> 0a8f02e0
	}
}

// String implements the fmt.Stringer interface
func (p Params) String() string {
	out, _ := yaml.Marshal(p)
	return string(out)
}

// ParamSetPairs returns the parameter set pairs.
func (p *Params) ParamSetPairs() paramtypes.ParamSetPairs {
	return paramtypes.ParamSetPairs{
		paramtypes.NewParamSetPair(ParamStoreKeyEVMDenom, &p.EvmDenom, validateEVMDenom),
		paramtypes.NewParamSetPair(ParamStoreKeyEnableCreate, &p.EnableCreate, validateBool),
		paramtypes.NewParamSetPair(ParamStoreKeyEnableCall, &p.EnableCall, validateBool),
		paramtypes.NewParamSetPair(ParamStoreKeyExtraEIPs, &p.ExtraEIPs, validateEIPs),
		paramtypes.NewParamSetPair(ParamStoreKeyChainConfig, &p.ChainConfig, validateChainConfig),
	}
}

// Validate performs basic validation on evm parameters.
func (p Params) Validate() error {
	if err := sdk.ValidateDenom(p.EvmDenom); err != nil {
		return err
	}

	if err := validateEIPs(p.ExtraEIPs); err != nil {
		return err
	}

	return p.ChainConfig.Validate()
}

// EIPs returns the ExtraEips as a int slice
func (p Params) EIPs() []int {
	eips := make([]int, len(p.ExtraEIPs))
	for i, eip := range p.ExtraEIPs {
		eips[i] = int(eip)
	}
	return eips
}

func validateEVMDenom(i interface{}) error {
	denom, ok := i.(string)
	if !ok {
		return fmt.Errorf("invalid parameter EVM denom type: %T", i)
	}

	return sdk.ValidateDenom(denom)
}

func validateBool(i interface{}) error {
	_, ok := i.(bool)
	if !ok {
		return fmt.Errorf("invalid parameter type: %T", i)
	}
	return nil
}

func validateEIPs(i interface{}) error {
	eips, ok := i.([]int64)
	if !ok {
		return fmt.Errorf("invalid EIP slice type: %T", i)
	}

	for _, eip := range eips {
		if !vm.ValidEip(int(eip)) {
			return fmt.Errorf("EIP %d is not activateable, valid EIPS are: %s", eip, vm.ActivateableEips())
		}
	}

	return nil
}

func validateChainConfig(i interface{}) error {
	cfg, ok := i.(ChainConfig)
	if !ok {
		return fmt.Errorf("invalid chain config type: %T", i)
	}

	return cfg.Validate()
}<|MERGE_RESOLUTION|>--- conflicted
+++ resolved
@@ -28,7 +28,7 @@
 	// AvailableExtraEIPs define the list of all EIPs that can be enabled by the EVM interpreter. These EIPs are applied in
 	// order and can override the instruction sets from the latest hard fork enabled by the ChainConfig. For more info
 	// check: https://github.com/ethereum/go-ethereum/blob/v1.10.4/core/vm/interpreter.go#L122
-	AvailableExtraEIPs = []int64{1344, 1884, 2200, 2929}
+	AvailableExtraEIPs = []int64{1344, 1884, 2200, 2929, 3198, 3529}
 )
 
 // ParamKeyTable returns the parameter key table.
@@ -54,12 +54,8 @@
 		EvmDenom:     DefaultEVMDenom,
 		EnableCreate: true,
 		EnableCall:   true,
-<<<<<<< HEAD
-		ExtraEIPs:    []int64{3529, 3198, 2929, 2200, 1884, 1344},
-=======
 		ChainConfig:  DefaultChainConfig(),
 		ExtraEIPs:    nil,
->>>>>>> 0a8f02e0
 	}
 }
 
