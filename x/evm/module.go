package evm

import (
	"context"
	"encoding/json"
	"fmt"

	"github.com/gorilla/mux"
	"github.com/grpc-ecosystem/grpc-gateway/runtime"
	"github.com/spf13/cobra"

	abci "github.com/tendermint/tendermint/abci/types"

	"github.com/cosmos/cosmos-sdk/client"
	"github.com/cosmos/cosmos-sdk/codec"
	codectypes "github.com/cosmos/cosmos-sdk/codec/types"
	sdk "github.com/cosmos/cosmos-sdk/types"
	"github.com/cosmos/cosmos-sdk/types/module"
	simtypes "github.com/cosmos/cosmos-sdk/types/simulation"

	"github.com/evmos/ethermint/x/evm/client/cli"
	"github.com/evmos/ethermint/x/evm/keeper"
	"github.com/evmos/ethermint/x/evm/types"
)

var (
	_ module.AppModule      = AppModule{}
	_ module.AppModuleBasic = AppModuleBasic{}
)

// AppModuleBasic defines the basic application module used by the evm module.
type AppModuleBasic struct{}

// Name returns the evm module's name.
func (AppModuleBasic) Name() string {
	return types.ModuleName
}

// RegisterLegacyAminoCodec performs a no-op as the evm module doesn't support amino.
func (AppModuleBasic) RegisterLegacyAminoCodec(_ *codec.LegacyAmino) {
}

// ConsensusVersion returns the consensus state-breaking version for the module.
func (AppModuleBasic) ConsensusVersion() uint64 {
	return 3
}

// DefaultGenesis returns default genesis state as raw bytes for the evm
// module.
func (AppModuleBasic) DefaultGenesis(cdc codec.JSONCodec) json.RawMessage {
	return cdc.MustMarshalJSON(types.DefaultGenesisState())
}

// ValidateGenesis is the validation check of the Genesis
func (AppModuleBasic) ValidateGenesis(cdc codec.JSONCodec, _ client.TxEncodingConfig, bz json.RawMessage) error {
	var genesisState types.GenesisState
	if err := cdc.UnmarshalJSON(bz, &genesisState); err != nil {
		return fmt.Errorf("failed to unmarshal %s genesis state: %w", types.ModuleName, err)
	}

	return genesisState.Validate()
}

// RegisterRESTRoutes performs a no-op as the EVM module doesn't expose REST
// endpoints
func (AppModuleBasic) RegisterRESTRoutes(_ client.Context, _ *mux.Router) {
}

func (b AppModuleBasic) RegisterGRPCGatewayRoutes(c client.Context, serveMux *runtime.ServeMux) {
	if err := types.RegisterQueryHandlerClient(context.Background(), serveMux, types.NewQueryClient(c)); err != nil {
		panic(err)
	}
}

// GetTxCmd returns the root tx command for the evm module.
func (AppModuleBasic) GetTxCmd() *cobra.Command {
	return cli.GetTxCmd()
}

// GetQueryCmd returns no root query command for the evm module.
func (AppModuleBasic) GetQueryCmd() *cobra.Command {
	return cli.GetQueryCmd()
}

// RegisterInterfaces registers interfaces and implementations of the evm module.
func (AppModuleBasic) RegisterInterfaces(registry codectypes.InterfaceRegistry) {
	types.RegisterInterfaces(registry)
}

// ____________________________________________________________________________

// AppModule implements an application module for the evm module.
type AppModule struct {
	AppModuleBasic
	keeper *keeper.Keeper
	ak     types.AccountKeeper
}

// NewAppModule creates a new AppModule object
func NewAppModule(k *keeper.Keeper, ak types.AccountKeeper) AppModule {
	return AppModule{
		AppModuleBasic: AppModuleBasic{},
		keeper:         k,
		ak:             ak,
	}
}

// Name returns the evm module's name.
func (AppModule) Name() string {
	return types.ModuleName
}

// RegisterInvariants interface for registering invariants. Performs a no-op
// as the evm module doesn't expose invariants.
func (am AppModule) RegisterInvariants(_ sdk.InvariantRegistry) {
}

// RegisterServices registers a GRPC query service to respond to the
// module-specific GRPC queries.
func (am AppModule) RegisterServices(cfg module.Configurator) {
	types.RegisterMsgServer(cfg.MsgServer(), am.keeper)
	types.RegisterQueryServer(cfg.QueryServer(), am.keeper)
}

<<<<<<< HEAD
=======
// Route returns the message routing key for the evm module.
func (am AppModule) Route() sdk.Route {
	return sdk.NewRoute(types.RouterKey, NewHandler(am.keeper))
}

// QuerierRoute returns the evm module's querier route name.
func (AppModule) QuerierRoute() string { return types.RouterKey }

// LegacyQuerierHandler returns nil as the evm module doesn't expose a legacy
// Querier.
func (am AppModule) LegacyQuerierHandler(_ *codec.LegacyAmino) sdk.Querier {
	return nil
}

>>>>>>> 1dfe2c08
// BeginBlock returns the begin block for the evm module.
func (am AppModule) BeginBlock(ctx sdk.Context, req abci.RequestBeginBlock) {
	am.keeper.BeginBlock(ctx, req)
}

// EndBlock returns the end blocker for the evm module. It returns no validator
// updates.
func (am AppModule) EndBlock(ctx sdk.Context, req abci.RequestEndBlock) []abci.ValidatorUpdate {
	return am.keeper.EndBlock(ctx, req)
}

// InitGenesis performs genesis initialization for the evm module. It returns
// no validator updates.
func (am AppModule) InitGenesis(ctx sdk.Context, cdc codec.JSONCodec, data json.RawMessage) []abci.ValidatorUpdate {
	var genesisState types.GenesisState

	cdc.MustUnmarshalJSON(data, &genesisState)
	InitGenesis(ctx, am.keeper, am.ak, genesisState)
	return []abci.ValidatorUpdate{}
}

// ExportGenesis returns the exported genesis state as raw bytes for the evm
// module.
func (am AppModule) ExportGenesis(ctx sdk.Context, cdc codec.JSONCodec) json.RawMessage {
	gs := ExportGenesis(ctx, am.keeper, am.ak)
	return cdc.MustMarshalJSON(gs)
}

<<<<<<< HEAD
=======
// RandomizedParams creates randomized evm param changes for the simulator.
func (AppModule) RandomizedParams(_ *rand.Rand) []simtypes.ParamChange {
	return nil
}

>>>>>>> 1dfe2c08
// RegisterStoreDecoder registers a decoder for evm module's types
func (am AppModule) RegisterStoreDecoder(_ sdk.StoreDecoderRegistry) {
}

// ProposalContents doesn't return any content functions for governance proposals.
func (AppModule) ProposalContents(_ module.SimulationState) []simtypes.WeightedProposalContent {
	return nil
}

// GenerateGenesisState creates a randomized GenState of the evm module.
func (AppModule) GenerateGenesisState(_ *module.SimulationState) {
}

// WeightedOperations returns the all the evm module operations with their respective weights.
func (am AppModule) WeightedOperations(_ module.SimulationState) []simtypes.WeightedOperation {
	return nil
}<|MERGE_RESOLUTION|>--- conflicted
+++ resolved
@@ -122,23 +122,6 @@
 	types.RegisterQueryServer(cfg.QueryServer(), am.keeper)
 }
 
-<<<<<<< HEAD
-=======
-// Route returns the message routing key for the evm module.
-func (am AppModule) Route() sdk.Route {
-	return sdk.NewRoute(types.RouterKey, NewHandler(am.keeper))
-}
-
-// QuerierRoute returns the evm module's querier route name.
-func (AppModule) QuerierRoute() string { return types.RouterKey }
-
-// LegacyQuerierHandler returns nil as the evm module doesn't expose a legacy
-// Querier.
-func (am AppModule) LegacyQuerierHandler(_ *codec.LegacyAmino) sdk.Querier {
-	return nil
-}
-
->>>>>>> 1dfe2c08
 // BeginBlock returns the begin block for the evm module.
 func (am AppModule) BeginBlock(ctx sdk.Context, req abci.RequestBeginBlock) {
 	am.keeper.BeginBlock(ctx, req)
@@ -167,14 +150,6 @@
 	return cdc.MustMarshalJSON(gs)
 }
 
-<<<<<<< HEAD
-=======
-// RandomizedParams creates randomized evm param changes for the simulator.
-func (AppModule) RandomizedParams(_ *rand.Rand) []simtypes.ParamChange {
-	return nil
-}
-
->>>>>>> 1dfe2c08
 // RegisterStoreDecoder registers a decoder for evm module's types
 func (am AppModule) RegisterStoreDecoder(_ sdk.StoreDecoderRegistry) {
 }
