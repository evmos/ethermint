--- conflicted
+++ resolved
@@ -126,24 +126,13 @@
 func (am AppModule) RegisterServices(cfg module.Configurator) {
 	types.RegisterMsgServer(cfg.MsgServer(), am.keeper)
 	types.RegisterQueryServer(cfg.QueryServer(), am.keeper)
-<<<<<<< HEAD
 
 	m := keeper.NewMigrator(*am.keeper, am.legacySubspace)
-	// TODO: Figure out if these will be deleted
-	// err := cfg.RegisterMigration(types.ModuleName, 1, m.Migrate1to2)
-	// if err != nil {
-	//	panic(err)
-	// }
-	// err = cfg.RegisterMigration(types.ModuleName, 2, m.Migrate2to3)
-	// if err != nil {
-	//	panic(err)
-	// }
 	err := cfg.RegisterMigration(types.ModuleName, 3, m.Migrate3to4)
 	if err != nil {
 		panic(err)
 	}
-=======
->>>>>>> 15e4da3c
+
 }
 
 // Route returns the message routing key for the evm module.
@@ -175,7 +164,6 @@
 // no validator updates.
 func (am AppModule) InitGenesis(ctx sdk.Context, cdc codec.JSONCodec, data json.RawMessage) []abci.ValidatorUpdate {
 	var genesisState types.GenesisState
-
 	cdc.MustUnmarshalJSON(data, &genesisState)
 	InitGenesis(ctx, am.keeper, am.ak, genesisState)
 	return []abci.ValidatorUpdate{}
