package evm_test

import (
	"github.com/ethereum/go-ethereum/common"

	authtypes "github.com/cosmos/cosmos-sdk/x/auth/types"
	"github.com/cosmos/ethermint/crypto/ethsecp256k1"
	ethermint "github.com/cosmos/ethermint/types"
	"github.com/cosmos/ethermint/x/evm"
	"github.com/cosmos/ethermint/x/evm/types"
)

<<<<<<< HEAD
func (suite *EvmTestSuite) TestExportImport() {
	var genState *types.GenesisState
	suite.Require().NotPanics(func() {
		genState = evm.ExportGenesis(suite.ctx, suite.app.EvmKeeper, suite.app.AccountKeeper)
	})

	_ = evm.InitGenesis(suite.ctx, suite.app.EvmKeeper, suite.app.AccountKeeper, *genState)
}

=======
>>>>>>> 1aa8c7e7
func (suite *EvmTestSuite) TestInitGenesis() {
	privkey, err := ethsecp256k1.GenerateKey()
	suite.Require().NoError(err)

	address := common.HexToAddress(privkey.PubKey().Address().String())

	testCases := []struct {
		name     string
		malleate func()
		genState *types.GenesisState
		expPanic bool
	}{
		{
			"default",
			func() {},
			types.DefaultGenesisState(),
			false,
		},
		{
			"valid account",
			func() {
				acc := suite.app.AccountKeeper.NewAccountWithAddress(suite.ctx, address.Bytes())
				suite.Require().NotNil(acc)

				err := suite.app.BankKeeper.SetBalance(suite.ctx, address.Bytes(), ethermint.NewPhotonCoinInt64(1))
				suite.Require().NoError(err)
				suite.app.AccountKeeper.SetAccount(suite.ctx, acc)
			},
			&types.GenesisState{
				Params: types.DefaultParams(),
				Accounts: []types.GenesisAccount{
					{
						Address: address.String(),
						Storage: types.Storage{
							{Key: common.BytesToHash([]byte("key")).String(), Value: common.BytesToHash([]byte("value")).String()},
						},
					},
				},
			},
			false,
		},
		{
			"account not found",
			func() {},
			&types.GenesisState{
				Params: types.DefaultParams(),
				Accounts: []types.GenesisAccount{
					{
						Address: address.String(),
					},
				},
			},
			true,
		},
		{
			"invalid account type",
			func() {
				acc := authtypes.NewBaseAccountWithAddress(address.Bytes())
				suite.app.AccountKeeper.SetAccount(suite.ctx, acc)
			},
			&types.GenesisState{
				Params: types.DefaultParams(),
				Accounts: []types.GenesisAccount{
					{
						Address: address.String(),
					},
				},
			},
			true,
		},
	}

	for _, tc := range testCases {
		suite.Run(tc.name, func() {
			suite.SetupTest() // reset values

			tc.malleate()

			if tc.expPanic {
				suite.Require().Panics(
					func() {
<<<<<<< HEAD
						_ = evm.InitGenesis(suite.ctx, suite.app.EvmKeeper, suite.app.AccountKeeper, *tc.genState)
=======
						_ = evm.InitGenesis(suite.ctx, suite.app.EvmKeeper, suite.app.AccountKeeper, suite.app.BankKeeper, *tc.genState)
>>>>>>> 1aa8c7e7
					},
				)
			} else {
				suite.Require().NotPanics(
					func() {
<<<<<<< HEAD
						_ = evm.InitGenesis(suite.ctx, suite.app.EvmKeeper, suite.app.AccountKeeper, *tc.genState)
=======
						_ = evm.InitGenesis(suite.ctx, suite.app.EvmKeeper, suite.app.AccountKeeper, suite.app.BankKeeper, *tc.genState)
>>>>>>> 1aa8c7e7
					},
				)
			}
		})
	}
}<|MERGE_RESOLUTION|>--- conflicted
+++ resolved
@@ -10,18 +10,6 @@
 	"github.com/cosmos/ethermint/x/evm/types"
 )
 
-<<<<<<< HEAD
-func (suite *EvmTestSuite) TestExportImport() {
-	var genState *types.GenesisState
-	suite.Require().NotPanics(func() {
-		genState = evm.ExportGenesis(suite.ctx, suite.app.EvmKeeper, suite.app.AccountKeeper)
-	})
-
-	_ = evm.InitGenesis(suite.ctx, suite.app.EvmKeeper, suite.app.AccountKeeper, *genState)
-}
-
-=======
->>>>>>> 1aa8c7e7
 func (suite *EvmTestSuite) TestInitGenesis() {
 	privkey, err := ethsecp256k1.GenerateKey()
 	suite.Require().NoError(err)
@@ -103,21 +91,13 @@
 			if tc.expPanic {
 				suite.Require().Panics(
 					func() {
-<<<<<<< HEAD
 						_ = evm.InitGenesis(suite.ctx, suite.app.EvmKeeper, suite.app.AccountKeeper, *tc.genState)
-=======
-						_ = evm.InitGenesis(suite.ctx, suite.app.EvmKeeper, suite.app.AccountKeeper, suite.app.BankKeeper, *tc.genState)
->>>>>>> 1aa8c7e7
 					},
 				)
 			} else {
 				suite.Require().NotPanics(
 					func() {
-<<<<<<< HEAD
 						_ = evm.InitGenesis(suite.ctx, suite.app.EvmKeeper, suite.app.AccountKeeper, *tc.genState)
-=======
-						_ = evm.InitGenesis(suite.ctx, suite.app.EvmKeeper, suite.app.AccountKeeper, suite.app.BankKeeper, *tc.genState)
->>>>>>> 1aa8c7e7
 					},
 				)
 			}
