--- conflicted
+++ resolved
@@ -22,14 +22,9 @@
 	data types.GenesisState,
 ) []abci.ValidatorUpdate {
 	k.WithContext(ctx)
-<<<<<<< HEAD
-
-	k.CommitStateDB.WithContext(ctx) // TODO: remove
-=======
 	k.WithChainID(ctx)
 
 	k.CommitStateDB.WithContext(ctx)
->>>>>>> 9a5654f7
 
 	k.SetParams(ctx, data.Params)
 	evmDenom := data.Params.EvmDenom
@@ -91,12 +86,7 @@
 // ExportGenesis exports genesis state of the EVM module
 func ExportGenesis(ctx sdk.Context, k *keeper.Keeper, ak types.AccountKeeper) *types.GenesisState {
 	k.WithContext(ctx)
-<<<<<<< HEAD
-
-	k.CommitStateDB.WithContext(ctx) // TODO: remove
-=======
 	k.CommitStateDB.WithContext(ctx)
->>>>>>> 9a5654f7
 
 	// nolint: prealloc
 	var ethGenAccounts []types.GenesisAccount
