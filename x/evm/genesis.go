--- conflicted
+++ resolved
@@ -20,17 +20,9 @@
 	accountKeeper types.AccountKeeper, // nolint: interfacer
 	data types.GenesisState,
 ) []abci.ValidatorUpdate {
-<<<<<<< HEAD
-
-	k.WithChainID(ctx)
-	k.WithContext(ctx)
-=======
 	k.WithContext(ctx)
 	k.WithChainID(ctx)
 
-	k.CommitStateDB.WithContext(ctx)
-
->>>>>>> 1aa8c7e7
 	k.SetParams(ctx, data.Params)
 
 	for _, account := range data.Accounts {
@@ -51,15 +43,8 @@
 			)
 		}
 
-<<<<<<< HEAD
 		k.SetNonce(address, acc.GetSequence())
 		k.SetCode(address, ethcmn.Hex2Bytes(account.Code))
-=======
-		evmBalance := bankKeeper.GetBalance(ctx, accAddress, evmDenom)
-		k.CommitStateDB.SetBalance(address, evmBalance.Amount.BigInt())
-		k.CommitStateDB.SetNonce(address, acc.GetSequence())
-		k.CommitStateDB.SetCode(address, ethcmn.Hex2Bytes(account.Code))
->>>>>>> 1aa8c7e7
 
 		for _, storage := range account.Storage {
 			k.SetState(address, ethcmn.HexToHash(storage.Key), ethcmn.HexToHash(storage.Value))
@@ -67,46 +52,17 @@
 	}
 
 	for _, txLog := range data.TxsLogs {
-<<<<<<< HEAD
 		k.SetLogs(ethcmn.HexToHash(txLog.Hash), txLog.EthLogs())
-=======
-		err = k.CommitStateDB.SetLogs(ethcmn.HexToHash(txLog.Hash), txLog.EthLogs())
-		if err != nil {
-			panic(err)
-		}
->>>>>>> 1aa8c7e7
 	}
 
 	k.SetChainConfig(ctx, data.ChainConfig)
 
-<<<<<<< HEAD
-=======
-	// set state objects and code to store
-	_, err = k.CommitStateDB.Commit(false)
-	if err != nil {
-		panic(err)
-	}
-
-	// set storage to store
-	// NOTE: don't delete empty object to prevent import-export simulation failure
-	err = k.CommitStateDB.Finalise(false)
-	if err != nil {
-		panic(err)
-	}
-
->>>>>>> 1aa8c7e7
 	return []abci.ValidatorUpdate{}
 }
 
 // ExportGenesis exports genesis state of the EVM module
 func ExportGenesis(ctx sdk.Context, k *keeper.Keeper, ak types.AccountKeeper) *types.GenesisState {
 	k.WithContext(ctx)
-<<<<<<< HEAD
-
-	k.WithContext(ctx) // TODO: remove
-=======
-	k.CommitStateDB.WithContext(ctx)
->>>>>>> 1aa8c7e7
 
 	// nolint: prealloc
 	var ethGenAccounts []types.GenesisAccount
@@ -126,11 +82,7 @@
 
 		genAccount := types.GenesisAccount{
 			Address: addr.String(),
-<<<<<<< HEAD
 			Code:    ethcmn.Bytes2Hex(k.GetCode(addr)),
-=======
-			Code:    ethcmn.Bytes2Hex(k.CommitStateDB.GetCode(addr)),
->>>>>>> 1aa8c7e7
 			Storage: storage,
 		}
 
