--- conflicted
+++ resolved
@@ -28,28 +28,18 @@
 	// - storing block hash -> block height map. Needed for the Web3 API. TODO: remove
 	storeKey sdk.StoreKey
 
-<<<<<<< HEAD
-=======
 	// key to access the transient store, which is reset on every block during Commit
 	transientKey sdk.StoreKey
 
->>>>>>> 6c1e7fec
 	paramSpace    paramtypes.Subspace
 	accountKeeper types.AccountKeeper
 	bankKeeper    types.BankKeeper
 
 	ctx sdk.Context
-<<<<<<< HEAD
 	// chain ID number obtained from the context's chain id
 	eip155ChainID *big.Int
 
 	// TODO: deprecate
-	// Ethermint concrete implementation on the EVM StateDB interface
-	CommitStateDB *types.CommitStateDB
-
-	cache csdb
-=======
-
 	// Ethermint concrete implementation on the EVM StateDB interface
 	CommitStateDB *types.CommitStateDB
 
@@ -58,7 +48,6 @@
 	// TODO: (@fedekunze) for how long should we persist the entries in the access list?
 	// same block (i.e Transient Store)? 2 or more (KVStore with module Parameter which resets the state after that window)?
 	accessList *types.AccessListMappings
->>>>>>> 6c1e7fec
 }
 
 // NewKeeper generates new evm module keeper
@@ -80,16 +69,7 @@
 		storeKey:      storeKey,
 		transientKey:  transientKey,
 		CommitStateDB: types.NewCommitStateDB(sdk.Context{}, storeKey, paramSpace, ak, bankKeeper),
-<<<<<<< HEAD
-		cache: csdb{
-			accessList: types.NewAccessListMappings(),
-			txIndex:    0,
-			bloom:      big.NewInt(0),
-			logs:       map[common.Address][]*ethtypes.Log{},
-		},
-=======
 		accessList:    types.NewAccessListMappings(),
->>>>>>> 6c1e7fec
 	}
 }
 
@@ -402,11 +382,7 @@
 
 func (k Keeper) DeleteState(addr common.Address, key common.Hash) {
 	store := prefix.NewStore(k.ctx.KVStore(k.storeKey), types.AddressStoragePrefix(addr))
-<<<<<<< HEAD
-	key = types.GetStorageByAddressKey(addr, key)
-=======
 	key = types.KeyAddressStorage(addr, key)
->>>>>>> 6c1e7fec
 	store.Delete(key.Bytes())
 }
 
