package keeper

import (
	"bytes"
	"math/big"

	"github.com/cosmos/cosmos-sdk/codec"
	"github.com/cosmos/cosmos-sdk/store/prefix"
	sdk "github.com/cosmos/cosmos-sdk/types"
	paramtypes "github.com/cosmos/cosmos-sdk/x/params/types"
	"github.com/ethereum/go-ethereum/common"
	ethtypes "github.com/ethereum/go-ethereum/core/types"
	"github.com/palantir/stacktrace"
	"github.com/tendermint/tendermint/libs/log"

	ethermint "github.com/tharsis/ethermint/types"
	"github.com/tharsis/ethermint/x/evm/types"
)

// Keeper grants access to the EVM module state and implements the go-ethereum StateDB interface.
type Keeper struct {
	// Protobuf codec
	cdc codec.BinaryCodec
	// Store key required for the EVM Prefix KVStore. It is required by:
	// - storing account's Storage State
	// - storing account's Code
	// - storing transaction Logs
	// - storing Bloom filters by block height. Needed for the Web3 API.
	storeKey sdk.StoreKey

	// key to access the transient store, which is reset on every block during Commit
	transientKey sdk.StoreKey

	// module specific parameter space that can be configured through governance
	paramSpace paramtypes.Subspace
	// access to account state
	accountKeeper types.AccountKeeper
	// update balance and accounting operations with coins
	bankKeeper types.BankKeeper
	// access historical headers for EVM state transition execution
	stakingKeeper types.StakingKeeper
	// fetch EIP1559 base fee and parameters
	feeMarketKeeper types.FeeMarketKeeper

	// Manage the initial context and cache context stack for accessing the store,
	// emit events and log info.
	// It is kept as a field to make is accessible by the StateDb
	// functions. Resets on every transaction/block.
	ctxStack ContextStack

	// chain ID number obtained from the context's chain id
	eip155ChainID *big.Int

	// Tracer used to collect execution traces from the EVM transaction execution
	tracer string
	// trace EVM state transition execution. This value is obtained from the `--trace` flag.
	// For more info check https://geth.ethereum.org/docs/dapp/tracing
	debug bool

	// EVM Hooks for tx post-processing
	hooks types.EvmHooks

	// error from previous state operation
	stateErr error
}

// NewKeeper generates new evm module keeper
func NewKeeper(
	cdc codec.BinaryCodec,
	storeKey, transientKey sdk.StoreKey, paramSpace paramtypes.Subspace,
	ak types.AccountKeeper, bankKeeper types.BankKeeper, sk types.StakingKeeper,
	fmk types.FeeMarketKeeper,
	tracer string, debug bool,
) *Keeper {
	// ensure evm module account is set
	if addr := ak.GetModuleAddress(types.ModuleName); addr == nil {
		panic("the EVM module account has not been set")
	}

	// set KeyTable if it has not already been set
	if !paramSpace.HasKeyTable() {
		paramSpace = paramSpace.WithKeyTable(types.ParamKeyTable())
	}

	// NOTE: we pass in the parameter space to the CommitStateDB in order to use custom denominations for the EVM operations
	return &Keeper{
<<<<<<< HEAD
		cdc:             cdc,
		paramSpace:      paramSpace,
		accountKeeper:   ak,
		bankKeeper:      bankKeeper,
		stakingKeeper:   sk,
		feeMarketKeeper: fmk,
		storeKey:        storeKey,
		transientKey:    transientKey,
		tracer:          tracer,
		debug:           debug,
=======
		cdc:           cdc,
		paramSpace:    paramSpace,
		accountKeeper: ak,
		bankKeeper:    bankKeeper,
		stakingKeeper: sk,
		storeKey:      storeKey,
		transientKey:  transientKey,
		tracer:        tracer,
		debug:         debug,
		stateErr:      nil,
>>>>>>> d84837a4
	}
}

// Ctx returns the current context from the context stack
func (k Keeper) Ctx() sdk.Context {
	return k.ctxStack.CurrentContext()
}

// CommitCachedContexts commit all the cache contexts created by `StateDB.Snapshot`.
func (k *Keeper) CommitCachedContexts() {
	k.ctxStack.Commit()
}

// CachedContextsEmpty returns true if there's no cache contexts.
func (k *Keeper) CachedContextsEmpty() bool {
	return k.ctxStack.IsEmpty()
}

// Logger returns a module-specific logger.
func (k Keeper) Logger(ctx sdk.Context) log.Logger {
	return ctx.Logger().With("module", types.ModuleName)
}

// WithContext clears the context stack, and set the initial context.
func (k *Keeper) WithContext(ctx sdk.Context) {
	k.ctxStack.Reset(ctx)
}

// WithChainID sets the chain id to the local variable in the keeper
func (k *Keeper) WithChainID(ctx sdk.Context) {
	chainID, err := ethermint.ParseChainID(ctx.ChainID())
	if err != nil {
		panic(err)
	}

	if k.eip155ChainID != nil && k.eip155ChainID.Cmp(chainID) != 0 {
		panic("chain id already set")
	}

	k.eip155ChainID = chainID
}

// ChainID returns the EIP155 chain ID for the EVM context
func (k Keeper) ChainID() *big.Int {
	return k.eip155ChainID
}

// ----------------------------------------------------------------------------
// Block Bloom
// Required by Web3 API.
// ----------------------------------------------------------------------------

// EmitBlockBloomEvent emit block bloom events
func (k Keeper) EmitBlockBloomEvent(ctx sdk.Context, bloom ethtypes.Bloom) {
	ctx.EventManager().EmitEvent(
		sdk.NewEvent(
			types.EventTypeBlockBloom,
			sdk.NewAttribute(types.AttributeKeyEthereumBloom, string(bloom.Bytes())),
		),
	)
}

// GetBlockBloomTransient returns bloom bytes for the current block height
func (k Keeper) GetBlockBloomTransient() *big.Int {
	store := prefix.NewStore(k.Ctx().TransientStore(k.transientKey), types.KeyPrefixTransientBloom)
	heightBz := sdk.Uint64ToBigEndian(uint64(k.Ctx().BlockHeight()))
	bz := store.Get(heightBz)
	if len(bz) == 0 {
		return big.NewInt(0)
	}

	return new(big.Int).SetBytes(bz)
}

// SetBlockBloomTransient sets the given bloom bytes to the transient store. This value is reset on
// every block.
func (k Keeper) SetBlockBloomTransient(bloom *big.Int) {
	store := prefix.NewStore(k.Ctx().TransientStore(k.transientKey), types.KeyPrefixTransientBloom)
	heightBz := sdk.Uint64ToBigEndian(uint64(k.Ctx().BlockHeight()))
	store.Set(heightBz, bloom.Bytes())
}

// ----------------------------------------------------------------------------
// Tx
// ----------------------------------------------------------------------------

// GetTxHashTransient returns the hash of current processing transaction
func (k Keeper) GetTxHashTransient() common.Hash {
	store := k.Ctx().TransientStore(k.transientKey)
	bz := store.Get(types.KeyPrefixTransientTxHash)
	if len(bz) == 0 {
		return common.Hash{}
	}

	return common.BytesToHash(bz)
}

// SetTxHashTransient set the hash of processing transaction
func (k Keeper) SetTxHashTransient(hash common.Hash) {
	store := k.Ctx().TransientStore(k.transientKey)
	store.Set(types.KeyPrefixTransientTxHash, hash.Bytes())
}

// SetTxIndexTransient set the index of processing transaction
func (k Keeper) SetTxIndexTransient(index uint64) {
	store := k.Ctx().TransientStore(k.transientKey)
	store.Set(types.KeyPrefixTransientTxIndex, sdk.Uint64ToBigEndian(index))
}

// GetTxIndexTransient returns EVM transaction index on the current block.
func (k Keeper) GetTxIndexTransient() uint64 {
	store := k.Ctx().TransientStore(k.transientKey)
	bz := store.Get(types.KeyPrefixTransientTxIndex)
	if len(bz) == 0 {
		return 0
	}

	return sdk.BigEndianToUint64(bz)
}

// IncreaseTxIndexTransient fetches the current EVM tx index from the transient store, increases its
// value by one and then sets the new index back to the transient store.
func (k Keeper) IncreaseTxIndexTransient() {
	txIndex := k.GetTxIndexTransient()
	k.SetTxIndexTransient(txIndex + 1)
}

// ResetRefundTransient resets the available refund amount to 0
func (k Keeper) ResetRefundTransient(ctx sdk.Context) {
	store := ctx.TransientStore(k.transientKey)
	store.Set(types.KeyPrefixTransientRefund, sdk.Uint64ToBigEndian(0))
}

// ----------------------------------------------------------------------------
// Log
// ----------------------------------------------------------------------------

// GetTxLogsTransient returns the current logs for a given transaction hash from the KVStore.
// This function returns an empty, non-nil slice if no logs are found.
func (k Keeper) GetTxLogsTransient(txHash common.Hash) []*ethtypes.Log {
	store := prefix.NewStore(k.Ctx().TransientStore(k.transientKey), types.KeyPrefixTransientTxLogs)

	// We store the logs with key equal to txHash.Bytes() | sdk.Uint64ToBigEndian(uint64(log.Index)),
	// therefore, we set the end boundary(excluded) to txHash.Bytes() | uint64.Max -> []byte
	end := txHash.Bytes()
	end = append(end, []byte{0xff, 0xff, 0xff, 0xff, 0xff, 0xff, 0xff, 0xff}...)

	iter := store.Iterator(txHash.Bytes(), end)
	defer iter.Close()

	logs := []*ethtypes.Log{}
	for ; iter.Valid(); iter.Next() {
		var log types.Log
		k.cdc.MustUnmarshal(iter.Value(), &log)
		logs = append(logs, log.ToEthereum())
	}

	return logs
}

// SetLog sets the log for a transaction in the KVStore.
func (k Keeper) AddLogTransient(log *ethtypes.Log) {
	store := prefix.NewStore(k.Ctx().TransientStore(k.transientKey), types.KeyPrefixTransientTxLogs)

	key := log.TxHash.Bytes()
	key = append(key, sdk.Uint64ToBigEndian(uint64(log.Index))...)

	txIndexLog := types.NewLogFromEth(log)
	bz := k.cdc.MustMarshal(txIndexLog)
	store.Set(key, bz)
}

// GetLogSizeTransient returns EVM log index on the current block.
func (k Keeper) GetLogSizeTransient() uint64 {
	store := k.Ctx().TransientStore(k.transientKey)
	bz := store.Get(types.KeyPrefixTransientLogSize)
	if len(bz) == 0 {
		return 0
	}

	return sdk.BigEndianToUint64(bz)
}

// IncreaseLogSizeTransient fetches the current EVM log index from the transient store, increases its
// value by one and then sets the new index back to the transient store.
func (k Keeper) IncreaseLogSizeTransient() {
	logSize := k.GetLogSizeTransient()
	store := k.Ctx().TransientStore(k.transientKey)
	store.Set(types.KeyPrefixTransientLogSize, sdk.Uint64ToBigEndian(logSize+1))
}

// ----------------------------------------------------------------------------
// Storage
// ----------------------------------------------------------------------------

// GetAccountStorage return state storage associated with an account
func (k Keeper) GetAccountStorage(ctx sdk.Context, address common.Address) (types.Storage, error) {
	storage := types.Storage{}

	err := k.ForEachStorage(address, func(key, value common.Hash) bool {
		storage = append(storage, types.NewState(key, value))
		return false
	})
	if err != nil {
		return types.Storage{}, err
	}

	return storage, nil
}

// ----------------------------------------------------------------------------
// Account
// ----------------------------------------------------------------------------

func (k Keeper) DeleteState(addr common.Address, key common.Hash) {
	store := prefix.NewStore(k.Ctx().KVStore(k.storeKey), types.AddressStoragePrefix(addr))
	key = types.KeyAddressStorage(addr, key)
	store.Delete(key.Bytes())
}

// DeleteAccountStorage clears all the storage state associated with the given address.
func (k Keeper) DeleteAccountStorage(addr common.Address) {
	_ = k.ForEachStorage(addr, func(key, _ common.Hash) bool {
		k.DeleteState(addr, key)
		return false
	})
}

// DeleteCode removes the contract code byte array from the store associated with
// the given address.
func (k Keeper) DeleteCode(addr common.Address) {
	hash := k.GetCodeHash(addr)
	if bytes.Equal(hash.Bytes(), common.BytesToHash(types.EmptyCodeHash).Bytes()) {
		return
	}

	store := prefix.NewStore(k.Ctx().KVStore(k.storeKey), types.KeyPrefixCode)
	store.Delete(hash.Bytes())
}

// ClearBalance subtracts the EVM all the balance denomination from the address
// balance while also updating the total supply.
func (k Keeper) ClearBalance(addr sdk.AccAddress) (prevBalance sdk.Coin, err error) {
	params := k.GetParams(k.Ctx())

	prevBalance = k.bankKeeper.GetBalance(k.Ctx(), addr, params.EvmDenom)
	if prevBalance.IsPositive() {
		if err := k.bankKeeper.SendCoinsFromAccountToModule(k.Ctx(), addr, types.ModuleName, sdk.Coins{prevBalance}); err != nil {
			return sdk.Coin{}, stacktrace.Propagate(err, "failed to transfer to module account")
		}

		if err := k.bankKeeper.BurnCoins(k.Ctx(), types.ModuleName, sdk.Coins{prevBalance}); err != nil {
			return sdk.Coin{}, stacktrace.Propagate(err, "failed to burn coins from evm module account")
		}
	}

	return prevBalance, nil
}

// ResetAccount removes the code, storage state, but keep all the native tokens stored
// with the given address.
func (k Keeper) ResetAccount(addr common.Address) {
	k.DeleteCode(addr)
	k.DeleteAccountStorage(addr)
}

// SetHooks sets the hooks for the EVM module
func (k *Keeper) SetHooks(eh types.EvmHooks) *Keeper {
	if k.hooks != nil {
		panic("cannot set evm hooks twice")
	}

	k.hooks = eh
	return k
}

// PostTxProcessing delegate the call to the hooks. If no hook has been registered, this function returns with a `nil` error
func (k *Keeper) PostTxProcessing(txHash common.Hash, logs []*ethtypes.Log) error {
	if k.hooks == nil {
		return nil
	}
	return k.hooks.PostTxProcessing(k.Ctx(), txHash, logs)
}<|MERGE_RESOLUTION|>--- conflicted
+++ resolved
@@ -84,7 +84,6 @@
 
 	// NOTE: we pass in the parameter space to the CommitStateDB in order to use custom denominations for the EVM operations
 	return &Keeper{
-<<<<<<< HEAD
 		cdc:             cdc,
 		paramSpace:      paramSpace,
 		accountKeeper:   ak,
@@ -95,18 +94,7 @@
 		transientKey:    transientKey,
 		tracer:          tracer,
 		debug:           debug,
-=======
-		cdc:           cdc,
-		paramSpace:    paramSpace,
-		accountKeeper: ak,
-		bankKeeper:    bankKeeper,
-		stakingKeeper: sk,
-		storeKey:      storeKey,
-		transientKey:  transientKey,
-		tracer:        tracer,
-		debug:         debug,
-		stateErr:      nil,
->>>>>>> d84837a4
+		stateErr:        nil,
 	}
 }
 
