package keeper

import (
	"bytes"
	"math/big"

	"github.com/cosmos/cosmos-sdk/codec"
	"github.com/cosmos/cosmos-sdk/store/prefix"
	sdk "github.com/cosmos/cosmos-sdk/types"
	paramtypes "github.com/cosmos/cosmos-sdk/x/params/types"
	"github.com/ethereum/go-ethereum/common"
	ethtypes "github.com/ethereum/go-ethereum/core/types"
	"github.com/palantir/stacktrace"
	"github.com/tendermint/tendermint/libs/log"

	ethermint "github.com/tharsis/ethermint/types"
	"github.com/tharsis/ethermint/x/evm/types"
)

// Keeper wraps the CommitStateDB, allowing us to pass in SDK context while adhering
// to the StateDB interface.
type Keeper struct {
	// Protobuf codec
<<<<<<< HEAD
	cdc codec.BinaryCodec
=======
	cdc       codec.BinaryMarshaler
	txDecoder sdk.TxDecoder
>>>>>>> 1363a45e
	// Store key required for the EVM Prefix KVStore. It is required by:
	// - storing Account's Storage State
	// - storing Account's Code
	// - storing transaction Logs
	// - storing block height -> bloom filter map. Needed for the Web3 API.
	storeKey sdk.StoreKey

	// key to access the transient store, which is reset on every block during Commit
	transientKey sdk.StoreKey

	paramSpace    paramtypes.Subspace
	accountKeeper types.AccountKeeper
	bankKeeper    types.BankKeeper
	stakingKeeper types.StakingKeeper

	ctx sdk.Context

	// chain ID number obtained from the context's chain id
	eip155ChainID *big.Int
	debug         bool
}

// NewKeeper generates new evm module keeper
func NewKeeper(
<<<<<<< HEAD
	cdc codec.BinaryCodec, storeKey, transientKey sdk.StoreKey, paramSpace paramtypes.Subspace,
=======
	cdc codec.BinaryMarshaler, txDecoder sdk.TxDecoder, storeKey, transientKey sdk.StoreKey, paramSpace paramtypes.Subspace,
>>>>>>> 1363a45e
	ak types.AccountKeeper, bankKeeper types.BankKeeper, sk types.StakingKeeper,
) *Keeper {

	// ensure evm module account is set
	if addr := ak.GetModuleAddress(types.ModuleName); addr == nil {
		panic("the EVM module account has not been set")
	}

	// set KeyTable if it has not already been set
	if !paramSpace.HasKeyTable() {
		paramSpace = paramSpace.WithKeyTable(types.ParamKeyTable())
	}

	// NOTE: we pass in the parameter space to the CommitStateDB in order to use custom denominations for the EVM operations
	return &Keeper{
		cdc:           cdc,
		txDecoder:     txDecoder,
		paramSpace:    paramSpace,
		accountKeeper: ak,
		bankKeeper:    bankKeeper,
		stakingKeeper: sk,
		storeKey:      storeKey,
		transientKey:  transientKey,
	}
}

// Logger returns a module-specific logger.
func (k Keeper) Logger(ctx sdk.Context) log.Logger {
	return ctx.Logger().With("module", types.ModuleName)
}

// WithContext sets an updated SDK context to the keeper
func (k *Keeper) WithContext(ctx sdk.Context) {
	k.ctx = ctx
}

// WithChainID sets the chain id to the local variable in the keeper
func (k *Keeper) WithChainID(ctx sdk.Context) {
	chainID, err := ethermint.ParseChainID(ctx.ChainID())
	if err != nil {
		panic(err)
	}

	if k.eip155ChainID != nil && k.eip155ChainID.Cmp(chainID) != 0 {
		panic("chain id already set")
	}

	k.eip155ChainID = chainID
}

// ChainID returns the EIP155 chain ID for the EVM context
func (k Keeper) ChainID() *big.Int {
	return k.eip155ChainID
}

// ----------------------------------------------------------------------------
// Block Bloom
// Required by Web3 API.
// ----------------------------------------------------------------------------

// GetBlockBloom gets bloombits from block height
func (k Keeper) GetBlockBloom(ctx sdk.Context, height int64) (ethtypes.Bloom, bool) {
	store := ctx.KVStore(k.storeKey)
	bz := store.Get(types.BloomKey(height))
	if len(bz) == 0 {
		return ethtypes.Bloom{}, false
	}

	return ethtypes.BytesToBloom(bz), true
}

// SetBlockBloom sets the mapping from block height to bloom bits
func (k Keeper) SetBlockBloom(ctx sdk.Context, height int64, bloom ethtypes.Bloom) {
	store := ctx.KVStore(k.storeKey)

	key := types.BloomKey(height)
	store.Set(key, bloom.Bytes())
}

// GetBlockBloomTransient returns bloom bytes for the current block height
func (k Keeper) GetBlockBloomTransient() (*big.Int, bool) {
	store := k.ctx.TransientStore(k.transientKey)
	bz := store.Get(types.KeyPrefixTransientBloom)
	if len(bz) == 0 {
		return nil, false
	}

	return new(big.Int).SetBytes(bz), true
}

// SetBlockBloomTransient sets the given bloom bytes to the transient store. This value is reset on
// every block.
func (k Keeper) SetBlockBloomTransient(bloom *big.Int) {
	store := k.ctx.TransientStore(k.transientKey)
	store.Set(types.KeyPrefixTransientBloom, bloom.Bytes())
}

// ----------------------------------------------------------------------------
// Tx
// ----------------------------------------------------------------------------

// GetTxIndexTransient returns EVM transaction index on the current block.
func (k Keeper) GetTxIndexTransient() uint64 {
	store := k.ctx.TransientStore(k.transientKey)
	bz := store.Get(types.KeyPrefixTransientBloom)
	if len(bz) == 0 {
		return 0
	}

	return sdk.BigEndianToUint64(bz)
}

// IncreaseTxIndexTransient fetches the current EVM tx index from the transient store, increases its
// value by one and then sets the new index back to the transient store.
func (k Keeper) IncreaseTxIndexTransient() {
	txIndex := k.GetTxIndexTransient()
	store := k.ctx.TransientStore(k.transientKey)
	store.Set(types.KeyPrefixTransientBloom, sdk.Uint64ToBigEndian(txIndex+1))
}

// ResetRefundTransient resets the available refund amount to 0
func (k Keeper) ResetRefundTransient(ctx sdk.Context) {
	store := ctx.TransientStore(k.transientKey)
	store.Set(types.KeyPrefixTransientRefund, sdk.Uint64ToBigEndian(0))
}

// ----------------------------------------------------------------------------
// Log
// ----------------------------------------------------------------------------

// GetAllTxLogs return all the transaction logs from the store.
func (k Keeper) GetAllTxLogs(ctx sdk.Context) []types.TransactionLogs {
	store := ctx.KVStore(k.storeKey)
	iterator := sdk.KVStorePrefixIterator(store, types.KeyPrefixLogs)
	defer iterator.Close()

	txsLogs := []types.TransactionLogs{}
	for ; iterator.Valid(); iterator.Next() {
		var txLog types.TransactionLogs
		k.cdc.MustUnmarshal(iterator.Value(), &txLog)

		// add a new entry
		txsLogs = append(txsLogs, txLog)
	}
	return txsLogs
}

// GetLogs returns the current logs for a given transaction hash from the KVStore.
// This function returns an empty, non-nil slice if no logs are found.
func (k Keeper) GetTxLogs(txHash common.Hash) []*ethtypes.Log {
	store := prefix.NewStore(k.ctx.KVStore(k.storeKey), types.KeyPrefixLogs)

	bz := store.Get(txHash.Bytes())
	if len(bz) == 0 {
		return []*ethtypes.Log{}
	}

	var logs types.TransactionLogs
	k.cdc.MustUnmarshal(bz, &logs)

	return logs.EthLogs()
}

// SetLogs sets the logs for a transaction in the KVStore.
func (k Keeper) SetLogs(txHash common.Hash, logs []*ethtypes.Log) {
	store := prefix.NewStore(k.ctx.KVStore(k.storeKey), types.KeyPrefixLogs)

	txLogs := types.NewTransactionLogsFromEth(txHash, logs)
	bz := k.cdc.MustMarshal(&txLogs)

	store.Set(txHash.Bytes(), bz)
}

// DeleteLogs removes the logs from the KVStore. It is used during journal.Revert.
func (k Keeper) DeleteTxLogs(ctx sdk.Context, txHash common.Hash) {
	store := prefix.NewStore(ctx.KVStore(k.storeKey), types.KeyPrefixLogs)
	store.Delete(txHash.Bytes())
}

// ----------------------------------------------------------------------------
// Storage
// ----------------------------------------------------------------------------

// GetAccountStorage return state storage associated with an account
func (k Keeper) GetAccountStorage(ctx sdk.Context, address common.Address) (types.Storage, error) {
	storage := types.Storage{}

	err := k.ForEachStorage(address, func(key, value common.Hash) bool {
		storage = append(storage, types.NewState(key, value))
		return false
	})

	if err != nil {
		return types.Storage{}, err
	}

	return storage, nil
}

// ----------------------------------------------------------------------------
// Account
// ----------------------------------------------------------------------------

func (k Keeper) DeleteState(addr common.Address, key common.Hash) {
	store := prefix.NewStore(k.ctx.KVStore(k.storeKey), types.AddressStoragePrefix(addr))
	key = types.KeyAddressStorage(addr, key)
	store.Delete(key.Bytes())
}

// DeleteAccountStorage clears all the storage state associated with the given address.
func (k Keeper) DeleteAccountStorage(addr common.Address) {
	_ = k.ForEachStorage(addr, func(key, _ common.Hash) bool {
		k.DeleteState(addr, key)
		return false
	})
}

// DeleteCode removes the contract code byte array from the store associated with
// the given address.
func (k Keeper) DeleteCode(addr common.Address) {
	hash := k.GetCodeHash(addr)
	if bytes.Equal(hash.Bytes(), common.BytesToHash(types.EmptyCodeHash).Bytes()) {
		return
	}

	store := prefix.NewStore(k.ctx.KVStore(k.storeKey), types.KeyPrefixCode)
	store.Delete(hash.Bytes())
}

// ClearBalance subtracts the EVM all the balance denomination from the address
// balance while also updating the total supply.
func (k Keeper) ClearBalance(addr sdk.AccAddress) (prevBalance sdk.Coin, err error) {
	params := k.GetParams(k.ctx)

	prevBalance = k.bankKeeper.GetBalance(k.ctx, addr, params.EvmDenom)
	if prevBalance.IsPositive() {
		if err := k.bankKeeper.SendCoinsFromAccountToModule(k.ctx, addr, types.ModuleName, sdk.Coins{prevBalance}); err != nil {
			return sdk.Coin{}, stacktrace.Propagate(err, "failed to transfer to module account")
		}

		if err := k.bankKeeper.BurnCoins(k.ctx, types.ModuleName, sdk.Coins{prevBalance}); err != nil {
			return sdk.Coin{}, stacktrace.Propagate(err, "failed to burn coins from evm module account")
		}
	}

	return prevBalance, nil
}

// ResetAccount removes the code, storage state and evm denom balance coins stored
// with the given address.
func (k Keeper) ResetAccount(addr common.Address) {
	k.DeleteCode(addr)
	k.DeleteAccountStorage(addr)
	_, err := k.ClearBalance(addr.Bytes())
	if err != nil {
		k.Logger(k.ctx).Error(
			"failed to clear balance during account reset",
			"ethereum-address", addr.Hex(),
			"error", err,
		)
	}
}<|MERGE_RESOLUTION|>--- conflicted
+++ resolved
@@ -21,12 +21,8 @@
 // to the StateDB interface.
 type Keeper struct {
 	// Protobuf codec
-<<<<<<< HEAD
-	cdc codec.BinaryCodec
-=======
-	cdc       codec.BinaryMarshaler
+	cdc       codec.BinaryCodec
 	txDecoder sdk.TxDecoder
->>>>>>> 1363a45e
 	// Store key required for the EVM Prefix KVStore. It is required by:
 	// - storing Account's Storage State
 	// - storing Account's Code
@@ -51,11 +47,7 @@
 
 // NewKeeper generates new evm module keeper
 func NewKeeper(
-<<<<<<< HEAD
-	cdc codec.BinaryCodec, storeKey, transientKey sdk.StoreKey, paramSpace paramtypes.Subspace,
-=======
-	cdc codec.BinaryMarshaler, txDecoder sdk.TxDecoder, storeKey, transientKey sdk.StoreKey, paramSpace paramtypes.Subspace,
->>>>>>> 1363a45e
+	cdc codec.BinaryCodec, txDecoder sdk.TxDecoder, storeKey, transientKey sdk.StoreKey, paramSpace paramtypes.Subspace,
 	ak types.AccountKeeper, bankKeeper types.BankKeeper, sk types.StakingKeeper,
 ) *Keeper {
 
