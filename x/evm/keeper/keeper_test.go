package keeper_test

import (
	"testing"
	"time"

	"github.com/stretchr/testify/suite"

	"github.com/cosmos/cosmos-sdk/baseapp"
	sdk "github.com/cosmos/cosmos-sdk/types"
	authtypes "github.com/cosmos/cosmos-sdk/x/auth/types"

	"github.com/cosmos/ethermint/app"
	ethermint "github.com/cosmos/ethermint/types"
	"github.com/cosmos/ethermint/x/evm/types"

	ethcmn "github.com/ethereum/go-ethereum/common"
	ethcrypto "github.com/ethereum/go-ethereum/crypto"

	tmproto "github.com/tendermint/tendermint/proto/tendermint/types"
)

const addrHex = "0x756F45E3FA69347A9A973A725E3C98bC4db0b4c1"
const hex = "0x0d87a3a5f73140f46aac1bf419263e4e94e87c292f25007700ab7f2060e2af68"

var (
	hash = ethcmn.FromHex(hex)
)

type KeeperTestSuite struct {
	suite.Suite

	ctx         sdk.Context
	app         *app.EthermintApp
	queryClient types.QueryClient
	address     ethcmn.Address
}

func (suite *KeeperTestSuite) SetupTest() {
	checkTx := false

	suite.app = app.Setup(checkTx)
<<<<<<< HEAD
	suite.ctx = suite.app.BaseApp.NewContext(checkTx, tmproto.Header{Height: 1, ChainID: "ethermint-3", Time: time.Now().UTC()})
=======
	suite.ctx = suite.app.BaseApp.NewContext(checkTx, tmproto.Header{Height: 1, ChainID: "ethermint-1", Time: time.Now().UTC()})
>>>>>>> 1aa8c7e7
	suite.app.EvmKeeper.WithContext(suite.ctx)

	suite.address = ethcmn.HexToAddress(addrHex)

	queryHelper := baseapp.NewQueryServerTestHelper(suite.ctx, suite.app.InterfaceRegistry())
	types.RegisterQueryServer(queryHelper, suite.app.EvmKeeper)
	suite.queryClient = types.NewQueryClient(queryHelper)

	balance := ethermint.NewPhotonCoin(sdk.ZeroInt())
	acc := &ethermint.EthAccount{
		BaseAccount: authtypes.NewBaseAccount(sdk.AccAddress(suite.address.Bytes()), nil, 0, 0),
		CodeHash:    ethcrypto.Keccak256(nil),
	}

	suite.app.AccountKeeper.SetAccount(suite.ctx, acc)
	suite.app.BankKeeper.SetBalance(suite.ctx, acc.GetAddress(), balance)
}

func TestKeeperTestSuite(t *testing.T) {
	suite.Run(t, new(KeeperTestSuite))
}

<<<<<<< HEAD
func (suite *KeeperTestSuite) TestTransactionLogs() {
	ethHash := ethcmn.BytesToHash(hash)
	log := &ethtypes.Log{
		Address:     suite.address,
		Data:        []byte("log"),
		BlockNumber: 10,
	}
	log2 := &ethtypes.Log{
		Address:     suite.address,
		Data:        []byte("log2"),
		BlockNumber: 11,
	}
	expLogs := []*ethtypes.Log{log}

	suite.app.EvmKeeper.SetLogs(ethHash, expLogs)

	logs := suite.app.EvmKeeper.GetTxLogs(ethHash)
	suite.Require().Equal(expLogs, logs)

	expLogs = []*ethtypes.Log{log2, log}

	// add another log under the zero hash
	suite.app.EvmKeeper.AddLog(log2)

	// add another log under the zero hash
	log3 := &ethtypes.Log{
		Address:     suite.address,
		Data:        []byte("log3"),
		BlockNumber: 10,
	}
	suite.app.EvmKeeper.AddLog(log3)

	txLogs := suite.app.EvmKeeper.GetAllTxLogs(suite.ctx)
	suite.Require().Equal(2, len(txLogs))

	suite.Require().Equal(ethcmn.Hash{}.String(), txLogs[0].Hash)
	suite.Require().Equal([]*ethtypes.Log{log2, log3}, txLogs[0].Logs)

	suite.Require().Equal(ethHash.String(), txLogs[1].Hash)
	suite.Require().Equal([]*ethtypes.Log{log}, txLogs[1].Logs)
}

func (suite *KeeperTestSuite) TestDBStorage() {
	// Perform state transitions
	suite.app.EvmKeeper.CreateAccount(suite.address)
	suite.app.EvmKeeper.AddBalance(suite.address, big.NewInt(5))
	suite.app.EvmKeeper.SetNonce(suite.address, 4)
	suite.app.EvmKeeper.SetState(suite.address, ethcmn.HexToHash("0x2"), ethcmn.HexToHash("0x3"))
	suite.app.EvmKeeper.SetCode(suite.address, []byte{0x1})

	// Test block height mapping functionality
	testBloom := ethtypes.BytesToBloom([]byte{0x1, 0x3})
	suite.app.EvmKeeper.SetBlockBloom(suite.ctx, 4, testBloom)

	// Get those state transitions
	suite.Require().Equal(suite.app.EvmKeeper.GetBalance(suite.address).Cmp(big.NewInt(5)), 0)
	suite.Require().Equal(suite.app.EvmKeeper.GetNonce(suite.address), uint64(4))
	suite.Require().Equal(suite.app.EvmKeeper.GetState(suite.address, ethcmn.HexToHash("0x2")), ethcmn.HexToHash("0x3"))
	suite.Require().Equal(suite.app.EvmKeeper.GetCode(suite.address), []byte{0x1})

	bloom, found := suite.app.EvmKeeper.GetBlockBloom(suite.ctx, 4)
	suite.Require().True(found)
	suite.Require().Equal(bloom, testBloom)

	// simulate BaseApp EndBlocker commitment
	suite.app.Commit()
}

=======
>>>>>>> 1aa8c7e7
func (suite *KeeperTestSuite) TestChainConfig() {
	config, found := suite.app.EvmKeeper.GetChainConfig(suite.ctx)
	suite.Require().True(found)
	suite.Require().Equal(types.DefaultChainConfig(), config)

	config.EIP150Block = sdk.NewInt(100)
	suite.app.EvmKeeper.SetChainConfig(suite.ctx, config)
	newConfig, found := suite.app.EvmKeeper.GetChainConfig(suite.ctx)
	suite.Require().True(found)
	suite.Require().Equal(config, newConfig)
}<|MERGE_RESOLUTION|>--- conflicted
+++ resolved
@@ -40,11 +40,7 @@
 	checkTx := false
 
 	suite.app = app.Setup(checkTx)
-<<<<<<< HEAD
-	suite.ctx = suite.app.BaseApp.NewContext(checkTx, tmproto.Header{Height: 1, ChainID: "ethermint-3", Time: time.Now().UTC()})
-=======
 	suite.ctx = suite.app.BaseApp.NewContext(checkTx, tmproto.Header{Height: 1, ChainID: "ethermint-1", Time: time.Now().UTC()})
->>>>>>> 1aa8c7e7
 	suite.app.EvmKeeper.WithContext(suite.ctx)
 
 	suite.address = ethcmn.HexToAddress(addrHex)
@@ -67,77 +63,6 @@
 	suite.Run(t, new(KeeperTestSuite))
 }
 
-<<<<<<< HEAD
-func (suite *KeeperTestSuite) TestTransactionLogs() {
-	ethHash := ethcmn.BytesToHash(hash)
-	log := &ethtypes.Log{
-		Address:     suite.address,
-		Data:        []byte("log"),
-		BlockNumber: 10,
-	}
-	log2 := &ethtypes.Log{
-		Address:     suite.address,
-		Data:        []byte("log2"),
-		BlockNumber: 11,
-	}
-	expLogs := []*ethtypes.Log{log}
-
-	suite.app.EvmKeeper.SetLogs(ethHash, expLogs)
-
-	logs := suite.app.EvmKeeper.GetTxLogs(ethHash)
-	suite.Require().Equal(expLogs, logs)
-
-	expLogs = []*ethtypes.Log{log2, log}
-
-	// add another log under the zero hash
-	suite.app.EvmKeeper.AddLog(log2)
-
-	// add another log under the zero hash
-	log3 := &ethtypes.Log{
-		Address:     suite.address,
-		Data:        []byte("log3"),
-		BlockNumber: 10,
-	}
-	suite.app.EvmKeeper.AddLog(log3)
-
-	txLogs := suite.app.EvmKeeper.GetAllTxLogs(suite.ctx)
-	suite.Require().Equal(2, len(txLogs))
-
-	suite.Require().Equal(ethcmn.Hash{}.String(), txLogs[0].Hash)
-	suite.Require().Equal([]*ethtypes.Log{log2, log3}, txLogs[0].Logs)
-
-	suite.Require().Equal(ethHash.String(), txLogs[1].Hash)
-	suite.Require().Equal([]*ethtypes.Log{log}, txLogs[1].Logs)
-}
-
-func (suite *KeeperTestSuite) TestDBStorage() {
-	// Perform state transitions
-	suite.app.EvmKeeper.CreateAccount(suite.address)
-	suite.app.EvmKeeper.AddBalance(suite.address, big.NewInt(5))
-	suite.app.EvmKeeper.SetNonce(suite.address, 4)
-	suite.app.EvmKeeper.SetState(suite.address, ethcmn.HexToHash("0x2"), ethcmn.HexToHash("0x3"))
-	suite.app.EvmKeeper.SetCode(suite.address, []byte{0x1})
-
-	// Test block height mapping functionality
-	testBloom := ethtypes.BytesToBloom([]byte{0x1, 0x3})
-	suite.app.EvmKeeper.SetBlockBloom(suite.ctx, 4, testBloom)
-
-	// Get those state transitions
-	suite.Require().Equal(suite.app.EvmKeeper.GetBalance(suite.address).Cmp(big.NewInt(5)), 0)
-	suite.Require().Equal(suite.app.EvmKeeper.GetNonce(suite.address), uint64(4))
-	suite.Require().Equal(suite.app.EvmKeeper.GetState(suite.address, ethcmn.HexToHash("0x2")), ethcmn.HexToHash("0x3"))
-	suite.Require().Equal(suite.app.EvmKeeper.GetCode(suite.address), []byte{0x1})
-
-	bloom, found := suite.app.EvmKeeper.GetBlockBloom(suite.ctx, 4)
-	suite.Require().True(found)
-	suite.Require().Equal(bloom, testBloom)
-
-	// simulate BaseApp EndBlocker commitment
-	suite.app.Commit()
-}
-
-=======
->>>>>>> 1aa8c7e7
 func (suite *KeeperTestSuite) TestChainConfig() {
 	config, found := suite.app.EvmKeeper.GetChainConfig(suite.ctx)
 	suite.Require().True(found)
