package keeper_test

import (
	_ "embed"
	"encoding/json"
	"math"
	"math/big"
	"testing"
	"time"

	. "github.com/onsi/ginkgo/v2"
	. "github.com/onsi/gomega"

	sdkmath "cosmossdk.io/math"
	"github.com/stretchr/testify/require"
	"github.com/stretchr/testify/suite"

	"github.com/cosmos/cosmos-sdk/baseapp"
	"github.com/cosmos/cosmos-sdk/client"
	"github.com/cosmos/cosmos-sdk/codec"
	"github.com/cosmos/cosmos-sdk/crypto/keyring"
	"github.com/cosmos/cosmos-sdk/simapp"
	sdk "github.com/cosmos/cosmos-sdk/types"
	authtypes "github.com/cosmos/cosmos-sdk/x/auth/types"
	banktypes "github.com/cosmos/cosmos-sdk/x/bank/types"
	stakingtypes "github.com/cosmos/cosmos-sdk/x/staking/types"
	feemarkettypes "github.com/evmos/ethermint/x/feemarket/types"
	tmjson "github.com/tendermint/tendermint/libs/json"

	"github.com/evmos/ethermint/app"
	"github.com/evmos/ethermint/crypto/ethsecp256k1"
	"github.com/evmos/ethermint/encoding"
	"github.com/evmos/ethermint/server/config"
	"github.com/evmos/ethermint/tests"
	ethermint "github.com/evmos/ethermint/types"
	"github.com/evmos/ethermint/x/evm/statedb"
	"github.com/evmos/ethermint/x/evm/types"
	evmtypes "github.com/evmos/ethermint/x/evm/types"

	"github.com/ethereum/go-ethereum/common"
	"github.com/ethereum/go-ethereum/common/hexutil"
	ethtypes "github.com/ethereum/go-ethereum/core/types"
	"github.com/ethereum/go-ethereum/crypto"
	"github.com/ethereum/go-ethereum/params"

	abci "github.com/tendermint/tendermint/abci/types"
	"github.com/tendermint/tendermint/crypto/tmhash"
	tmproto "github.com/tendermint/tendermint/proto/tendermint/types"
	tmversion "github.com/tendermint/tendermint/proto/tendermint/version"
	"github.com/tendermint/tendermint/version"
)

var testTokens = sdkmath.NewIntWithDecimal(1000, 18)

type KeeperTestSuite struct {
	suite.Suite

	ctx         sdk.Context
	app         *app.EthermintApp
	queryClient types.QueryClient
	address     common.Address
	consAddress sdk.ConsAddress

	// for generate test tx
	clientCtx client.Context
	ethSigner ethtypes.Signer

	appCodec codec.Codec
	signer   keyring.Signer

	enableFeemarket  bool
	enableLondonHF   bool
	mintFeeCollector bool
	denom            string
}

var s *KeeperTestSuite

func TestKeeperTestSuite(t *testing.T) {
	s = new(KeeperTestSuite)
	s.enableFeemarket = false
	s.enableLondonHF = true
	suite.Run(t, s)

	// Run Ginkgo integration tests
	RegisterFailHandler(Fail)
	RunSpecs(t, "Keeper Suite")
}

func (suite *KeeperTestSuite) SetupTest() {
	checkTx := false
	suite.app = app.Setup(checkTx, nil)
	suite.SetupApp(checkTx)
}

func (suite *KeeperTestSuite) SetupTestWithT(t require.TestingT) {
	checkTx := false
	suite.app = app.Setup(checkTx, nil)
	suite.SetupAppWithT(checkTx, t)
}

func (suite *KeeperTestSuite) SetupApp(checkTx bool) {
<<<<<<< HEAD
	t := suite.T()

=======
	suite.SetupAppWithT(checkTx, suite.T())
}

// SetupApp setup test environment, it uses`require.TestingT` to support both `testing.T` and `testing.B`.
func (suite *KeeperTestSuite) SetupAppWithT(checkTx bool, t require.TestingT) {
>>>>>>> 286f9197
	// account key, use a constant account to keep unit test deterministic.
	ecdsaPriv, err := crypto.HexToECDSA("b71c71a67e1177ad4e901695e1b4b9ee17ae16c6668d313eac2f96dbcda3f291")
	require.NoError(t, err)
	priv := &ethsecp256k1.PrivKey{
		Key: crypto.FromECDSA(ecdsaPriv),
	}
	suite.address = common.BytesToAddress(priv.PubKey().Address().Bytes())
	suite.signer = tests.NewSigner(priv)

	// consensus key
	priv, err = ethsecp256k1.GenerateKey()
	require.NoError(t, err)
	suite.consAddress = sdk.ConsAddress(priv.PubKey().Address())

	suite.app = app.Setup(checkTx, func(app *app.EthermintApp, genesis simapp.GenesisState) simapp.GenesisState {
		feemarketGenesis := feemarkettypes.DefaultGenesisState()
		if suite.enableFeemarket {
			feemarketGenesis.Params.EnableHeight = 1
			feemarketGenesis.Params.NoBaseFee = false
		} else {
			feemarketGenesis.Params.NoBaseFee = true
		}
		genesis[feemarkettypes.ModuleName] = app.AppCodec().MustMarshalJSON(feemarketGenesis)
		if !suite.enableLondonHF {
			evmGenesis := types.DefaultGenesisState()
			maxInt := sdkmath.NewInt(math.MaxInt64)
			evmGenesis.Params.ChainConfig.LondonBlock = &maxInt
			evmGenesis.Params.ChainConfig.ArrowGlacierBlock = &maxInt
			evmGenesis.Params.ChainConfig.GrayGlacierBlock = &maxInt
			evmGenesis.Params.ChainConfig.MergeNetsplitBlock = &maxInt
			evmGenesis.Params.ChainConfig.ShanghaiBlock = &maxInt
			evmGenesis.Params.ChainConfig.CancunBlock = &maxInt
			genesis[types.ModuleName] = app.AppCodec().MustMarshalJSON(evmGenesis)
		}
		return genesis
	})

	if suite.mintFeeCollector {
		// mint some coin to fee collector
		coins := sdk.NewCoins(sdk.NewCoin(types.DefaultEVMDenom, sdkmath.NewInt(int64(params.TxGas)-1)))
		genesisState := app.NewTestGenesisState(suite.app.AppCodec())
		balances := []banktypes.Balance{
			{
				Address: suite.app.AccountKeeper.GetModuleAddress(authtypes.FeeCollectorName).String(),
				Coins:   coins,
			},
		}
		var bankGenesis banktypes.GenesisState
		suite.app.AppCodec().MustUnmarshalJSON(genesisState[banktypes.ModuleName], &bankGenesis)
		// Update balances and total supply
		bankGenesis.Balances = append(bankGenesis.Balances, balances...)
		bankGenesis.Supply = bankGenesis.Supply.Add(coins...)
		genesisState[banktypes.ModuleName] = suite.app.AppCodec().MustMarshalJSON(&bankGenesis)

		// we marshal the genesisState of all module to a byte array
		stateBytes, err := tmjson.MarshalIndent(genesisState, "", " ")
		require.NoError(t, err)

		// Initialize the chain
		suite.app.InitChain(
			abci.RequestInitChain{
				ChainId:         "ethermint_9000-1",
				Validators:      []abci.ValidatorUpdate{},
				ConsensusParams: app.DefaultConsensusParams,
				AppStateBytes:   stateBytes,
			},
		)
	}

	suite.ctx = suite.app.BaseApp.NewContext(checkTx, tmproto.Header{
		Height:          1,
		ChainID:         "ethermint_9000-1",
		Time:            time.Now().UTC(),
		ProposerAddress: suite.consAddress.Bytes(),
		Version: tmversion.Consensus{
			Block: version.BlockProtocol,
		},
		LastBlockId: tmproto.BlockID{
			Hash: tmhash.Sum([]byte("block_id")),
			PartSetHeader: tmproto.PartSetHeader{
				Total: 11,
				Hash:  tmhash.Sum([]byte("partset_header")),
			},
		},
		AppHash:            tmhash.Sum([]byte("app")),
		DataHash:           tmhash.Sum([]byte("data")),
		EvidenceHash:       tmhash.Sum([]byte("evidence")),
		ValidatorsHash:     tmhash.Sum([]byte("validators")),
		NextValidatorsHash: tmhash.Sum([]byte("next_validators")),
		ConsensusHash:      tmhash.Sum([]byte("consensus")),
		LastResultsHash:    tmhash.Sum([]byte("last_result")),
	})

	queryHelper := baseapp.NewQueryServerTestHelper(suite.ctx, suite.app.InterfaceRegistry())
	types.RegisterQueryServer(queryHelper, suite.app.EvmKeeper)
	suite.queryClient = types.NewQueryClient(queryHelper)

	acc := &ethermint.EthAccount{
		BaseAccount: authtypes.NewBaseAccount(sdk.AccAddress(suite.address.Bytes()), nil, 0, 0),
		CodeHash:    common.BytesToHash(crypto.Keccak256(nil)).String(),
	}

	suite.app.AccountKeeper.SetAccount(suite.ctx, acc)

	valAddr := sdk.ValAddress(suite.address.Bytes())
	validator, err := stakingtypes.NewValidator(valAddr, priv.PubKey(), stakingtypes.Description{})
	require.NoError(t, err)
	err = suite.app.StakingKeeper.SetValidatorByConsAddr(suite.ctx, validator)
	require.NoError(t, err)
	err = suite.app.StakingKeeper.SetValidatorByConsAddr(suite.ctx, validator)
	require.NoError(t, err)
	suite.app.StakingKeeper.SetValidator(suite.ctx, validator)

	encodingConfig := encoding.MakeConfig(app.ModuleBasics)
	suite.clientCtx = client.Context{}.WithTxConfig(encodingConfig.TxConfig)
	suite.ethSigner = ethtypes.LatestSignerForChainID(suite.app.EvmKeeper.ChainID())
	suite.appCodec = encodingConfig.Codec
	suite.denom = evmtypes.DefaultEVMDenom
}

func (suite *KeeperTestSuite) EvmDenom() string {
	ctx := sdk.WrapSDKContext(suite.ctx)
	rsp, _ := suite.queryClient.Params(ctx, &types.QueryParamsRequest{})
	return rsp.Params.EvmDenom
}

// Commit and begin new block
func (suite *KeeperTestSuite) Commit() {
	_ = suite.app.Commit()
	header := suite.ctx.BlockHeader()
	header.Height += 1
	suite.app.BeginBlock(abci.RequestBeginBlock{
		Header: header,
	})

	// update ctx
	suite.ctx = suite.app.BaseApp.NewContext(false, header)

	queryHelper := baseapp.NewQueryServerTestHelper(suite.ctx, suite.app.InterfaceRegistry())
	types.RegisterQueryServer(queryHelper, suite.app.EvmKeeper)
	suite.queryClient = types.NewQueryClient(queryHelper)
}

func (suite *KeeperTestSuite) StateDB() *statedb.StateDB {
	return statedb.New(suite.ctx, suite.app.EvmKeeper, statedb.NewEmptyTxConfig(common.BytesToHash(suite.ctx.HeaderHash().Bytes())))
}

// DeployTestContract deploy a test erc20 contract and returns the contract address
func (suite *KeeperTestSuite) DeployTestContract(t require.TestingT, owner common.Address, supply *big.Int) common.Address {
	ctx := sdk.WrapSDKContext(suite.ctx)
	chainID := suite.app.EvmKeeper.ChainID()

	ctorArgs, err := types.ERC20Contract.ABI.Pack("", owner, supply)
	require.NoError(t, err)

	nonce := suite.app.EvmKeeper.GetNonce(suite.ctx, suite.address)

	data := append(types.ERC20Contract.Bin, ctorArgs...)
	args, err := json.Marshal(&types.TransactionArgs{
		From: &suite.address,
		Data: (*hexutil.Bytes)(&data),
	})
	require.NoError(t, err)
	res, err := suite.queryClient.EstimateGas(ctx, &types.EthCallRequest{
		Args:            args,
		GasCap:          uint64(config.DefaultGasCap),
		ProposerAddress: suite.ctx.BlockHeader().ProposerAddress,
	})
	require.NoError(t, err)

	var erc20DeployTx *types.MsgEthereumTx
	if suite.enableFeemarket {
		erc20DeployTx = types.NewTxContract(
			chainID,
			nonce,
			nil,     // amount
			res.Gas, // gasLimit
			nil,     // gasPrice
			suite.app.FeeMarketKeeper.GetBaseFee(suite.ctx),
			big.NewInt(1),
			data,                   // input
			&ethtypes.AccessList{}, // accesses
		)
	} else {
		erc20DeployTx = types.NewTxContract(
			chainID,
			nonce,
			nil,     // amount
			res.Gas, // gasLimit
			nil,     // gasPrice
			nil, nil,
			data, // input
			nil,  // accesses
		)
	}

	erc20DeployTx.From = suite.address.Hex()
	err = erc20DeployTx.Sign(ethtypes.LatestSignerForChainID(chainID), suite.signer)
	require.NoError(t, err)
	rsp, err := suite.app.EvmKeeper.EthereumTx(ctx, erc20DeployTx)
	require.NoError(t, err)
	require.Empty(t, rsp.VmError)
	return crypto.CreateAddress(suite.address, nonce)
}

func (suite *KeeperTestSuite) TransferERC20Token(t require.TestingT, contractAddr, from, to common.Address, amount *big.Int) *types.MsgEthereumTx {
	ctx := sdk.WrapSDKContext(suite.ctx)
	chainID := suite.app.EvmKeeper.ChainID()

	transferData, err := types.ERC20Contract.ABI.Pack("transfer", to, amount)
	require.NoError(t, err)
	args, err := json.Marshal(&types.TransactionArgs{To: &contractAddr, From: &from, Data: (*hexutil.Bytes)(&transferData)})
	require.NoError(t, err)
	res, err := suite.queryClient.EstimateGas(ctx, &types.EthCallRequest{
		Args:            args,
		GasCap:          25_000_000,
		ProposerAddress: suite.ctx.BlockHeader().ProposerAddress,
	})
	require.NoError(t, err)

	nonce := suite.app.EvmKeeper.GetNonce(suite.ctx, suite.address)

	var ercTransferTx *types.MsgEthereumTx
	if suite.enableFeemarket {
		ercTransferTx = types.NewTx(
			chainID,
			nonce,
			&contractAddr,
			nil,
			res.Gas,
			nil,
			suite.app.FeeMarketKeeper.GetBaseFee(suite.ctx),
			big.NewInt(1),
			transferData,
			&ethtypes.AccessList{}, // accesses
		)
	} else {
		ercTransferTx = types.NewTx(
			chainID,
			nonce,
			&contractAddr,
			nil,
			res.Gas,
			nil,
			nil, nil,
			transferData,
			nil,
		)
	}

	ercTransferTx.From = suite.address.Hex()
	err = ercTransferTx.Sign(ethtypes.LatestSignerForChainID(chainID), suite.signer)
	require.NoError(t, err)
	rsp, err := suite.app.EvmKeeper.EthereumTx(ctx, ercTransferTx)
	require.NoError(t, err)
	require.Empty(t, rsp.VmError)
	return ercTransferTx
}

// DeployTestMessageCall deploy a test erc20 contract and returns the contract address
func (suite *KeeperTestSuite) DeployTestMessageCall(t require.TestingT) common.Address {
	ctx := sdk.WrapSDKContext(suite.ctx)
	chainID := suite.app.EvmKeeper.ChainID()

	data := types.TestMessageCall.Bin
	args, err := json.Marshal(&types.TransactionArgs{
		From: &suite.address,
		Data: (*hexutil.Bytes)(&data),
	})
	require.NoError(t, err)

	res, err := suite.queryClient.EstimateGas(ctx, &types.EthCallRequest{
		Args:            args,
		GasCap:          uint64(config.DefaultGasCap),
		ProposerAddress: suite.ctx.BlockHeader().ProposerAddress,
	})
	require.NoError(t, err)

	nonce := suite.app.EvmKeeper.GetNonce(suite.ctx, suite.address)

	var erc20DeployTx *types.MsgEthereumTx
	if suite.enableFeemarket {
		erc20DeployTx = types.NewTxContract(
			chainID,
			nonce,
			nil,     // amount
			res.Gas, // gasLimit
			nil,     // gasPrice
			suite.app.FeeMarketKeeper.GetBaseFee(suite.ctx),
			big.NewInt(1),
			data,                   // input
			&ethtypes.AccessList{}, // accesses
		)
	} else {
		erc20DeployTx = types.NewTxContract(
			chainID,
			nonce,
			nil,     // amount
			res.Gas, // gasLimit
			nil,     // gasPrice
			nil, nil,
			data, // input
			nil,  // accesses
		)
	}

	erc20DeployTx.From = suite.address.Hex()
	err = erc20DeployTx.Sign(ethtypes.LatestSignerForChainID(chainID), suite.signer)
	require.NoError(t, err)
	rsp, err := suite.app.EvmKeeper.EthereumTx(ctx, erc20DeployTx)
	require.NoError(t, err)
	require.Empty(t, rsp.VmError)
	return crypto.CreateAddress(suite.address, nonce)
}

func (suite *KeeperTestSuite) TestBaseFee() {
	testCases := []struct {
		name            string
		enableLondonHF  bool
		enableFeemarket bool
		expectBaseFee   *big.Int
	}{
		{"not enable london HF, not enable feemarket", false, false, nil},
		{"enable london HF, not enable feemarket", true, false, big.NewInt(0)},
		{"enable london HF, enable feemarket", true, true, big.NewInt(1000000000)},
		{"not enable london HF, enable feemarket", false, true, nil},
	}

	for _, tc := range testCases {
		suite.Run(tc.name, func() {
			suite.enableFeemarket = tc.enableFeemarket
			suite.enableLondonHF = tc.enableLondonHF
			suite.SetupTest()
			suite.app.EvmKeeper.BeginBlock(suite.ctx, abci.RequestBeginBlock{})
			params := suite.app.EvmKeeper.GetParams(suite.ctx)
			ethCfg := params.ChainConfig.EthereumConfig(suite.app.EvmKeeper.ChainID())
			baseFee := suite.app.EvmKeeper.GetBaseFee(suite.ctx, ethCfg)
			suite.Require().Equal(tc.expectBaseFee, baseFee)
		})
	}
	suite.enableFeemarket = false
	suite.enableLondonHF = true
}

func (suite *KeeperTestSuite) TestGetAccountStorage() {
	testCases := []struct {
		name     string
		malleate func()
		expRes   []int
	}{
		{
			"Only one account that's not a contract (no storage)",
			func() {},
			[]int{0},
		},
		{
			"Two accounts - one contract (with storage), one wallet",
			func() {
				supply := big.NewInt(100)
				suite.DeployTestContract(suite.T(), suite.address, supply)
			},
			[]int{2, 0},
		},
	}

	for _, tc := range testCases {
		suite.Run(tc.name, func() {
			suite.SetupTest()
			tc.malleate()
			i := 0
			suite.app.AccountKeeper.IterateAccounts(suite.ctx, func(account authtypes.AccountI) bool {
				ethAccount, ok := account.(ethermint.EthAccountI)
				if !ok {
					// ignore non EthAccounts
					return false
				}

				addr := ethAccount.EthAddress()
				storage := suite.app.EvmKeeper.GetAccountStorage(suite.ctx, addr)

				suite.Require().Equal(tc.expRes[i], len(storage))
				i++
				return false
			})
		})
	}
}

func (suite *KeeperTestSuite) TestGetAccountOrEmpty() {
	empty := statedb.Account{
		Balance:  new(big.Int),
		CodeHash: types.EmptyCodeHash,
	}

	supply := big.NewInt(100)
	contractAddr := suite.DeployTestContract(suite.T(), suite.address, supply)

	testCases := []struct {
		name     string
		addr     common.Address
		expEmpty bool
	}{
		{
			"unexisting account - get empty",
			common.Address{},
			true,
		},
		{
			"existing contract account",
			contractAddr,
			false,
		},
	}

	for _, tc := range testCases {
		suite.Run(tc.name, func() {
			res := suite.app.EvmKeeper.GetAccountOrEmpty(suite.ctx, tc.addr)
			if tc.expEmpty {
				suite.Require().Equal(empty, res)
			} else {
				suite.Require().NotEqual(empty, res)
			}
		})
	}
}<|MERGE_RESOLUTION|>--- conflicted
+++ resolved
@@ -100,16 +100,13 @@
 }
 
 func (suite *KeeperTestSuite) SetupApp(checkTx bool) {
-<<<<<<< HEAD
 	t := suite.T()
 
-=======
 	suite.SetupAppWithT(checkTx, suite.T())
 }
 
 // SetupApp setup test environment, it uses`require.TestingT` to support both `testing.T` and `testing.B`.
 func (suite *KeeperTestSuite) SetupAppWithT(checkTx bool, t require.TestingT) {
->>>>>>> 286f9197
 	// account key, use a constant account to keep unit test deterministic.
 	ecdsaPriv, err := crypto.HexToECDSA("b71c71a67e1177ad4e901695e1b4b9ee17ae16c6668d313eac2f96dbcda3f291")
 	require.NoError(t, err)
