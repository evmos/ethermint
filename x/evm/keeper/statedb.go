--- conflicted
+++ resolved
@@ -19,33 +19,6 @@
 
 var _ vm.StateDB = &Keeper{}
 
-<<<<<<< HEAD
-// csdb defines the internal field values used on the StateDB operations
-type csdb struct {
-	// The refund counter, also used by state transitioning.
-	refund uint64
-
-	// Per-transaction access list
-	accessList *types.AccessListMappings
-
-	// Transaction counter in a block. Used on StateSB's Prepare function.
-	// It is reset to 0 every block on BeginBlock so there's no point in storing the counter
-	// on the KVStore or adding it as a field on the EVM genesis state.
-	txIndex   int
-	bloom     *big.Int
-	blockHash common.Hash
-
-	// logs is a cache field that keeps mapping of contract address -> eth logs emitted
-	// during EVM execution in the current block.
-	logs map[common.Address][]*ethtypes.Log
-
-	// accounts that are suicided will be returned as non-nil during queries at "cleared" at
-	// every end block.
-	suicided map[common.Address]bool
-}
-
-=======
->>>>>>> 6c1e7fec
 // ----------------------------------------------------------------------------
 // Account
 // ----------------------------------------------------------------------------
@@ -115,17 +88,12 @@
 			"cosmos-address", cosmosAddr.String(),
 			"error", err,
 		)
-<<<<<<< HEAD
-
-		return
-	}
-
-	// if k.Empty(addr) {
-	// 	DeleteAccount, balance, code, storage
-	// }
-
-	k.Logger(k.ctx).Debug(
-		"balance substraction",
+
+		return
+	}
+
+	k.Logger(k.ctx).Debug(
+		"balance subtraction",
 		"ethereum-address", addr.Hex(),
 		"cosmos-address", cosmosAddr.String(),
 	)
@@ -173,13 +141,7 @@
 
 		// create address if it doesn't exist
 		account = k.accountKeeper.NewAccountWithAddress(k.ctx, cosmosAddr)
-
-		// if nonce == 0 && k.Empty(addr) {
-
-		// }
-	}
-
-	// prevNonce := account.GetSequence()
+	}
 
 	if err := account.SetSequence(nonce); err != nil {
 		k.Logger(k.ctx).Error(
@@ -287,7 +249,7 @@
 	)
 }
 
-// GetCodeSize calls CommitStateDB.GetCodeSize using the passed in context
+// GetCodeSize returns the code hash stored in the address account.
 func (k *Keeper) GetCodeSize(addr common.Address) int {
 	return len(k.GetCode(addr))
 }
@@ -297,29 +259,47 @@
 // ----------------------------------------------------------------------------
 
 // NOTE: gas refunded needs to be tracked and stored in a separate variable in
-// order to add it subtract/add it from/to the gas used value adter the EVM
-// execution has finalised.
-
-// AddRefund adds the given amount of gas to the refund cached value
+// order to add it subtract/add it from/to the gas used value after the EVM
+// execution has finalised. The refund value is cleared on every transaction and
+// at the end of every block.
+
+// AddRefund adds the given amount of gas to the refund cached value.
 func (k *Keeper) AddRefund(gas uint64) {
-	k.cache.refund += gas
+	refund := k.GetRefund()
+
+	refund += gas
+
+	store := k.ctx.TransientStore(k.transientKey)
+	store.Set(types.KeyPrefixTransientRefund, sdk.Uint64ToBigEndian(refund))
 }
 
 // SubRefund subtracts the given amount of gas from the refund value. This function
 // will panic if gas amount is greater than the stored refund.
 func (k *Keeper) SubRefund(gas uint64) {
-	if gas > k.cache.refund {
+	refund := k.GetRefund()
+
+	if gas > refund {
 		// TODO: (@fedekunze) set to 0?? Geth panics here
 		panic("refund counter below zero")
 	}
 
-	k.cache.refund -= gas
+	refund -= gas
+
+	store := k.ctx.TransientStore(k.transientKey)
+	store.Set(types.KeyPrefixTransientRefund, sdk.Uint64ToBigEndian(refund))
 }
 
 // GetRefund returns the amount of gas available for return after the tx execution
-// finalises.
+// finalises. This value is reset to 0 on every transaction.
 func (k *Keeper) GetRefund() uint64 {
-	return k.cache.refund
+	store := k.ctx.TransientStore(k.transientKey)
+
+	bz := store.Get(types.KeyPrefixTransientRefund)
+	if len(bz) == 0 {
+		return 0
+	}
+
+	return sdk.BigEndianToUint64(bz)
 }
 
 // ----------------------------------------------------------------------------
@@ -330,8 +310,7 @@
 func (k *Keeper) GetCommittedState(addr common.Address, hash common.Hash) common.Hash {
 	store := prefix.NewStore(k.ctx.KVStore(k.storeKey), types.AddressStoragePrefix(addr))
 
-	// TODO: document logic
-	key := types.GetStorageByAddressKey(addr, hash)
+	key := types.KeyAddressStorage(addr, hash)
 	value := store.Get(key.Bytes())
 	if len(value) == 0 {
 		return common.Hash{}
@@ -349,9 +328,7 @@
 // SetState calls CommitStateDB.SetState using the passed in context
 func (k *Keeper) SetState(addr common.Address, key, value common.Hash) {
 	store := prefix.NewStore(k.ctx.KVStore(k.storeKey), types.AddressStoragePrefix(addr))
-	// TODO: document logic
-
-	key = types.GetStorageByAddressKey(addr, key)
+	key = types.KeyAddressStorage(addr, key)
 
 	action := "updated"
 	if ethermint.IsEmptyHash(value.Hex()) {
@@ -361,258 +338,6 @@
 		store.Set(key.Bytes(), value.Bytes())
 	}
 
-=======
-
-		return
-	}
-
-	k.Logger(k.ctx).Debug(
-		"balance subtraction",
-		"ethereum-address", addr.Hex(),
-		"cosmos-address", cosmosAddr.String(),
-	)
-}
-
-// GetBalance calls CommitStateDB.GetBalance using the passed in context
-func (k *Keeper) GetBalance(addr common.Address) *big.Int {
-	cosmosAddr := sdk.AccAddress(addr.Bytes())
-	params := k.GetParams(k.ctx)
-	balance := k.bankKeeper.GetBalance(k.ctx, cosmosAddr, params.EvmDenom)
-
-	return balance.Amount.BigInt()
-}
-
-// ----------------------------------------------------------------------------
-// Nonce
-// ----------------------------------------------------------------------------
-
-// GetNonce calls CommitStateDB.GetNonce using the passed in context
-func (k *Keeper) GetNonce(addr common.Address) uint64 {
-	cosmosAddr := sdk.AccAddress(addr.Bytes())
-	nonce, err := k.accountKeeper.GetSequence(k.ctx, cosmosAddr)
-	if err != nil {
-		k.Logger(k.ctx).Error(
-			"account not found",
-			"ethereum-address", addr.Hex(),
-			"cosmos-address", cosmosAddr.String(),
-			"error", err,
-		)
-	}
-
-	return nonce
-}
-
-// SetNonce calls CommitStateDB.SetNonce using the passed in context
-func (k *Keeper) SetNonce(addr common.Address, nonce uint64) {
-	cosmosAddr := sdk.AccAddress(addr.Bytes())
-	account := k.accountKeeper.GetAccount(k.ctx, cosmosAddr)
-	if account == nil {
-		k.Logger(k.ctx).Debug(
-			"account not found",
-			"ethereum-address", addr.Hex(),
-			"cosmos-address", cosmosAddr.String(),
-		)
-
-		// create address if it doesn't exist
-		account = k.accountKeeper.NewAccountWithAddress(k.ctx, cosmosAddr)
-	}
-
-	if err := account.SetSequence(nonce); err != nil {
-		k.Logger(k.ctx).Error(
-			"failed to set nonce",
-			"ethereum-address", addr.Hex(),
-			"cosmos-address", cosmosAddr.String(),
-			"nonce", nonce,
-			"error", err,
-		)
-
-		return
-	}
-
-	k.accountKeeper.SetAccount(k.ctx, account)
-
-	k.Logger(k.ctx).Debug(
-		"nonce set",
-		"ethereum-address", addr.Hex(),
-		"cosmos-address", cosmosAddr.String(),
-		"nonce", nonce,
-	)
-}
-
-// ----------------------------------------------------------------------------
-// Code
-// ----------------------------------------------------------------------------
-
-// GetCodeHash calls CommitStateDB.GetCodeHash using the passed in context
-func (k *Keeper) GetCodeHash(addr common.Address) common.Hash {
-	cosmosAddr := sdk.AccAddress(addr.Bytes())
-	account := k.accountKeeper.GetAccount(k.ctx, cosmosAddr)
-	if account == nil {
-		return common.BytesToHash(types.EmptyCodeHash)
-	}
-
-	ethAccount, isEthAccount := account.(*ethermint.EthAccount)
-	if !isEthAccount {
-		return common.BytesToHash(types.EmptyCodeHash)
-	}
-
-	return common.BytesToHash(ethAccount.CodeHash)
-}
-
-// GetCode calls CommitStateDB.GetCode using the passed in context
-func (k *Keeper) GetCode(addr common.Address) []byte {
-	hash := k.GetCodeHash(addr)
-
-	if bytes.Equal(hash.Bytes(), common.BytesToHash(types.EmptyCodeHash).Bytes()) {
-		return nil
-	}
-
-	store := prefix.NewStore(k.ctx.KVStore(k.storeKey), types.KeyPrefixCode)
-	code := store.Get(hash.Bytes())
-
-	if len(code) == 0 {
-		k.Logger(k.ctx).Debug(
-			"code not found",
-			"ethereum-address", addr.Hex(),
-			"code-hash", hash.Hex(),
-		)
-	}
-
-	return code
-}
-
-// SetCode calls CommitStateDB.SetCode using the passed in context
-func (k *Keeper) SetCode(addr common.Address, code []byte) {
-	hash := crypto.Keccak256Hash(code)
-
-	// update account code hash
-	account := k.accountKeeper.GetAccount(k.ctx, addr.Bytes())
-	if account == nil {
-		account = k.accountKeeper.NewAccountWithAddress(k.ctx, addr.Bytes())
-	}
-
-	ethAccount, isEthAccount := account.(*ethermint.EthAccount)
-	if !isEthAccount {
-		k.Logger(k.ctx).Error(
-			"invalid account type",
-			"ethereum-address", addr.Hex(),
-			"code-hash", hash.Hex(),
-		)
-		return
-	}
-
-	ethAccount.CodeHash = hash.Bytes()
-	k.accountKeeper.SetAccount(k.ctx, ethAccount)
-
-	store := prefix.NewStore(k.ctx.KVStore(k.storeKey), types.KeyPrefixCode)
-
-	action := "updated"
-
-	// store or delete code
-	if len(code) == 0 {
-		store.Delete(hash.Bytes())
-		action = "deleted"
-	} else {
-		store.Set(hash.Bytes(), code)
-	}
-
-	k.Logger(k.ctx).Debug(
-		fmt.Sprintf("code %s", action),
-		"ethereum-address", addr.Hex(),
-		"code-hash", hash.Hex(),
-	)
-}
-
-// GetCodeSize returns the code hash stored in the address account.
-func (k *Keeper) GetCodeSize(addr common.Address) int {
-	return len(k.GetCode(addr))
-}
-
-// ----------------------------------------------------------------------------
-// Refund
-// ----------------------------------------------------------------------------
-
-// NOTE: gas refunded needs to be tracked and stored in a separate variable in
-// order to add it subtract/add it from/to the gas used value after the EVM
-// execution has finalised. The refund value is cleared on every transaction and
-// at the end of every block.
-
-// AddRefund adds the given amount of gas to the refund cached value.
-func (k *Keeper) AddRefund(gas uint64) {
-	refund := k.GetRefund()
-
-	refund += gas
-
-	store := k.ctx.TransientStore(k.transientKey)
-	store.Set(types.KeyPrefixTransientRefund, sdk.Uint64ToBigEndian(refund))
-}
-
-// SubRefund subtracts the given amount of gas from the refund value. This function
-// will panic if gas amount is greater than the stored refund.
-func (k *Keeper) SubRefund(gas uint64) {
-	refund := k.GetRefund()
-
-	if gas > refund {
-		// TODO: (@fedekunze) set to 0?? Geth panics here
-		panic("refund counter below zero")
-	}
-
-	refund -= gas
-
-	store := k.ctx.TransientStore(k.transientKey)
-	store.Set(types.KeyPrefixTransientRefund, sdk.Uint64ToBigEndian(refund))
-}
-
-// GetRefund returns the amount of gas available for return after the tx execution
-// finalises. This value is reset to 0 on every transaction.
-func (k *Keeper) GetRefund() uint64 {
-	store := k.ctx.TransientStore(k.transientKey)
-
-	bz := store.Get(types.KeyPrefixTransientRefund)
-	if len(bz) == 0 {
-		return 0
-	}
-
-	return sdk.BigEndianToUint64(bz)
-}
-
-// ----------------------------------------------------------------------------
-// State
-// ----------------------------------------------------------------------------
-
-// GetCommittedState calls CommitStateDB.GetCommittedState using the passed in context
-func (k *Keeper) GetCommittedState(addr common.Address, hash common.Hash) common.Hash {
-	store := prefix.NewStore(k.ctx.KVStore(k.storeKey), types.AddressStoragePrefix(addr))
-
-	key := types.KeyAddressStorage(addr, hash)
-	value := store.Get(key.Bytes())
-	if len(value) == 0 {
-		return common.Hash{}
-	}
-
-	return common.BytesToHash(value)
-}
-
-// GetState calls CommitStateDB.GetState using the passed in context
-func (k *Keeper) GetState(addr common.Address, hash common.Hash) common.Hash {
-	// All state is committed directly
-	return k.GetCommittedState(addr, hash)
-}
-
-// SetState calls CommitStateDB.SetState using the passed in context
-func (k *Keeper) SetState(addr common.Address, key, value common.Hash) {
-	store := prefix.NewStore(k.ctx.KVStore(k.storeKey), types.AddressStoragePrefix(addr))
-	key = types.KeyAddressStorage(addr, key)
-
-	action := "updated"
-	if ethermint.IsEmptyHash(value.Hex()) {
-		store.Delete(key.Bytes())
-		action = "deleted"
-	} else {
-		store.Set(key.Bytes(), value.Bytes())
-	}
-
->>>>>>> 6c1e7fec
 	k.Logger(k.ctx).Debug(
 		fmt.Sprintf("state %s", action),
 		"ethereum-address", addr.Hex(),
@@ -624,14 +349,6 @@
 // Suicide
 // ----------------------------------------------------------------------------
 
-<<<<<<< HEAD
-// TODO: (@fedekunze) consider removing the state immediately once Suicide has been
-// called and store the map value in case address is queried again during the same
-// execution. This will prevent us from having to iterate over the accounts and we
-// can just reset the map during begin block.
-
-=======
->>>>>>> 6c1e7fec
 // Suicide marks the given account as suicided and clears the account balance of
 // the EVM tokens.
 func (k *Keeper) Suicide(addr common.Address) bool {
@@ -650,15 +367,6 @@
 			"cosmos-address", cosmosAddr.String(),
 			"error", err,
 		)
-<<<<<<< HEAD
-
-		return false
-	}
-
-	// TODO: (@fedekunze) do we also need to delete the storage state and the code?
-
-	k.cache.suicided[addr] = true
-=======
 
 		return false
 	}
@@ -668,7 +376,6 @@
 	// Set a single byte to the transient store
 	store := prefix.NewStore(k.ctx.TransientStore(k.transientKey), types.KeyPrefixTransientSuicided)
 	store.Set(addr.Bytes(), []byte{1})
->>>>>>> 6c1e7fec
 
 	k.Logger(k.ctx).Debug(
 		"account suicided",
@@ -679,18 +386,12 @@
 	return true
 }
 
-<<<<<<< HEAD
-// HasSuicided implements the vm.StoreDB interface
-func (k *Keeper) HasSuicided(addr common.Address) bool {
-	return k.cache.suicided[addr]
-=======
 // HasSuicided queries the transient store to check if the account has been marked as suicided in the
 // current block. Accounts that are suicided will be returned as non-nil during queries and "cleared"
 // after the block has been committed.
 func (k *Keeper) HasSuicided(addr common.Address) bool {
 	store := prefix.NewStore(k.ctx.TransientStore(k.transientKey), types.KeyPrefixTransientSuicided)
 	return store.Has(addr.Bytes())
->>>>>>> 6c1e7fec
 }
 
 // ----------------------------------------------------------------------------
@@ -698,11 +399,7 @@
 // ----------------------------------------------------------------------------
 
 // Exist returns true if the given account exists in store or if it has been
-<<<<<<< HEAD
-// marked as suicided.
-=======
 // marked as suicided in the transient store.
->>>>>>> 6c1e7fec
 func (k *Keeper) Exist(addr common.Address) bool {
 	// return true if the account has suicided
 	if k.HasSuicided(addr) {
@@ -757,14 +454,11 @@
 //
 // This method should only be called if Yolov3/Berlin/2929+2930 is applicable at the current number.
 func (k *Keeper) PrepareAccessList(sender common.Address, dest *common.Address, precompiles []common.Address, txAccesses ethtypes.AccessList) {
-<<<<<<< HEAD
-=======
 	// NOTE: only update the access list during DeliverTx
 	if k.ctx.IsCheckTx() || k.ctx.IsReCheckTx() {
 		return
 	}
 
->>>>>>> 6c1e7fec
 	k.AddAddressToAccessList(sender)
 	if dest != nil {
 		k.AddAddressToAccessList(*dest)
@@ -779,70 +473,6 @@
 			k.AddSlotToAccessList(tuple.Address, key)
 		}
 	}
-<<<<<<< HEAD
-}
-
-func (k *Keeper) AddressInAccessList(addr common.Address) bool {
-	return k.cache.accessList.ContainsAddress(addr)
-}
-
-func (k *Keeper) SlotInAccessList(addr common.Address, slot common.Hash) (addressOk bool, slotOk bool) {
-	return k.cache.accessList.Contains(addr, slot)
-}
-
-// AddAddressToAccessList adds the given address to the access list. This operation is safe to perform
-// even if the feature/fork is not active yet
-func (k *Keeper) AddAddressToAccessList(addr common.Address) {
-	_ = k.cache.accessList.AddAddress(addr)
-}
-
-// AddSlotToAccessList adds the given (address,slot) to the access list. This operation is safe to perform
-// even if the feature/fork is not active yet
-func (k *Keeper) AddSlotToAccessList(addr common.Address, slot common.Hash) {
-	_, _ = k.cache.accessList.AddSlot(addr, slot)
-}
-
-// ----------------------------------------------------------------------------
-// Snapshotting
-// ----------------------------------------------------------------------------
-
-// Snapshot return zero as the state changes won't be committed if the state transition fails. So there
-// is no need to snapshot before the VM execution.
-// See Cosmos SDK docs for more info: https://docs.cosmos.network/master/core/baseapp.html#delivertx-state-updates
-func (k *Keeper) Snapshot() int {
-	return 0
-}
-
-// RevertToSnapshot performs a no-op because when a transaction execution fails on the EVM, the state
-// won't be persisted during ABCI DeliverTx.
-func (k *Keeper) RevertToSnapshot(_ int) {}
-
-// ----------------------------------------------------------------------------
-// Log
-// ----------------------------------------------------------------------------
-
-// AddLog calls CommitStateDB.AddLog using the passed in context
-func (k *Keeper) AddLog(log *ethtypes.Log) {
-	txHash := common.BytesToHash(tmtypes.Tx(k.ctx.TxBytes()).Hash())
-
-	log.TxHash = txHash
-	log.TxIndex = uint(k.cache.txIndex)
-	log.BlockHash = k.cache.blockHash
-
-	logs := k.GetTxLogs(txHash)
-	log.Index = uint(len(logs))
-	logs = append(logs, log)
-	k.SetLogs(txHash, logs)
-
-	// k.cache.journal.append(addLogChange{txhash: txHash})
-
-	k.Logger(k.ctx).Debug(
-		"log added",
-		"tx-hash", txHash.Hex(),
-		"log-index", int(log.Index),
-	)
-}
-=======
 }
 
 // AddressInAccessList returns true if the address is registered on the access list map.
@@ -934,20 +564,6 @@
 // ----------------------------------------------------------------------------
 // Iterator
 // ----------------------------------------------------------------------------
->>>>>>> 6c1e7fec
-
-// ----------------------------------------------------------------------------
-// Trie
-// ----------------------------------------------------------------------------
-
-// AddPreimage performs a no-op since the EnablePreimageRecording flag is disabled
-// on the vm.Config during state transitions. No store trie preimages are written
-// to the database.
-func (k *Keeper) AddPreimage(_ common.Hash, _ []byte) {}
-
-// ----------------------------------------------------------------------------
-// Iterator
-// ----------------------------------------------------------------------------
 
 // ForEachStorage calls CommitStateDB.ForEachStorage using passed in context
 func (k *Keeper) ForEachStorage(addr common.Address, cb func(key, value common.Hash) bool) error {
