package keeper

import (
	"context"
<<<<<<< HEAD
=======
	"errors"
	"math/big"
>>>>>>> 1aa8c7e7
	"time"

	"github.com/armon/go-metrics"

	"github.com/cosmos/cosmos-sdk/telemetry"
	sdk "github.com/cosmos/cosmos-sdk/types"
	sdkerrors "github.com/cosmos/cosmos-sdk/types/errors"

	"github.com/cosmos/ethermint/x/evm/types"
)

var _ types.MsgServer = &Keeper{}

func (k *Keeper) EthereumTx(goCtx context.Context, msg *types.MsgEthereumTx) (*types.MsgEthereumTxResponse, error) {
	defer telemetry.ModuleMeasureSince(types.ModuleName, time.Now(), types.TypeMsgEthereumTx)

	ctx := sdk.UnwrapSDKContext(goCtx)
<<<<<<< HEAD
	k.WithContext(ctx)
=======
	k.CommitStateDB.WithContext(ctx)
>>>>>>> 1aa8c7e7

	ethMsg, err := msg.AsMessage()
	if err != nil {
		return nil, sdkerrors.Wrap(sdkerrors.ErrorInvalidSigner, err.Error())
	}

	var labels []metrics.Label
	if msg.To() == nil {
		labels = []metrics.Label{
			telemetry.NewLabel("execution", "create"),
		}
	} else {
		labels = []metrics.Label{
			telemetry.NewLabel("execution", "call"),
			telemetry.NewLabel("to", msg.Data.To), // recipient address (contract or account)
		}
	}

	sender := ethMsg.From()

<<<<<<< HEAD
	executionResult, err := k.TransitionDb(ctx, ethMsg)
	if err != nil {
		return nil, err
	}

	// k.SetTxReceiptToHash(ctx, ethHash, &types.TxReceipt{
	// 	Hash:        ethHash.Hex(),
	// 	From:        sender.Hex(),
	// 	Data:        msg.Data,
	// 	Index:       uint64(st.Csdb.TxIndex()),
	// 	BlockHeight: uint64(ctx.BlockHeight()),
	// 	BlockHash:   blockHash.Hex(),
	// 	Result: &types.TxResult{
	// 		ContractAddress: executionResult.Response.ContractAddress,
	// 		Bloom:           executionResult.Response.Bloom,
	// 		TxLogs:          executionResult.Response.TxLogs,
	// 		Ret:             executionResult.Response.Ret,
	// 		Reverted:        executionResult.Response.Reverted,
	// 		GasUsed:         executionResult.GasInfo.GasConsumed,
	// 	},
	// })
=======
	txHash := tmtypes.Tx(ctx.TxBytes()).Hash()
	ethHash := ethcmn.BytesToHash(txHash)

	st := &types.StateTransition{
		Message:  ethMsg,
		Csdb:     k.CommitStateDB.WithContext(ctx),
		ChainID:  msg.ChainID(),
		TxHash:   &ethHash,
		Simulate: ctx.IsCheckTx(),
	}

	// since the txCount is used by the stateDB, and a simulated tx is run only on the node it's submitted to,
	// then this will cause the txCount/stateDB of the node that ran the simulated tx to be different than the
	// other nodes, causing a consensus error
	if !st.Simulate {
		// Prepare db for logs
		k.CommitStateDB.Prepare(ethHash, k.headerHash, int(k.GetTxIndexTransient()))
		k.IncreaseTxIndexTransient()
	}

	executionResult, err := st.TransitionDb(ctx, config)
	if err != nil {
		if errors.Is(err, vm.ErrExecutionReverted) && executionResult != nil {
			// keep the execution result for revert reason
			executionResult.Response.Reverted = true

			if !st.Simulate {
				k.SetTxReceiptToHash(ctx, ethHash, &types.TxReceipt{
					Hash:        ethHash.Hex(),
					From:        sender.Hex(),
					Data:        msg.Data,
					BlockHeight: uint64(ctx.BlockHeight()),
					BlockHash:   k.headerHash.Hex(),
					Result: &types.TxResult{
						ContractAddress: executionResult.Response.ContractAddress,
						Bloom:           executionResult.Response.Bloom,
						TxLogs:          executionResult.Response.TxLogs,
						Ret:             executionResult.Response.Ret,
						Reverted:        executionResult.Response.Reverted,
						GasUsed:         executionResult.GasInfo.GasConsumed,
					},
				})
			}

			return executionResult.Response, nil
		}

		return nil, err
	}

	if !st.Simulate {
		bloom, found := k.GetBlockBloomTransient()
		if !found {
			bloom = big.NewInt(0)
		}
		// update block bloom filter
		bloom = bloom.Or(bloom, executionResult.Bloom)
		k.SetBlockBloomTransient(bloom)

		// update transaction logs in KVStore
		err = k.CommitStateDB.SetLogs(ethHash, executionResult.Logs)
		if err != nil {
			panic(err)
		}

		k.SetTxReceiptToHash(ctx, ethHash, &types.TxReceipt{
			Hash:        ethHash.Hex(),
			From:        sender.Hex(),
			Data:        msg.Data,
			Index:       uint64(st.Csdb.TxIndex()),
			BlockHeight: uint64(ctx.BlockHeight()),
			BlockHash:   k.headerHash.Hex(),
			Result: &types.TxResult{
				ContractAddress: executionResult.Response.ContractAddress,
				Bloom:           executionResult.Response.Bloom,
				TxLogs:          executionResult.Response.TxLogs,
				Ret:             executionResult.Response.Ret,
				Reverted:        executionResult.Response.Reverted,
				GasUsed:         executionResult.GasInfo.GasConsumed,
			},
		})

		k.AddTxHashToBlock(ctx, ctx.BlockHeight(), ethHash)
	}
>>>>>>> 1aa8c7e7

	defer func() {
		if ethMsg.Value().IsInt64() {
			telemetry.SetGauge(
				float32(ethMsg.Value().Int64()),
				"tx", "msg", "ethereum_tx",
			)
		}

		telemetry.IncrCounterWithLabels(
			[]string{types.ModuleName, "ethereum_tx"},
			1,
			labels,
		)
	}()

	attrs := []sdk.Attribute{
<<<<<<< HEAD
		sdk.NewAttribute(sdk.AttributeKeyAmount, ethMsg.Value().String()),
		// sdk.NewAttribute(types.AttributeKeyTxHash, ethcmn.BytesToHash(txHash).Hex()),
=======
		sdk.NewAttribute(sdk.AttributeKeyAmount, st.Message.Value().String()),
		sdk.NewAttribute(types.AttributeKeyTxHash, ethcmn.BytesToHash(txHash).Hex()),
>>>>>>> 1aa8c7e7
	}

	if len(msg.Data.To) > 0 {
		attrs = append(attrs, sdk.NewAttribute(types.AttributeKeyRecipient, msg.Data.To))
	}

	// emit events
	ctx.EventManager().EmitEvents(sdk.Events{
		sdk.NewEvent(
			types.EventTypeEthereumTx,
			attrs...,
		),
		sdk.NewEvent(
			sdk.EventTypeMessage,
			sdk.NewAttribute(sdk.AttributeKeyModule, types.AttributeValueCategory),
			sdk.NewAttribute(sdk.AttributeKeySender, sender.String()),
		),
	})

<<<<<<< HEAD
	// update block bloom filter and tx index on the local cache if the tx is on DeliverTx mode
	if ctx.IsCheckTx() || ctx.IsReCheckTx() {
		k.cache.txIndex++
		k.cache.bloom.Or(k.cache.bloom, executionResult.Bloom)
	}

=======
>>>>>>> 1aa8c7e7
	return executionResult.Response, nil
}<|MERGE_RESOLUTION|>--- conflicted
+++ resolved
@@ -2,11 +2,6 @@
 
 import (
 	"context"
-<<<<<<< HEAD
-=======
-	"errors"
-	"math/big"
->>>>>>> 1aa8c7e7
 	"time"
 
 	"github.com/armon/go-metrics"
@@ -24,11 +19,7 @@
 	defer telemetry.ModuleMeasureSince(types.ModuleName, time.Now(), types.TypeMsgEthereumTx)
 
 	ctx := sdk.UnwrapSDKContext(goCtx)
-<<<<<<< HEAD
 	k.WithContext(ctx)
-=======
-	k.CommitStateDB.WithContext(ctx)
->>>>>>> 1aa8c7e7
 
 	ethMsg, err := msg.AsMessage()
 	if err != nil {
@@ -49,7 +40,6 @@
 
 	sender := ethMsg.From()
 
-<<<<<<< HEAD
 	executionResult, err := k.TransitionDb(ctx, ethMsg)
 	if err != nil {
 		return nil, err
@@ -71,92 +61,6 @@
 	// 		GasUsed:         executionResult.GasInfo.GasConsumed,
 	// 	},
 	// })
-=======
-	txHash := tmtypes.Tx(ctx.TxBytes()).Hash()
-	ethHash := ethcmn.BytesToHash(txHash)
-
-	st := &types.StateTransition{
-		Message:  ethMsg,
-		Csdb:     k.CommitStateDB.WithContext(ctx),
-		ChainID:  msg.ChainID(),
-		TxHash:   &ethHash,
-		Simulate: ctx.IsCheckTx(),
-	}
-
-	// since the txCount is used by the stateDB, and a simulated tx is run only on the node it's submitted to,
-	// then this will cause the txCount/stateDB of the node that ran the simulated tx to be different than the
-	// other nodes, causing a consensus error
-	if !st.Simulate {
-		// Prepare db for logs
-		k.CommitStateDB.Prepare(ethHash, k.headerHash, int(k.GetTxIndexTransient()))
-		k.IncreaseTxIndexTransient()
-	}
-
-	executionResult, err := st.TransitionDb(ctx, config)
-	if err != nil {
-		if errors.Is(err, vm.ErrExecutionReverted) && executionResult != nil {
-			// keep the execution result for revert reason
-			executionResult.Response.Reverted = true
-
-			if !st.Simulate {
-				k.SetTxReceiptToHash(ctx, ethHash, &types.TxReceipt{
-					Hash:        ethHash.Hex(),
-					From:        sender.Hex(),
-					Data:        msg.Data,
-					BlockHeight: uint64(ctx.BlockHeight()),
-					BlockHash:   k.headerHash.Hex(),
-					Result: &types.TxResult{
-						ContractAddress: executionResult.Response.ContractAddress,
-						Bloom:           executionResult.Response.Bloom,
-						TxLogs:          executionResult.Response.TxLogs,
-						Ret:             executionResult.Response.Ret,
-						Reverted:        executionResult.Response.Reverted,
-						GasUsed:         executionResult.GasInfo.GasConsumed,
-					},
-				})
-			}
-
-			return executionResult.Response, nil
-		}
-
-		return nil, err
-	}
-
-	if !st.Simulate {
-		bloom, found := k.GetBlockBloomTransient()
-		if !found {
-			bloom = big.NewInt(0)
-		}
-		// update block bloom filter
-		bloom = bloom.Or(bloom, executionResult.Bloom)
-		k.SetBlockBloomTransient(bloom)
-
-		// update transaction logs in KVStore
-		err = k.CommitStateDB.SetLogs(ethHash, executionResult.Logs)
-		if err != nil {
-			panic(err)
-		}
-
-		k.SetTxReceiptToHash(ctx, ethHash, &types.TxReceipt{
-			Hash:        ethHash.Hex(),
-			From:        sender.Hex(),
-			Data:        msg.Data,
-			Index:       uint64(st.Csdb.TxIndex()),
-			BlockHeight: uint64(ctx.BlockHeight()),
-			BlockHash:   k.headerHash.Hex(),
-			Result: &types.TxResult{
-				ContractAddress: executionResult.Response.ContractAddress,
-				Bloom:           executionResult.Response.Bloom,
-				TxLogs:          executionResult.Response.TxLogs,
-				Ret:             executionResult.Response.Ret,
-				Reverted:        executionResult.Response.Reverted,
-				GasUsed:         executionResult.GasInfo.GasConsumed,
-			},
-		})
-
-		k.AddTxHashToBlock(ctx, ctx.BlockHeight(), ethHash)
-	}
->>>>>>> 1aa8c7e7
 
 	defer func() {
 		if ethMsg.Value().IsInt64() {
@@ -174,13 +78,8 @@
 	}()
 
 	attrs := []sdk.Attribute{
-<<<<<<< HEAD
-		sdk.NewAttribute(sdk.AttributeKeyAmount, ethMsg.Value().String()),
-		// sdk.NewAttribute(types.AttributeKeyTxHash, ethcmn.BytesToHash(txHash).Hex()),
-=======
 		sdk.NewAttribute(sdk.AttributeKeyAmount, st.Message.Value().String()),
 		sdk.NewAttribute(types.AttributeKeyTxHash, ethcmn.BytesToHash(txHash).Hex()),
->>>>>>> 1aa8c7e7
 	}
 
 	if len(msg.Data.To) > 0 {
@@ -200,14 +99,5 @@
 		),
 	})
 
-<<<<<<< HEAD
-	// update block bloom filter and tx index on the local cache if the tx is on DeliverTx mode
-	if ctx.IsCheckTx() || ctx.IsReCheckTx() {
-		k.cache.txIndex++
-		k.cache.bloom.Or(k.cache.bloom, executionResult.Bloom)
-	}
-
-=======
->>>>>>> 1aa8c7e7
 	return executionResult.Response, nil
 }