<<<<<<< HEAD
package keeper_test
=======
package keeper_test

import (
	"fmt"
	"math/big"

	sdk "github.com/cosmos/cosmos-sdk/types"
	authtypes "github.com/cosmos/cosmos-sdk/x/auth/types"

	"github.com/cosmos/ethermint/tests"
	"github.com/cosmos/ethermint/x/evm/types"
	"github.com/ethereum/go-ethereum/common"
	ethtypes "github.com/ethereum/go-ethereum/core/types"
	"github.com/ethereum/go-ethereum/crypto"
)

func (suite *KeeperTestSuite) TestCreateAccount() {
	testCases := []struct {
		name     string
		addr     common.Address
		malleate func(common.Address)
		callback func(common.Address)
	}{
		{
			"reset account",
			suite.address,
			func(addr common.Address) {
				suite.app.EvmKeeper.AddBalance(addr, big.NewInt(100))
				suite.Require().NotZero(suite.app.EvmKeeper.GetBalance(addr).Int64())
			},
			func(addr common.Address) {
				suite.Require().Zero(suite.app.EvmKeeper.GetBalance(addr).Int64())
			},
		},
		{
			"create account",
			tests.GenerateAddress(),
			func(addr common.Address) {
				acc := suite.app.AccountKeeper.GetAccount(suite.ctx, addr.Bytes())
				suite.Require().Nil(acc)
			},
			func(addr common.Address) {
				acc := suite.app.AccountKeeper.GetAccount(suite.ctx, addr.Bytes())
				suite.Require().NotNil(acc)
			},
		},
	}

	for _, tc := range testCases {
		suite.Run(tc.name, func() {
			tc.malleate(tc.addr)
			suite.app.EvmKeeper.CreateAccount(tc.addr)
			tc.callback(tc.addr)
		})
	}
}

func (suite *KeeperTestSuite) TestAddBalance() {
	testCases := []struct {
		name   string
		amount *big.Int
		isNoOp bool
	}{
		{
			"positive amount",
			big.NewInt(100),
			false,
		},
		{
			"zero amount",
			big.NewInt(0),
			true,
		},
		{
			"negative amount",
			big.NewInt(-1),
			true,
		},
	}

	for _, tc := range testCases {
		suite.Run(tc.name, func() {
			prev := suite.app.EvmKeeper.GetBalance(suite.address)
			suite.app.EvmKeeper.AddBalance(suite.address, tc.amount)
			post := suite.app.EvmKeeper.GetBalance(suite.address)

			if tc.isNoOp {
				suite.Require().Equal(prev.Int64(), post.Int64())
			} else {
				suite.Require().Equal(new(big.Int).Add(prev, tc.amount).Int64(), post.Int64())
			}
		})
	}
}

func (suite *KeeperTestSuite) TestSubBalance() {
	testCases := []struct {
		name     string
		amount   *big.Int
		malleate func()
		isNoOp   bool
	}{
		{
			"positive amount, below zero",
			big.NewInt(100),
			func() {},
			true,
		},
		{
			"positive amount, below zero",
			big.NewInt(50),
			func() {
				suite.app.EvmKeeper.AddBalance(suite.address, big.NewInt(100))
			},
			false,
		},
		{
			"zero amount",
			big.NewInt(0),
			func() {},
			true,
		},
		{
			"negative amount",
			big.NewInt(-1),
			func() {},
			true,
		},
	}

	for _, tc := range testCases {
		suite.Run(tc.name, func() {
			tc.malleate()

			prev := suite.app.EvmKeeper.GetBalance(suite.address)
			suite.app.EvmKeeper.SubBalance(suite.address, tc.amount)
			post := suite.app.EvmKeeper.GetBalance(suite.address)

			if tc.isNoOp {
				suite.Require().Equal(prev.Int64(), post.Int64())
			} else {
				suite.Require().Equal(new(big.Int).Sub(prev, tc.amount).Int64(), post.Int64())
			}
		})
	}
}

func (suite *KeeperTestSuite) TestGetNonce() {
	testCases := []struct {
		name          string
		address       common.Address
		expectedNonce uint64
		malleate      func()
	}{
		{
			"account not found",
			tests.GenerateAddress(),
			0,
			func() {},
		},
		{
			"existing account",
			suite.address,
			1,
			func() {
				suite.app.EvmKeeper.SetNonce(suite.address, 1)
			},
		},
	}

	for _, tc := range testCases {
		suite.Run(tc.name, func() {
			tc.malleate()

			nonce := suite.app.EvmKeeper.GetNonce(tc.address)
			suite.Require().Equal(tc.expectedNonce, nonce)

		})
	}
}

func (suite *KeeperTestSuite) TestSetNonce() {
	testCases := []struct {
		name     string
		address  common.Address
		nonce    uint64
		malleate func()
	}{
		{
			"new account",
			tests.GenerateAddress(),
			10,
			func() {},
		},
		{
			"existing account",
			suite.address,
			99,
			func() {},
		},
	}

	for _, tc := range testCases {
		suite.Run(tc.name, func() {
			suite.app.EvmKeeper.SetNonce(tc.address, tc.nonce)
			nonce := suite.app.EvmKeeper.GetNonce(tc.address)
			suite.Require().Equal(tc.nonce, nonce)
		})
	}
}

func (suite *KeeperTestSuite) TestGetCodeHash() {
	addr := tests.GenerateAddress()
	baseAcc := &authtypes.BaseAccount{Address: sdk.AccAddress(addr.Bytes()).String()}
	suite.app.AccountKeeper.SetAccount(suite.ctx, baseAcc)

	testCases := []struct {
		name     string
		address  common.Address
		expHash  common.Hash
		malleate func()
	}{
		{
			"account not found",
			tests.GenerateAddress(),
			common.BytesToHash(types.EmptyCodeHash),
			func() {},
		},
		{
			"account not EthAccount type",
			addr,
			common.BytesToHash(types.EmptyCodeHash),
			func() {},
		},
		{
			"existing account",
			suite.address,
			crypto.Keccak256Hash([]byte("codeHash")),
			func() {
				suite.app.EvmKeeper.SetCode(suite.address, []byte("codeHash"))
			},
		},
	}

	for _, tc := range testCases {
		suite.Run(tc.name, func() {

			tc.malleate()

			hash := suite.app.EvmKeeper.GetCodeHash(tc.address)
			suite.Require().Equal(tc.expHash, hash)
		})
	}
}

func (suite *KeeperTestSuite) TestSetCode() {
	addr := tests.GenerateAddress()
	baseAcc := &authtypes.BaseAccount{Address: sdk.AccAddress(addr.Bytes()).String()}
	suite.app.AccountKeeper.SetAccount(suite.ctx, baseAcc)

	testCases := []struct {
		name    string
		address common.Address
		code    []byte
		isNoOp  bool
	}{
		{
			"account not found",
			tests.GenerateAddress(),
			[]byte("code"),
			false,
		},
		{
			"account not EthAccount type",
			addr,
			nil,
			true,
		},
		{
			"existing account",
			suite.address,
			[]byte("code"),
			false,
		},
		{
			"existing account, code deleted from store",
			suite.address,
			nil,
			false,
		},
	}

	for _, tc := range testCases {
		suite.Run(tc.name, func() {

			prev := suite.app.EvmKeeper.GetCode(tc.address)
			suite.app.EvmKeeper.SetCode(tc.address, tc.code)
			post := suite.app.EvmKeeper.GetCode(tc.address)

			if tc.isNoOp {
				suite.Require().Equal(prev, post)
			} else {
				suite.Require().Equal(tc.code, post)
			}

			suite.Require().Equal(len(post), suite.app.EvmKeeper.GetCodeSize(tc.address))
		})
	}
}

func (suite *KeeperTestSuite) TestRefund() {
	testCases := []struct {
		name      string
		malleate  func()
		expRefund uint64
		expPanic  bool
	}{
		{
			"success - add and subtract refund",
			func() {
				suite.app.EvmKeeper.AddRefund(11)
			},
			1,
			false,
		},
		{
			"fail - subtract amount > current refund",
			func() {
			},
			0,
			true,
		},
	}

	for _, tc := range testCases {
		suite.Run(tc.name, func() {

			tc.malleate()

			if tc.expPanic {
				suite.Require().Panics(func() { suite.app.EvmKeeper.SubRefund(10) })
			} else {
				suite.app.EvmKeeper.SubRefund(10)
				suite.Require().Equal(tc.expRefund, suite.app.EvmKeeper.GetRefund())
			}

			// clear and reset refund from store
			suite.app.EvmKeeper.ResetRefundTransient(suite.ctx)
			suite.Require().Zero(suite.app.EvmKeeper.GetRefund())
		})
	}
}

func (suite *KeeperTestSuite) TestState() {
	testCases := []struct {
		name       string
		key, value common.Hash
	}{
		{
			"set state - delete from store",
			common.BytesToHash([]byte("key")),
			common.Hash{},
		},
		{
			"set state - update value",
			common.BytesToHash([]byte("key")),
			common.BytesToHash([]byte("value")),
		},
	}

	for _, tc := range testCases {
		suite.Run(tc.name, func() {

			suite.app.EvmKeeper.SetState(suite.address, tc.key, tc.value)
			value := suite.app.EvmKeeper.GetState(suite.address, tc.key)
			suite.Require().Equal(tc.value, value)
		})
	}
}

func (suite *KeeperTestSuite) TestSuicide() {
	testCases := []struct {
		name     string
		suicided bool
	}{
		{"success, first time suicided", true},
		{"success, already suicided", true},
	}

	for _, tc := range testCases {
		suite.Run(tc.name, func() {
			suite.Require().Equal(tc.suicided, suite.app.EvmKeeper.Suicide(suite.address))
			suite.Require().Equal(tc.suicided, suite.app.EvmKeeper.HasSuicided(suite.address))
		})
	}
}

func (suite *KeeperTestSuite) TestExist() {
	testCases := []struct {
		name     string
		address  common.Address
		malleate func()
		exists   bool
	}{
		{"success, account exists", suite.address, func() {}, true},
		{"success, has suicided", suite.address, func() {
			suite.app.EvmKeeper.Suicide(suite.address)
		}, true},
		{"success, account doesn't exist", tests.GenerateAddress(), func() {}, false},
	}

	for _, tc := range testCases {
		suite.Run(tc.name, func() {
			tc.malleate()

			suite.Require().Equal(tc.exists, suite.app.EvmKeeper.Exist(tc.address))
		})
	}
}

func (suite *KeeperTestSuite) TestEmpty() {
	addr := tests.GenerateAddress()
	baseAcc := &authtypes.BaseAccount{Address: sdk.AccAddress(addr.Bytes()).String()}
	suite.app.AccountKeeper.SetAccount(suite.ctx, baseAcc)

	testCases := []struct {
		name     string
		address  common.Address
		malleate func()
		empty    bool
	}{
		{"empty, account exists", suite.address, func() {}, true},
		{"not empty, non ethereum account", addr, func() {}, false},
		{"not empty, positive balance", suite.address, func() {
			suite.app.EvmKeeper.AddBalance(suite.address, big.NewInt(100))
		}, false},
		{"empty, account doesn't exist", tests.GenerateAddress(), func() {}, true},
	}

	for _, tc := range testCases {
		suite.Run(tc.name, func() {
			tc.malleate()

			suite.Require().Equal(tc.empty, suite.app.EvmKeeper.Empty(tc.address))
		})
	}
}

func (suite *KeeperTestSuite) TestSnapshot() {
	revision := suite.app.EvmKeeper.Snapshot()
	suite.Require().Zero(revision)
	suite.app.EvmKeeper.RevertToSnapshot(revision) // no-op
}

func (suite *KeeperTestSuite) TestAddLog() {
	addr := tests.GenerateAddress()
	msg := types.NewMsgEthereumTx(big.NewInt(1), 0, &suite.address, big.NewInt(1), 100000, big.NewInt(1), []byte("test"), nil)
	tx := msg.AsTransaction()
	txBz, err := tx.MarshalBinary()
	suite.Require().NoError(err)
	txHash := tx.Hash()

	testCases := []struct {
		name        string
		log, expLog *ethtypes.Log // pre and post populating log fields
		malleate    func()
	}{
		{
			"block hash not found",
			&ethtypes.Log{
				Address: addr,
			},
			&ethtypes.Log{
				Address: addr,
			},
			func() {},
		},
		{
			"tx hash from message",
			&ethtypes.Log{
				Address: addr,
			},
			&ethtypes.Log{
				Address: addr,
				TxHash:  txHash,
			},
			func() {
				suite.app.EvmKeeper.WithContext(suite.ctx.WithTxBytes(txBz))
			},
		},
	}

	for _, tc := range testCases {
		suite.Run(tc.name, func() {
			tc.malleate()

			prev := suite.app.EvmKeeper.GetTxLogs(tc.expLog.TxHash)
			suite.app.EvmKeeper.AddLog(tc.log)
			post := suite.app.EvmKeeper.GetTxLogs(tc.expLog.TxHash)

			suite.Require().NotZero(len(post), tc.expLog.TxHash.Hex())
			suite.Require().Equal(len(prev)+1, len(post))
			suite.Require().NotNil(post[len(post)-1])
			suite.Require().Equal(tc.log, post[len(post)-1])
		})
	}
}

func (suite *KeeperTestSuite) TestAccessList() {
	dest := tests.GenerateAddress()
	precompiles := []common.Address{tests.GenerateAddress(), tests.GenerateAddress()}
	accesses := ethtypes.AccessList{
		{Address: tests.GenerateAddress(), StorageKeys: []common.Hash{common.BytesToHash([]byte("key"))}},
		{Address: tests.GenerateAddress(), StorageKeys: []common.Hash{common.BytesToHash([]byte("key1"))}},
	}

	suite.app.EvmKeeper.PrepareAccessList(suite.address, &dest, precompiles, accesses)

	suite.Require().True(suite.app.EvmKeeper.AddressInAccessList(suite.address))
	suite.Require().True(suite.app.EvmKeeper.AddressInAccessList(dest))

	for _, precompile := range precompiles {
		suite.Require().True(suite.app.EvmKeeper.AddressInAccessList(precompile))
	}

	for _, access := range accesses {
		for _, key := range access.StorageKeys {
			addrOK, slotOK := suite.app.EvmKeeper.SlotInAccessList(access.Address, key)
			suite.Require().True(addrOK)
			suite.Require().True(slotOK)
		}
	}
}

func (suite *KeeperTestSuite) TestForEachStorage() {
	var storage types.Storage

	testCase := []struct {
		name      string
		malleate  func()
		callback  func(key, value common.Hash) (stop bool)
		expValues []common.Hash
	}{
		{
			"aggregate state",
			func() {
				for i := 0; i < 5; i++ {
					suite.app.EvmKeeper.SetState(suite.address, common.BytesToHash([]byte(fmt.Sprintf("key%d", i))), common.BytesToHash([]byte(fmt.Sprintf("value%d", i))))
				}
			},
			func(key, value common.Hash) bool {
				storage = append(storage, types.NewState(key, value))
				return false
			},
			[]common.Hash{
				common.BytesToHash([]byte("value0")),
				common.BytesToHash([]byte("value1")),
				common.BytesToHash([]byte("value2")),
				common.BytesToHash([]byte("value3")),
				common.BytesToHash([]byte("value4")),
			},
		},
		{
			"filter state",
			func() {
				suite.app.EvmKeeper.SetState(suite.address, common.BytesToHash([]byte("key")), common.BytesToHash([]byte("value")))
				suite.app.EvmKeeper.SetState(suite.address, common.BytesToHash([]byte("filterkey")), common.BytesToHash([]byte("filtervalue")))
			},
			func(key, value common.Hash) bool {
				if value == common.BytesToHash([]byte("filtervalue")) {
					storage = append(storage, types.NewState(key, value))
					return true
				}
				return false
			},
			[]common.Hash{
				common.BytesToHash([]byte("filtervalue")),
			},
		},
	}

	for _, tc := range testCase {
		suite.Run(tc.name, func() {
			suite.SetupTest() // reset
			tc.malleate()

			err := suite.app.EvmKeeper.ForEachStorage(suite.address, tc.callback)
			suite.Require().NoError(err)
			suite.Require().Equal(len(tc.expValues), len(storage), fmt.Sprintf("Expected values:\n%v\nStorage Values\n%v", tc.expValues, storage))

			vals := make([]common.Hash, len(storage))
			for i := range storage {
				vals[i] = common.HexToHash(storage[i].Value)
			}

			// TODO: not sure why Equals fails
			suite.Require().ElementsMatch(tc.expValues, vals)
		})
		storage = types.Storage{}
	}
}
>>>>>>> 1aa8c7e7
<|MERGE_RESOLUTION|>--- conflicted
+++ resolved
@@ -1,6 +1,3 @@
-<<<<<<< HEAD
-package keeper_test
-=======
 package keeper_test
 
 import (
@@ -601,5 +598,4 @@
 		})
 		storage = types.Storage{}
 	}
-}
->>>>>>> 1aa8c7e7
+}