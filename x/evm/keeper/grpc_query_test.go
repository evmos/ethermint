--- conflicted
+++ resolved
@@ -681,83 +681,6 @@
 	}
 }
 
-<<<<<<< HEAD
-// DeployTestContract deploy a test erc20 contract and returns the contract address
-func (suite *KeeperTestSuite) deployTestContract(owner common.Address, supply *big.Int) common.Address {
-	ctx := sdk.WrapSDKContext(suite.ctx)
-	chainID := suite.app.EvmKeeper.ChainID()
-
-	ctorArgs, err := contractABI.Pack("", owner, supply)
-	suite.Require().NoError(err)
-
-	data := append(contractBin, ctorArgs...)
-	args, err := json.Marshal(&types.CallArgs{
-		From: &suite.address,
-		Data: (*hexutil.Bytes)(&data),
-	})
-	suite.Require().NoError(err)
-
-	res, err := suite.queryClient.EstimateGas(ctx, &types.EthCallRequest{
-		Args:   args,
-		GasCap: 25_000_000,
-	})
-	suite.Require().NoError(err)
-
-	nonce := suite.app.EvmKeeper.GetNonce(suite.address)
-	erc20DeployTx := types.NewTxContract(
-		chainID,
-		nonce,
-		nil,     // amount
-		res.Gas, // gasLimit
-		nil,     // gasPrice
-		data,    // input
-		nil,     // accesses
-	)
-	erc20DeployTx.From = suite.address.Hex()
-	err = erc20DeployTx.Sign(ethtypes.LatestSignerForChainID(chainID), suite.signer)
-	suite.Require().NoError(err)
-	rsp, err := suite.app.EvmKeeper.EthereumTx(ctx, erc20DeployTx)
-	suite.Require().NoError(err)
-	suite.Require().Empty(rsp.VmError)
-	return crypto.CreateAddress(suite.address, nonce)
-}
-
-func (suite *KeeperTestSuite) transferERC20Token(contractAddr common.Address, from common.Address, to common.Address, amount *big.Int) *types.MsgEthereumTx {
-	ctx := sdk.WrapSDKContext(suite.ctx)
-	chainID := suite.app.EvmKeeper.ChainID()
-
-	transferData, err := contractABI.Pack("transfer", to, amount)
-	suite.Require().NoError(err)
-	args, err := json.Marshal(&types.CallArgs{To: &contractAddr, From: &from, Data: (*hexutil.Bytes)(&transferData)})
-	suite.Require().NoError(err)
-	res, err := suite.queryClient.EstimateGas(ctx, &types.EthCallRequest{
-		Args:   args,
-		GasCap: 25_000_000,
-	})
-	suite.Require().NoError(err)
-
-	nonce := suite.app.EvmKeeper.GetNonce(suite.address)
-	ercTransferTx := types.NewTx(
-		chainID,
-		nonce,
-		&contractAddr,
-		nil,
-		res.Gas,
-		nil,
-		transferData,
-		nil,
-	)
-	ercTransferTx.From = suite.address.Hex()
-	err = ercTransferTx.Sign(ethtypes.LatestSignerForChainID(chainID), suite.signer)
-	suite.Require().NoError(err)
-	rsp, err := suite.app.EvmKeeper.EthereumTx(ctx, ercTransferTx)
-	suite.Require().NoError(err)
-	suite.Require().Empty(rsp.VmError)
-	return ercTransferTx
-}
-
-=======
->>>>>>> 3f19217d
 func (suite *KeeperTestSuite) TestEstimateGas() {
 	ctx := sdk.WrapSDKContext(suite.ctx)
 	gasHelper := hexutil.Uint64(20000)
@@ -854,12 +777,6 @@
 		{
 			msg: "default trace",
 			malleate: func() {
-				//Deploy contract
-				contractAddr := suite.deployTestContract(suite.address, sdk.NewIntWithDecimal(1000, 18).BigInt())
-				suite.Commit()
-				//Transfer token
-				txMsg = suite.transferERC20Token(contractAddr, suite.address, common.HexToAddress("0x378c50D9264C63F3F92B806d4ee56E9D86FfB3Ec"), sdk.NewIntWithDecimal(1, 18).BigInt())
-				suite.Commit()
 				traceConfig = nil
 			},
 			expPass:       true,
@@ -867,12 +784,6 @@
 		}, {
 			msg: "javascript tracer",
 			malleate: func() {
-				//Deploy contract
-				contractAddr := suite.deployTestContract(suite.address, sdk.NewIntWithDecimal(1000, 18).BigInt())
-				suite.Commit()
-				//Transfer token
-				txMsg = suite.transferERC20Token(contractAddr, suite.address, common.HexToAddress("0x378c50D9264C63F3F92B806d4ee56E9D86FfB3Ec"), sdk.NewIntWithDecimal(1, 18).BigInt())
-				suite.Commit()
 				traceConfig = &types.TraceConfig{
 					Tracer: "{data: [], fault: function(log) {}, step: function(log) { if(log.op.toString() == \"CALL\") this.data.push(log.stack.peek(0)); }, result: function() { return this.data; }}",
 				}
@@ -885,6 +796,13 @@
 	for _, tc := range testCases {
 		suite.Run(fmt.Sprintf("Case %s", tc.msg), func() {
 			suite.SetupTest()
+			//Deploy contract
+			contractAddr := suite.DeployTestContract(suite.T(), suite.address, sdk.NewIntWithDecimal(1000, 18).BigInt())
+			suite.Commit()
+			//Generate token transfer transaction
+			txMsg = suite.TransferERC20Token(suite.T(), contractAddr, suite.address, common.HexToAddress("0x378c50D9264C63F3F92B806d4ee56E9D86FfB3Ec"), sdk.NewIntWithDecimal(1, 18).BigInt())
+			suite.Commit()
+
 			tc.malleate()
 			traceReq := types.QueryTraceTxRequest{
 				Msg:         txMsg,
