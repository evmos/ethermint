package keeper_test

import (
	"fmt"

	"google.golang.org/grpc/metadata"

	ethcmn "github.com/ethereum/go-ethereum/common"
	ethtypes "github.com/ethereum/go-ethereum/core/types"
	ethcrypto "github.com/ethereum/go-ethereum/crypto"

	sdk "github.com/cosmos/cosmos-sdk/types"

	ethermint "github.com/cosmos/ethermint/types"
	"github.com/cosmos/ethermint/x/evm/types"

	grpctypes "github.com/cosmos/cosmos-sdk/types/grpc"
)

func (suite *KeeperTestSuite) TestQueryAccount() {
	var (
		req        *types.QueryAccountRequest
		expAccount *types.QueryAccountResponse
	)

	testCases := []struct {
		msg      string
		malleate func()
		expPass  bool
	}{
		{"zero address",
			func() {
				suite.app.BankKeeper.SetBalance(suite.ctx, suite.address.Bytes(), ethermint.NewPhotonCoinInt64(0))
				expAccount = &types.QueryAccountResponse{
					Balance:  "0",
					CodeHash: ethcrypto.Keccak256(nil),
					Nonce:    0,
				}
				req = &types.QueryAccountRequest{
					Address: ethcmn.Address{}.String(),
				}
			},
			false,
		},
		{
			"success",
			func() {
				suite.app.BankKeeper.SetBalance(suite.ctx, suite.address.Bytes(), ethermint.NewPhotonCoinInt64(100))
				expAccount = &types.QueryAccountResponse{
					Balance:  "100",
					CodeHash: ethcrypto.Keccak256(nil),
					Nonce:    0,
				}
				req = &types.QueryAccountRequest{
					Address: suite.address.String(),
				}
			},
			true,
		},
	}

	for _, tc := range testCases {
		suite.Run(fmt.Sprintf("Case %s", tc.msg), func() {
			suite.SetupTest() // reset

			tc.malleate()
			ctx := sdk.WrapSDKContext(suite.ctx)
			res, err := suite.queryClient.Account(ctx, req)

			if tc.expPass {
				suite.Require().NoError(err)
				suite.Require().NotNil(res)

				suite.Require().Equal(expAccount, res)
			} else {
				suite.Require().Error(err)
			}
		})
	}
}

func (suite *KeeperTestSuite) TestQueryCosmosAccount() {
	var (
		req        *types.QueryCosmosAccountRequest
		expAccount *types.QueryCosmosAccountResponse
	)

	testCases := []struct {
		msg      string
		malleate func()
		expPass  bool
	}{
		{"zero address",
			func() {
				suite.app.BankKeeper.SetBalance(suite.ctx, suite.address.Bytes(), ethermint.NewPhotonCoinInt64(0))
				expAccount = &types.QueryCosmosAccountResponse{
					CosmosAddress: sdk.AccAddress(ethcmn.Address{}.Bytes()).String(),
				}
				req = &types.QueryCosmosAccountRequest{
					Address: ethcmn.Address{}.String(),
				}
			},
			false,
		},
		{
			"success",
			func() {
				expAccount = &types.QueryCosmosAccountResponse{
					CosmosAddress: sdk.AccAddress(suite.address.Bytes()).String(),
					Sequence:      0,
					AccountNumber: 0,
				}
				req = &types.QueryCosmosAccountRequest{
					Address: suite.address.String(),
				}
			},
			true,
		},
		{
			"success with seq and account number",
			func() {
				acc := suite.app.AccountKeeper.GetAccount(suite.ctx, suite.address.Bytes())
				suite.Require().NoError(acc.SetSequence(10))
				suite.Require().NoError(acc.SetAccountNumber(1))
				suite.app.AccountKeeper.SetAccount(suite.ctx, acc)

				expAccount = &types.QueryCosmosAccountResponse{
					CosmosAddress: sdk.AccAddress(suite.address.Bytes()).String(),
					Sequence:      10,
					AccountNumber: 1,
				}
				req = &types.QueryCosmosAccountRequest{
					Address: suite.address.String(),
				}
			},
			true,
		},
	}

	for _, tc := range testCases {
		suite.Run(fmt.Sprintf("Case %s", tc.msg), func() {
			suite.SetupTest() // reset

			tc.malleate()
			ctx := sdk.WrapSDKContext(suite.ctx)
			res, err := suite.queryClient.CosmosAccount(ctx, req)

			if tc.expPass {
				suite.Require().NoError(err)
				suite.Require().NotNil(res)

				suite.Require().Equal(expAccount, res)
			} else {
				suite.Require().Error(err)
			}
		})
	}
}

func (suite *KeeperTestSuite) TestQueryBalance() {
	var (
		req        *types.QueryBalanceRequest
		expBalance string
	)

	testCases := []struct {
		msg      string
		malleate func()
		expPass  bool
	}{
		{"zero address",
			func() {
				suite.app.BankKeeper.SetBalance(suite.ctx, suite.address.Bytes(), ethermint.NewPhotonCoinInt64(0))
				expBalance = "0"
				req = &types.QueryBalanceRequest{
					Address: ethcmn.Address{}.String(),
				}
			},
			false,
		},
		{
			"success",
			func() {
				suite.app.BankKeeper.SetBalance(suite.ctx, suite.address.Bytes(), ethermint.NewPhotonCoinInt64(100))
				expBalance = "100"
				req = &types.QueryBalanceRequest{
					Address: suite.address.String(),
				}
			},
			true,
		},
	}

	for _, tc := range testCases {
		suite.Run(fmt.Sprintf("Case %s", tc.msg), func() {
			suite.SetupTest() // reset

			tc.malleate()
			ctx := sdk.WrapSDKContext(suite.ctx)
			res, err := suite.queryClient.Balance(ctx, req)

			if tc.expPass {
				suite.Require().NoError(err)
				suite.Require().NotNil(res)

				suite.Require().Equal(expBalance, res.Balance)
			} else {
				suite.Require().Error(err)
			}
		})
	}
}

func (suite *KeeperTestSuite) TestQueryStorage() {
	var (
		req      *types.QueryStorageRequest
		expValue string
	)

	testCases := []struct {
		msg      string
		malleate func()
		expPass  bool
	}{
		{"zero address",
			func() {
				req = &types.QueryStorageRequest{
					Address: ethcmn.Address{}.String(),
				}
			},
			false,
		},
		{"empty hash",
			func() {
				req = &types.QueryStorageRequest{
					Address: suite.address.String(),
					Key:     ethcmn.Hash{}.String(),
				}
			},
			false,
		},
		{
			"success",
			func() {
				key := ethcmn.BytesToHash([]byte("key"))
				value := ethcmn.BytesToHash([]byte("value"))
				expValue = value.String()
<<<<<<< HEAD
				suite.app.EvmKeeper.SetState(suite.address, key, value)
=======
				suite.app.EvmKeeper.CommitStateDB.SetState(suite.address, key, value)
>>>>>>> 1aa8c7e7
				req = &types.QueryStorageRequest{
					Address: suite.address.String(),
					Key:     key.String(),
				}
			},
			true,
		},
	}

	for _, tc := range testCases {
		suite.Run(fmt.Sprintf("Case %s", tc.msg), func() {
			suite.SetupTest() // reset

			tc.malleate()
			ctx := sdk.WrapSDKContext(suite.ctx)
			res, err := suite.queryClient.Storage(ctx, req)

			if tc.expPass {
				suite.Require().NoError(err)
				suite.Require().NotNil(res)

				suite.Require().Equal(expValue, res.Value)
			} else {
				suite.Require().Error(err)
			}
		})
	}
}

func (suite *KeeperTestSuite) TestQueryCode() {
	var (
		req     *types.QueryCodeRequest
		expCode []byte
	)

	testCases := []struct {
		msg      string
		malleate func()
		expPass  bool
	}{
		{"zero address",
			func() {
				req = &types.QueryCodeRequest{
					Address: ethcmn.Address{}.String(),
				}
				exp := &types.QueryCodeResponse{}
				expCode = exp.Code
			},
			false,
		},
		{
			"success",
			func() {
				expCode = []byte("code")
<<<<<<< HEAD
				suite.app.EvmKeeper.SetCode(suite.address, expCode)
=======
				suite.app.EvmKeeper.CommitStateDB.SetCode(suite.address, expCode)
>>>>>>> 1aa8c7e7

				req = &types.QueryCodeRequest{
					Address: suite.address.String(),
				}
			},
			true,
		},
	}

	for _, tc := range testCases {
		suite.Run(fmt.Sprintf("Case %s", tc.msg), func() {
			suite.SetupTest() // reset

			tc.malleate()
			ctx := sdk.WrapSDKContext(suite.ctx)
			res, err := suite.queryClient.Code(ctx, req)

			if tc.expPass {
				suite.Require().NoError(err)
				suite.Require().NotNil(res)

				suite.Require().Equal(expCode, res.Code)
			} else {
				suite.Require().Error(err)
			}
		})
	}
}

func (suite *KeeperTestSuite) TestQueryTxLogs() {
	var (
		req     *types.QueryTxLogsRequest
		expLogs []*types.Log
	)

	testCases := []struct {
		msg      string
		malleate func()
		expPass  bool
	}{
		{"empty hash",
			func() {
				req = &types.QueryTxLogsRequest{
					Hash: ethcmn.Hash{}.String(),
				}
			},
			false,
		},
		{"logs not found",
			func() {
				hash := ethcmn.BytesToHash([]byte("hash"))
				req = &types.QueryTxLogsRequest{
					Hash: hash.String(),
				}
			},
			true,
		},
		{
			"success",
			func() {
				hash := ethcmn.BytesToHash([]byte("tx_hash"))

				expLogs = []*types.Log{
					{
						Address:     suite.address.String(),
						Topics:      []string{ethcmn.BytesToHash([]byte("topic")).String()},
						Data:        []byte("data"),
						BlockNumber: 1,
						TxHash:      hash.String(),
						TxIndex:     1,
						BlockHash:   ethcmn.BytesToHash([]byte("block_hash")).String(),
						Index:       0,
						Removed:     false,
					},
				}

<<<<<<< HEAD
				suite.app.EvmKeeper.SetLogs(hash, types.LogsToEthereum(expLogs))
=======
				suite.app.EvmKeeper.CommitStateDB.SetLogs(hash, types.LogsToEthereum(expLogs))
>>>>>>> 1aa8c7e7

				req = &types.QueryTxLogsRequest{
					Hash: hash.String(),
				}
			},
			true,
		},
	}

	for _, tc := range testCases {
		suite.Run(fmt.Sprintf("Case %s", tc.msg), func() {
			suite.SetupTest() // reset

			tc.malleate()
			ctx := sdk.WrapSDKContext(suite.ctx)
			res, err := suite.queryClient.TxLogs(ctx, req)

			if tc.expPass {
				suite.Require().NoError(err)
				suite.Require().NotNil(res)

				suite.Require().Equal(expLogs, res.Logs)
			} else {
				suite.Require().Error(err)
			}
		})
	}
}

func (suite *KeeperTestSuite) TestQueryBlockLogs() {
	var (
		req     *types.QueryBlockLogsRequest
		expLogs []types.TransactionLogs
	)

	testCases := []struct {
		msg      string
		malleate func()
		expPass  bool
	}{
		{"empty hash",
			func() {
				req = &types.QueryBlockLogsRequest{
					Hash: ethcmn.Hash{}.String(),
				}
			},
			false,
		},
		{"logs not found",
			func() {
				hash := ethcmn.BytesToHash([]byte("hash"))
				req = &types.QueryBlockLogsRequest{
					Hash: hash.String(),
				}
			},
			true,
		},
		{
			"success",
			func() {

				hash := ethcmn.BytesToHash([]byte("block_hash"))
				expLogs = []types.TransactionLogs{
					{
						Hash: ethcmn.BytesToHash([]byte("tx_hash_0")).String(),
						Logs: []*types.Log{
							{
								Address:     suite.address.String(),
								Topics:      []string{ethcmn.BytesToHash([]byte("topic")).String()},
								Data:        []byte("data"),
								BlockNumber: 1,
								TxHash:      ethcmn.BytesToHash([]byte("tx_hash_0")).String(),
								TxIndex:     1,
								BlockHash:   ethcmn.BytesToHash([]byte("block_hash")).String(),
								Index:       0,
								Removed:     false,
							},
						},
					},
					{
						Hash: ethcmn.BytesToHash([]byte("tx_hash_1")).String(),
						Logs: []*types.Log{
							{
								Address:     suite.address.String(),
								Topics:      []string{ethcmn.BytesToHash([]byte("topic")).String()},
								Data:        []byte("data"),
								BlockNumber: 1,
								TxHash:      ethcmn.BytesToHash([]byte("tx_hash_1")).String(),
								TxIndex:     1,
								BlockHash:   ethcmn.BytesToHash([]byte("block_hash")).String(),
								Index:       0,
								Removed:     false,
							},
							{
								Address:     suite.address.String(),
								Topics:      []string{ethcmn.BytesToHash([]byte("topic_1")).String()},
								Data:        []byte("data_1"),
								BlockNumber: 1,
								TxHash:      ethcmn.BytesToHash([]byte("tx_hash_1")).String(),
								TxIndex:     1,
								BlockHash:   ethcmn.BytesToHash([]byte("block_hash")).String(),
								Index:       0,
								Removed:     false,
							},
						},
					},
				}

<<<<<<< HEAD
				suite.app.EvmKeeper.SetLogs(ethcmn.BytesToHash([]byte("tx_hash_0")), types.LogsToEthereum(expLogs[0].Logs))
				suite.app.EvmKeeper.SetLogs(ethcmn.BytesToHash([]byte("tx_hash_1")), types.LogsToEthereum(expLogs[1].Logs))
=======
				suite.app.EvmKeeper.CommitStateDB.SetLogs(ethcmn.BytesToHash([]byte("tx_hash_0")), types.LogsToEthereum(expLogs[0].Logs))
				suite.app.EvmKeeper.CommitStateDB.SetLogs(ethcmn.BytesToHash([]byte("tx_hash_1")), types.LogsToEthereum(expLogs[1].Logs))
>>>>>>> 1aa8c7e7

				req = &types.QueryBlockLogsRequest{
					Hash: hash.String(),
				}
			},
			true,
		},
	}

	for _, tc := range testCases {
		suite.Run(fmt.Sprintf("Case %s", tc.msg), func() {
			suite.SetupTest() // reset

			tc.malleate()
			ctx := sdk.WrapSDKContext(suite.ctx)
			res, err := suite.queryClient.BlockLogs(ctx, req)

			if tc.expPass {
				suite.Require().NoError(err)
				suite.Require().NotNil(res)

				suite.Require().Equal(expLogs, res.TxLogs)
			} else {
				suite.Require().Error(err)
			}
		})
	}
}

func (suite *KeeperTestSuite) TestQueryTxReceipt() {
	var (
		req    *types.QueryTxReceiptRequest
		expRes *types.QueryTxReceiptResponse
	)

	testCases := []struct {
		msg      string
		malleate func()
		expPass  bool
	}{
		{"empty hash",
			func() {
				req = &types.QueryTxReceiptRequest{}
			},
			false,
		},
		{"tx receipt not found for hash",
			func() {
				hash := ethcmn.BytesToHash([]byte("thash"))
				req = &types.QueryTxReceiptRequest{
					Hash: hash.Hex(),
				}
			},
			false,
		},
		{"success",
			func() {
				hash := ethcmn.BytesToHash([]byte("thash"))
				receipt := &types.TxReceipt{
					Hash:        hash.Hex(),
					From:        suite.address.Hex(),
					BlockHeight: uint64(suite.ctx.BlockHeight()),
					BlockHash:   ethcmn.BytesToHash(suite.ctx.BlockHeader().DataHash).Hex(),
				}

				suite.app.EvmKeeper.SetTxReceiptToHash(suite.ctx, hash, receipt)
				req = &types.QueryTxReceiptRequest{
					Hash: hash.Hex(),
				}

				expRes = &types.QueryTxReceiptResponse{
					Receipt: receipt,
				}
			},
			true,
		},
	}

	for _, tc := range testCases {
		suite.Run(fmt.Sprintf("Case %s", tc.msg), func() {
			suite.SetupTest() // reset

			tc.malleate()
			ctx := sdk.WrapSDKContext(suite.ctx)
			res, err := suite.queryClient.TxReceipt(ctx, req)

			if tc.expPass {
				suite.Require().NoError(err)
				suite.Require().NotNil(res)

				suite.Require().Equal(expRes, res)
			} else {
				suite.Require().Error(err)
			}
		})
	}
}

func (suite *KeeperTestSuite) TestQueryTxReceiptByBlockHeight() {
	var (
		req    = &types.QueryTxReceiptsByBlockHeightRequest{}
		expRes *types.QueryTxReceiptsByBlockHeightResponse
	)

	testCases := []struct {
		msg      string
		malleate func()
		expPass  bool
	}{
		{"empty response",
			func() {
				expRes = &types.QueryTxReceiptsByBlockHeightResponse{
					Receipts: nil,
				}
			},
			true,
		},
		{"success",
			func() {
				hash := ethcmn.BytesToHash([]byte("thash"))
				receipt := &types.TxReceipt{
					Hash:        hash.Hex(),
					From:        suite.address.Hex(),
					BlockHeight: uint64(suite.ctx.BlockHeight()),
					BlockHash:   ethcmn.BytesToHash(suite.ctx.BlockHeader().DataHash).Hex(),
				}

				suite.app.EvmKeeper.AddTxHashToBlock(suite.ctx, suite.ctx.BlockHeight(), hash)
				suite.app.EvmKeeper.SetTxReceiptToHash(suite.ctx, hash, receipt)
				expRes = &types.QueryTxReceiptsByBlockHeightResponse{
					Receipts: []*types.TxReceipt{receipt},
				}
			},
			true,
		},
	}

	for _, tc := range testCases {
		suite.Run(fmt.Sprintf("Case %s", tc.msg), func() {
			suite.SetupTest() // reset

			tc.malleate()
			ctx := sdk.WrapSDKContext(suite.ctx)
			ctx = metadata.AppendToOutgoingContext(ctx, grpctypes.GRPCBlockHeightHeader, fmt.Sprintf("%d", suite.ctx.BlockHeight()))

			res, err := suite.queryClient.TxReceiptsByBlockHeight(ctx, req)

			if tc.expPass {
				suite.Require().NoError(err)
				suite.Require().NotNil(res)

				suite.Require().Equal(expRes, res)
			} else {
				suite.Require().Error(err)
			}
		})
	}
}

<<<<<<< HEAD
func (suite *KeeperTestSuite) TestQueryTxReceiptByBlockHash() {
	var (
		req    *types.QueryTxReceiptsByBlockHashRequest
		expRes *types.QueryTxReceiptsByBlockHashResponse
	)

	testCases := []struct {
		msg      string
		malleate func()
		expPass  bool
	}{
		{"empty block hash",
			func() {
				req = &types.QueryTxReceiptsByBlockHashRequest{
					Hash: "",
				}
			},
			false,
		},
		{"success",
			func() {
				hash := ethcmn.BytesToHash([]byte("thash"))
				blockHash := ethcmn.BytesToHash([]byte("bhash"))

				receipt := &types.TxReceipt{
					Hash:        hash.Hex(),
					From:        suite.address.Hex(),
					BlockHeight: uint64(suite.ctx.BlockHeight()),
					BlockHash:   blockHash.Hex(),
				}

				suite.app.EvmKeeper.SetBlockHash(suite.ctx, suite.ctx.BlockHeight(), blockHash)
				suite.app.EvmKeeper.AddTxHashToBlock(suite.ctx, suite.ctx.BlockHeight(), hash)
				suite.app.EvmKeeper.SetTxReceiptToHash(suite.ctx, hash, receipt)

				req = &types.QueryTxReceiptsByBlockHashRequest{
					Hash: blockHash.Hex(),
				}

				expRes = &types.QueryTxReceiptsByBlockHashResponse{
					Receipts: []*types.TxReceipt{receipt},
				}
			},
			true,
		},
	}

	for _, tc := range testCases {
		suite.Run(fmt.Sprintf("Case %s", tc.msg), func() {
			suite.SetupTest() // reset

			tc.malleate()
			ctx := sdk.WrapSDKContext(suite.ctx)

			res, err := suite.queryClient.TxReceiptsByBlockHash(ctx, req)

			if tc.expPass {
				suite.Require().NoError(err)
				suite.Require().NotNil(res)

				suite.Require().Equal(expRes, res)
			} else {
				suite.Require().Error(err)
			}
		})
	}
}

=======
>>>>>>> 1aa8c7e7
func (suite *KeeperTestSuite) TestQueryBlockBloom() {
	var (
		req      *types.QueryBlockBloomRequest
		expBloom []byte
	)

	testCases := []struct {
		msg      string
		malleate func()
		expPass  bool
	}{
		{"marshal error",
			func() {},
			false,
		},
		{"bloom not found for height",
			func() {
				req = &types.QueryBlockBloomRequest{}
				bloom := ethtypes.BytesToBloom([]byte("bloom"))
				expBloom = bloom.Bytes()
				suite.ctx = suite.ctx.WithBlockHeight(10)
				suite.app.EvmKeeper.SetBlockBloom(suite.ctx, 2, bloom)
			},
			false,
		},
		{
			"success",
			func() {
				req = &types.QueryBlockBloomRequest{}
				bloom := ethtypes.BytesToBloom([]byte("bloom"))
				expBloom = bloom.Bytes()
				suite.ctx = suite.ctx.WithBlockHeight(1)
				suite.app.EvmKeeper.SetBlockBloom(suite.ctx, 1, bloom)
			},
			true,
		},
	}

	for _, tc := range testCases {
		suite.Run(fmt.Sprintf("Case %s", tc.msg), func() {
			suite.SetupTest() // reset

			tc.malleate()
			ctx := sdk.WrapSDKContext(suite.ctx)
			ctx = metadata.AppendToOutgoingContext(ctx, grpctypes.GRPCBlockHeightHeader, fmt.Sprintf("%d", suite.ctx.BlockHeight()))
			res, err := suite.queryClient.BlockBloom(ctx, req)

			if tc.expPass {
				suite.Require().NoError(err)
				suite.Require().NotNil(res)

				suite.Require().Equal(expBloom, res.Bloom)
			} else {
				suite.Require().Error(err)
			}
		})
	}
}

func (suite *KeeperTestSuite) TestQueryParams() {
	ctx := sdk.WrapSDKContext(suite.ctx)
	expParams := types.DefaultParams()

	res, err := suite.queryClient.Params(ctx, &types.QueryParamsRequest{})
	suite.Require().NoError(err)
	suite.Require().Equal(expParams, res.Params)
}<|MERGE_RESOLUTION|>--- conflicted
+++ resolved
@@ -245,11 +245,7 @@
 				key := ethcmn.BytesToHash([]byte("key"))
 				value := ethcmn.BytesToHash([]byte("value"))
 				expValue = value.String()
-<<<<<<< HEAD
 				suite.app.EvmKeeper.SetState(suite.address, key, value)
-=======
-				suite.app.EvmKeeper.CommitStateDB.SetState(suite.address, key, value)
->>>>>>> 1aa8c7e7
 				req = &types.QueryStorageRequest{
 					Address: suite.address.String(),
 					Key:     key.String(),
@@ -304,11 +300,7 @@
 			"success",
 			func() {
 				expCode = []byte("code")
-<<<<<<< HEAD
 				suite.app.EvmKeeper.SetCode(suite.address, expCode)
-=======
-				suite.app.EvmKeeper.CommitStateDB.SetCode(suite.address, expCode)
->>>>>>> 1aa8c7e7
 
 				req = &types.QueryCodeRequest{
 					Address: suite.address.String(),
@@ -385,11 +377,7 @@
 					},
 				}
 
-<<<<<<< HEAD
 				suite.app.EvmKeeper.SetLogs(hash, types.LogsToEthereum(expLogs))
-=======
-				suite.app.EvmKeeper.CommitStateDB.SetLogs(hash, types.LogsToEthereum(expLogs))
->>>>>>> 1aa8c7e7
 
 				req = &types.QueryTxLogsRequest{
 					Hash: hash.String(),
@@ -498,13 +486,8 @@
 					},
 				}
 
-<<<<<<< HEAD
 				suite.app.EvmKeeper.SetLogs(ethcmn.BytesToHash([]byte("tx_hash_0")), types.LogsToEthereum(expLogs[0].Logs))
 				suite.app.EvmKeeper.SetLogs(ethcmn.BytesToHash([]byte("tx_hash_1")), types.LogsToEthereum(expLogs[1].Logs))
-=======
-				suite.app.EvmKeeper.CommitStateDB.SetLogs(ethcmn.BytesToHash([]byte("tx_hash_0")), types.LogsToEthereum(expLogs[0].Logs))
-				suite.app.EvmKeeper.CommitStateDB.SetLogs(ethcmn.BytesToHash([]byte("tx_hash_1")), types.LogsToEthereum(expLogs[1].Logs))
->>>>>>> 1aa8c7e7
 
 				req = &types.QueryBlockLogsRequest{
 					Hash: hash.String(),
@@ -664,77 +647,6 @@
 	}
 }
 
-<<<<<<< HEAD
-func (suite *KeeperTestSuite) TestQueryTxReceiptByBlockHash() {
-	var (
-		req    *types.QueryTxReceiptsByBlockHashRequest
-		expRes *types.QueryTxReceiptsByBlockHashResponse
-	)
-
-	testCases := []struct {
-		msg      string
-		malleate func()
-		expPass  bool
-	}{
-		{"empty block hash",
-			func() {
-				req = &types.QueryTxReceiptsByBlockHashRequest{
-					Hash: "",
-				}
-			},
-			false,
-		},
-		{"success",
-			func() {
-				hash := ethcmn.BytesToHash([]byte("thash"))
-				blockHash := ethcmn.BytesToHash([]byte("bhash"))
-
-				receipt := &types.TxReceipt{
-					Hash:        hash.Hex(),
-					From:        suite.address.Hex(),
-					BlockHeight: uint64(suite.ctx.BlockHeight()),
-					BlockHash:   blockHash.Hex(),
-				}
-
-				suite.app.EvmKeeper.SetBlockHash(suite.ctx, suite.ctx.BlockHeight(), blockHash)
-				suite.app.EvmKeeper.AddTxHashToBlock(suite.ctx, suite.ctx.BlockHeight(), hash)
-				suite.app.EvmKeeper.SetTxReceiptToHash(suite.ctx, hash, receipt)
-
-				req = &types.QueryTxReceiptsByBlockHashRequest{
-					Hash: blockHash.Hex(),
-				}
-
-				expRes = &types.QueryTxReceiptsByBlockHashResponse{
-					Receipts: []*types.TxReceipt{receipt},
-				}
-			},
-			true,
-		},
-	}
-
-	for _, tc := range testCases {
-		suite.Run(fmt.Sprintf("Case %s", tc.msg), func() {
-			suite.SetupTest() // reset
-
-			tc.malleate()
-			ctx := sdk.WrapSDKContext(suite.ctx)
-
-			res, err := suite.queryClient.TxReceiptsByBlockHash(ctx, req)
-
-			if tc.expPass {
-				suite.Require().NoError(err)
-				suite.Require().NotNil(res)
-
-				suite.Require().Equal(expRes, res)
-			} else {
-				suite.Require().Error(err)
-			}
-		})
-	}
-}
-
-=======
->>>>>>> 1aa8c7e7
 func (suite *KeeperTestSuite) TestQueryBlockBloom() {
 	var (
 		req      *types.QueryBlockBloomRequest
