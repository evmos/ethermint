package keeper_test

import (
	"encoding/json"
	"fmt"
	"math/big"

	"github.com/ethereum/go-ethereum/common"
	"github.com/ethereum/go-ethereum/common/hexutil"
	"github.com/ethereum/go-ethereum/crypto"

	sdk "github.com/cosmos/cosmos-sdk/types"

	ethermint "github.com/tharsis/ethermint/types"
	"github.com/tharsis/ethermint/x/evm/types"
)

// Not valid Ethereum address
const invalidAddress = "0x0000"

func (suite *KeeperTestSuite) TestQueryAccount() {
	var (
		req        *types.QueryAccountRequest
		expAccount *types.QueryAccountResponse
	)

	testCases := []struct {
		msg      string
		malleate func()
		expPass  bool
	}{
		{
			"invalid address",
			func() {
				expAccount = &types.QueryAccountResponse{
					Balance:  "0",
					CodeHash: common.BytesToHash(crypto.Keccak256(nil)).Hex(),
					Nonce:    0,
				}
				req = &types.QueryAccountRequest{
					Address: invalidAddress,
				}
			},
			false,
		},
		{
			"success",
			func() {
				amt := sdk.Coins{ethermint.NewPhotonCoinInt64(100)}
				err := suite.app.BankKeeper.MintCoins(suite.ctx, types.ModuleName, amt)
				suite.Require().NoError(err)
				err = suite.app.BankKeeper.SendCoinsFromModuleToAccount(suite.ctx, types.ModuleName, suite.address.Bytes(), amt)
				suite.Require().NoError(err)

				expAccount = &types.QueryAccountResponse{
					Balance:  "100",
					CodeHash: common.BytesToHash(crypto.Keccak256(nil)).Hex(),
					Nonce:    0,
				}
				req = &types.QueryAccountRequest{
					Address: suite.address.String(),
				}
			},
			true,
		},
	}

	for _, tc := range testCases {
		suite.Run(fmt.Sprintf("Case %s", tc.msg), func() {
			suite.SetupTest() // reset

			tc.malleate()
			ctx := sdk.WrapSDKContext(suite.ctx)
			res, err := suite.queryClient.Account(ctx, req)

			if tc.expPass {
				suite.Require().NoError(err)
				suite.Require().NotNil(res)

				suite.Require().Equal(expAccount, res)
			} else {
				suite.Require().Error(err)
			}
		})
	}
}

func (suite *KeeperTestSuite) TestQueryCosmosAccount() {
	var (
		req        *types.QueryCosmosAccountRequest
		expAccount *types.QueryCosmosAccountResponse
	)

	testCases := []struct {
		msg      string
		malleate func()
		expPass  bool
	}{
		{
			"invalid address",
			func() {
				expAccount = &types.QueryCosmosAccountResponse{
					CosmosAddress: sdk.AccAddress(common.Address{}.Bytes()).String(),
				}
				req = &types.QueryCosmosAccountRequest{
					Address: invalidAddress,
				}
			},
			false,
		},
		{
			"success",
			func() {
				expAccount = &types.QueryCosmosAccountResponse{
					CosmosAddress: sdk.AccAddress(suite.address.Bytes()).String(),
					Sequence:      0,
					AccountNumber: 0,
				}
				req = &types.QueryCosmosAccountRequest{
					Address: suite.address.String(),
				}
			},
			true,
		},
		{
			"success with seq and account number",
			func() {
				acc := suite.app.AccountKeeper.GetAccount(suite.ctx, suite.address.Bytes())
				suite.Require().NoError(acc.SetSequence(10))
				suite.Require().NoError(acc.SetAccountNumber(1))
				suite.app.AccountKeeper.SetAccount(suite.ctx, acc)

				expAccount = &types.QueryCosmosAccountResponse{
					CosmosAddress: sdk.AccAddress(suite.address.Bytes()).String(),
					Sequence:      10,
					AccountNumber: 1,
				}
				req = &types.QueryCosmosAccountRequest{
					Address: suite.address.String(),
				}
			},
			true,
		},
	}

	for _, tc := range testCases {
		suite.Run(fmt.Sprintf("Case %s", tc.msg), func() {
			suite.SetupTest() // reset

			tc.malleate()
			ctx := sdk.WrapSDKContext(suite.ctx)
			res, err := suite.queryClient.CosmosAccount(ctx, req)

			if tc.expPass {
				suite.Require().NoError(err)
				suite.Require().NotNil(res)

				suite.Require().Equal(expAccount, res)
			} else {
				suite.Require().Error(err)
			}
		})
	}
}

func (suite *KeeperTestSuite) TestQueryBalance() {
	var (
		req        *types.QueryBalanceRequest
		expBalance string
	)

	testCases := []struct {
		msg      string
		malleate func()
		expPass  bool
	}{
		{
			"invalid address",
			func() {
				expBalance = "0"
				req = &types.QueryBalanceRequest{
					Address: invalidAddress,
				}
			},
			false,
		},
		{
			"success",
			func() {
				amt := sdk.Coins{ethermint.NewPhotonCoinInt64(100)}
				err := suite.app.BankKeeper.MintCoins(suite.ctx, types.ModuleName, amt)
				suite.Require().NoError(err)
				err = suite.app.BankKeeper.SendCoinsFromModuleToAccount(suite.ctx, types.ModuleName, suite.address.Bytes(), amt)
				suite.Require().NoError(err)

				expBalance = "100"
				req = &types.QueryBalanceRequest{
					Address: suite.address.String(),
				}
			},
			true,
		},
	}

	for _, tc := range testCases {
		suite.Run(fmt.Sprintf("Case %s", tc.msg), func() {
			suite.SetupTest() // reset

			tc.malleate()
			ctx := sdk.WrapSDKContext(suite.ctx)
			res, err := suite.queryClient.Balance(ctx, req)

			if tc.expPass {
				suite.Require().NoError(err)
				suite.Require().NotNil(res)

				suite.Require().Equal(expBalance, res.Balance)
			} else {
				suite.Require().Error(err)
			}
		})
	}
}

func (suite *KeeperTestSuite) TestQueryStorage() {
	var (
		req      *types.QueryStorageRequest
		expValue string
	)

	testCases := []struct {
		msg      string
		malleate func()
		expPass  bool
	}{
		{
			"invalid address",
			func() {
				req = &types.QueryStorageRequest{
					Address: invalidAddress,
				}
			},
			false,
		},
		{
			"success",
			func() {
				key := common.BytesToHash([]byte("key"))
				value := common.BytesToHash([]byte("value"))
				expValue = value.String()
				suite.app.EvmKeeper.SetState(suite.address, key, value)
				req = &types.QueryStorageRequest{
					Address: suite.address.String(),
					Key:     key.String(),
				}
			},
			true,
		},
	}

	for _, tc := range testCases {
		suite.Run(fmt.Sprintf("Case %s", tc.msg), func() {
			suite.SetupTest() // reset

			tc.malleate()
			ctx := sdk.WrapSDKContext(suite.ctx)
			res, err := suite.queryClient.Storage(ctx, req)

			if tc.expPass {
				suite.Require().NoError(err)
				suite.Require().NotNil(res)

				suite.Require().Equal(expValue, res.Value)
			} else {
				suite.Require().Error(err)
			}
		})
	}
}

func (suite *KeeperTestSuite) TestQueryCode() {
	var (
		req     *types.QueryCodeRequest
		expCode []byte
	)

	testCases := []struct {
		msg      string
		malleate func()
		expPass  bool
	}{
		{
			"invalid address",
			func() {
				req = &types.QueryCodeRequest{
					Address: invalidAddress,
				}
				exp := &types.QueryCodeResponse{}
				expCode = exp.Code
			},
			false,
		},
		{
			"success",
			func() {
				expCode = []byte("code")
				suite.app.EvmKeeper.SetCode(suite.address, expCode)

				req = &types.QueryCodeRequest{
					Address: suite.address.String(),
				}
			},
			true,
		},
	}

	for _, tc := range testCases {
		suite.Run(fmt.Sprintf("Case %s", tc.msg), func() {
			suite.SetupTest() // reset

			tc.malleate()
			ctx := sdk.WrapSDKContext(suite.ctx)
			res, err := suite.queryClient.Code(ctx, req)

			if tc.expPass {
				suite.Require().NoError(err)
				suite.Require().NotNil(res)

				suite.Require().Equal(expCode, res.Code)
			} else {
				suite.Require().Error(err)
			}
		})
	}
}

func (suite *KeeperTestSuite) TestQueryTxLogs() {
	var (
		txHash  common.Hash
		expLogs []*types.Log
	)

	testCases := []struct {
		msg      string
		malleate func()
	}{
		{
			"empty logs",
			func() {
				txHash = common.BytesToHash([]byte("hash"))
				expLogs = nil
			},
		},
		{
			"success",
			func() {
				txHash = common.BytesToHash([]byte("tx_hash"))

				expLogs = []*types.Log{
					{
						Address:     suite.address.String(),
						Topics:      []string{common.BytesToHash([]byte("topic")).String()},
						Data:        []byte("data"),
						BlockNumber: 1,
						TxHash:      txHash.String(),
						TxIndex:     1,
						BlockHash:   common.BytesToHash(suite.ctx.HeaderHash()).Hex(),
						Index:       0,
						Removed:     false,
					},
				}

				suite.app.EvmKeeper.SetTxHashTransient(txHash)
				suite.app.EvmKeeper.IncreaseTxIndexTransient()
				for _, log := range types.LogsToEthereum(expLogs) {
					suite.app.EvmKeeper.AddLog(log)
				}
			},
		},
	}

	for _, tc := range testCases {
		suite.Run(fmt.Sprintf("Case %s", tc.msg), func() {
			suite.SetupTest() // reset

			tc.malleate()
			logs := suite.app.EvmKeeper.GetTxLogsTransient(txHash)
			suite.Require().Equal(expLogs, types.NewLogsFromEth(logs))
		})
	}
}

func (suite *KeeperTestSuite) TestQueryParams() {
	ctx := sdk.WrapSDKContext(suite.ctx)
	expParams := types.DefaultParams()

	res, err := suite.queryClient.Params(ctx, &types.QueryParamsRequest{})
	suite.Require().NoError(err)
	suite.Require().Equal(expParams, res.Params)
}

func (suite *KeeperTestSuite) TestQueryValidatorAccount() {
	var (
		req        *types.QueryValidatorAccountRequest
		expAccount *types.QueryValidatorAccountResponse
	)

	testCases := []struct {
		msg      string
		malleate func()
		expPass  bool
	}{
		{
			"invalid address",
			func() {
				expAccount = &types.QueryValidatorAccountResponse{
					AccountAddress: sdk.AccAddress(common.Address{}.Bytes()).String(),
				}
				req = &types.QueryValidatorAccountRequest{
					ConsAddress: "",
				}
			},
			false,
		},
		{
			"success",
			func() {
				expAccount = &types.QueryValidatorAccountResponse{
					AccountAddress: sdk.AccAddress(suite.address.Bytes()).String(),
					Sequence:       0,
					AccountNumber:  0,
				}
				req = &types.QueryValidatorAccountRequest{
					ConsAddress: suite.consAddress.String(),
				}
			},
			true,
		},
		{
			"success with seq and account number",
			func() {
				acc := suite.app.AccountKeeper.GetAccount(suite.ctx, suite.address.Bytes())
				suite.Require().NoError(acc.SetSequence(10))
				suite.Require().NoError(acc.SetAccountNumber(1))
				suite.app.AccountKeeper.SetAccount(suite.ctx, acc)

				expAccount = &types.QueryValidatorAccountResponse{
					AccountAddress: sdk.AccAddress(suite.address.Bytes()).String(),
					Sequence:       10,
					AccountNumber:  1,
				}
				req = &types.QueryValidatorAccountRequest{
					ConsAddress: suite.consAddress.String(),
				}
			},
			true,
		},
	}

	for _, tc := range testCases {
		suite.Run(fmt.Sprintf("Case %s", tc.msg), func() {
			suite.SetupTest() // reset

			tc.malleate()
			ctx := sdk.WrapSDKContext(suite.ctx)
			res, err := suite.queryClient.ValidatorAccount(ctx, req)

			if tc.expPass {
				suite.Require().NoError(err)
				suite.Require().NotNil(res)

				suite.Require().Equal(expAccount, res)
			} else {
				suite.Require().Error(err)
			}
		})
	}
}

<<<<<<< HEAD
// DeployTestContract deploy a test erc20 contract and returns the contract address
func (suite *KeeperTestSuite) deployTestContract(owner common.Address, supply *big.Int) common.Address {
	ctx := sdk.WrapSDKContext(suite.ctx)
	chainID := suite.app.EvmKeeper.ChainID()

	ctorArgs, err := contractABI.Pack("", owner, supply)
	suite.Require().NoError(err)

	data := append(contractBin, ctorArgs...)
	args, err := json.Marshal(&types.TransactionArgs{
		From: &suite.address,
		Data: (*hexutil.Bytes)(&data),
	})
	suite.Require().NoError(err)

	res, err := suite.queryClient.EstimateGas(ctx, &types.EthCallRequest{
		Args:   args,
		GasCap: 25_000_000,
	})
	suite.Require().NoError(err)

	nonce := suite.app.EvmKeeper.GetNonce(suite.address)
	erc20DeployTx := types.NewTxContract(
		chainID,
		nonce,
		nil,      // amount
		res.Gas,  // gasLimit
		nil,      // gasPrice
		nil, nil, // gasfee, gastip caps
		data, // input
		nil,  // accesses
	)
	erc20DeployTx.From = suite.address.Hex()
	err = erc20DeployTx.Sign(ethtypes.LatestSignerForChainID(chainID), suite.signer)
	suite.Require().NoError(err)
	rsp, err := suite.app.EvmKeeper.EthereumTx(ctx, erc20DeployTx)
	suite.Require().NoError(err)
	suite.Require().Empty(rsp.VmError)
	return crypto.CreateAddress(suite.address, nonce)
}

=======
>>>>>>> d84837a4
func (suite *KeeperTestSuite) TestEstimateGas() {
	ctx := sdk.WrapSDKContext(suite.ctx)
	gasHelper := hexutil.Uint64(20000)

	var (
		args   types.TransactionArgs
		gasCap uint64
	)
	testCases := []struct {
		msg      string
		malleate func()
		expPass  bool
		expGas   uint64
	}{
		// should success, because transfer value is zero
		{"default args", func() {
			args = types.TransactionArgs{To: &common.Address{}}
		}, true, 21000},
		// should fail, because the default From address(zero address) don't have fund
		{"not enough balance", func() {
			args = types.TransactionArgs{To: &common.Address{}, Value: (*hexutil.Big)(big.NewInt(100))}
		}, false, 0},
		// should success, enough balance now
		{"enough balance", func() {
			args = types.TransactionArgs{To: &common.Address{}, From: &suite.address, Value: (*hexutil.Big)(big.NewInt(100))}
		}, false, 0},
		// should success, because gas limit lower than 21000 is ignored
		{"gas exceed allowance", func() {
			args = types.TransactionArgs{To: &common.Address{}, Gas: &gasHelper}
		}, true, 21000},
		// should fail, invalid gas cap
		{"gas exceed global allowance", func() {
			args = types.TransactionArgs{To: &common.Address{}}
			gasCap = 20000
		}, false, 0},
		// estimate gas of an erc20 contract deployment, the exact gas number is checked with geth
		{"contract deployment", func() {
			ctorArgs, err := ContractABI.Pack("", &suite.address, sdk.NewIntWithDecimal(1000, 18).BigInt())
			suite.Require().NoError(err)
<<<<<<< HEAD
			data := append(contractBin, ctorArgs...)
			args = types.TransactionArgs{
=======
			data := append(ContractBin, ctorArgs...)
			args = types.CallArgs{
>>>>>>> d84837a4
				From: &suite.address,
				Data: (*hexutil.Bytes)(&data),
			}
		}, true, 1186778},
		// estimate gas of an erc20 transfer, the exact gas number is checked with geth
		{"erc20 transfer", func() {
			contractAddr := suite.DeployTestContract(suite.T(), suite.address, sdk.NewIntWithDecimal(1000, 18).BigInt())
			suite.Commit()
			transferData, err := ContractABI.Pack("transfer", common.HexToAddress("0x378c50D9264C63F3F92B806d4ee56E9D86FfB3Ec"), big.NewInt(1000))
			suite.Require().NoError(err)
			args = types.TransactionArgs{To: &contractAddr, From: &suite.address, Data: (*hexutil.Bytes)(&transferData)}
		}, true, 51880},
	}

	for _, tc := range testCases {
		suite.Run(fmt.Sprintf("Case %s", tc.msg), func() {
			suite.SetupTest()
			gasCap = 25_000_000
			tc.malleate()

			args, err := json.Marshal(&args)
			suite.Require().NoError(err)
			req := types.EthCallRequest{
				Args:   args,
				GasCap: gasCap,
			}

			rsp, err := suite.queryClient.EstimateGas(ctx, &req)
			if tc.expPass {
				suite.Require().NoError(err)
				suite.Require().Equal(tc.expGas, rsp.Gas)
			} else {
				suite.Require().Error(err)
			}
		})
	}
}

func (suite *KeeperTestSuite) TestTraceTx() {
	ctx := sdk.WrapSDKContext(suite.ctx)
	// TODO deploy contract that triggers internal transactions
	var (
		txMsg       *types.MsgEthereumTx
		traceConfig *types.TraceConfig
	)

	testCases := []struct {
		msg           string
		malleate      func()
		expPass       bool
		traceResponse []byte
	}{
		{
			msg: "default trace",
			malleate: func() {
				traceConfig = nil
			},
			expPass:       true,
			traceResponse: []byte{0x7b, 0x22, 0x67, 0x61, 0x73, 0x22, 0x3a, 0x33, 0x34, 0x38, 0x32, 0x38, 0x2c, 0x22, 0x66, 0x61, 0x69, 0x6c, 0x65, 0x64, 0x22, 0x3a, 0x66, 0x61, 0x6c, 0x73, 0x65, 0x2c, 0x22, 0x72, 0x65, 0x74, 0x75, 0x72, 0x6e, 0x56, 0x61, 0x6c, 0x75, 0x65, 0x22, 0x3a, 0x22, 0x22, 0x2c, 0x22, 0x73, 0x74, 0x72, 0x75, 0x63, 0x74, 0x4c, 0x6f, 0x67, 0x73, 0x22, 0x3a, 0x5b, 0x5d, 0x7d},
		}, {
			msg: "javascript tracer",
			malleate: func() {
				traceConfig = &types.TraceConfig{
					Tracer: "{data: [], fault: function(log) {}, step: function(log) { if(log.op.toString() == \"CALL\") this.data.push(log.stack.peek(0)); }, result: function() { return this.data; }}",
				}
			},
			expPass:       true,
			traceResponse: []byte{0x5b, 0x5d},
		},
	}

	for _, tc := range testCases {
		suite.Run(fmt.Sprintf("Case %s", tc.msg), func() {
			suite.SetupTest()
			// Deploy contract
			contractAddr := suite.DeployTestContract(suite.T(), suite.address, sdk.NewIntWithDecimal(1000, 18).BigInt())
			suite.Commit()
			// Generate token transfer transaction
			txMsg = suite.TransferERC20Token(suite.T(), contractAddr, suite.address, common.HexToAddress("0x378c50D9264C63F3F92B806d4ee56E9D86FfB3Ec"), sdk.NewIntWithDecimal(1, 18).BigInt())
			suite.Commit()

			tc.malleate()
			traceReq := types.QueryTraceTxRequest{
				Msg:         txMsg,
				TraceConfig: traceConfig,
				TxIndex:     1, // Can be hardcoded as this will be the only tx included in the block
			}
			res, err := suite.queryClient.TraceTx(ctx, &traceReq)

			if tc.expPass {
				suite.Require().NoError(err)
				suite.Require().Equal(tc.traceResponse, res.Data)
			} else {
				suite.Require().Error(err)
			}
		})
	}
}<|MERGE_RESOLUTION|>--- conflicted
+++ resolved
@@ -7,6 +7,7 @@
 
 	"github.com/ethereum/go-ethereum/common"
 	"github.com/ethereum/go-ethereum/common/hexutil"
+	ethtypes "github.com/ethereum/go-ethereum/core/types"
 	"github.com/ethereum/go-ethereum/crypto"
 
 	sdk "github.com/cosmos/cosmos-sdk/types"
@@ -477,7 +478,6 @@
 	}
 }
 
-<<<<<<< HEAD
 // DeployTestContract deploy a test erc20 contract and returns the contract address
 func (suite *KeeperTestSuite) deployTestContract(owner common.Address, supply *big.Int) common.Address {
 	ctx := sdk.WrapSDKContext(suite.ctx)
@@ -519,8 +519,6 @@
 	return crypto.CreateAddress(suite.address, nonce)
 }
 
-=======
->>>>>>> d84837a4
 func (suite *KeeperTestSuite) TestEstimateGas() {
 	ctx := sdk.WrapSDKContext(suite.ctx)
 	gasHelper := hexutil.Uint64(20000)
@@ -560,13 +558,8 @@
 		{"contract deployment", func() {
 			ctorArgs, err := ContractABI.Pack("", &suite.address, sdk.NewIntWithDecimal(1000, 18).BigInt())
 			suite.Require().NoError(err)
-<<<<<<< HEAD
-			data := append(contractBin, ctorArgs...)
+			data := append(ContractBin, ctorArgs...)
 			args = types.TransactionArgs{
-=======
-			data := append(ContractBin, ctorArgs...)
-			args = types.CallArgs{
->>>>>>> d84837a4
 				From: &suite.address,
 				Data: (*hexutil.Bytes)(&data),
 			}
