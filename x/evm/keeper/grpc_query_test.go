package keeper_test

import (
	"fmt"

	"google.golang.org/grpc/metadata"

	ethcmn "github.com/ethereum/go-ethereum/common"
	ethtypes "github.com/ethereum/go-ethereum/core/types"
	ethcrypto "github.com/ethereum/go-ethereum/crypto"

	sdk "github.com/cosmos/cosmos-sdk/types"

	ethermint "github.com/cosmos/ethermint/types"
	"github.com/cosmos/ethermint/x/evm/types"

	grpctypes "github.com/cosmos/cosmos-sdk/types/grpc"
)

func (suite *KeeperTestSuite) TestQueryAccount() {
	var (
		req        *types.QueryAccountRequest
		expAccount *types.QueryAccountResponse
	)

	testCases := []struct {
		msg      string
		malleate func()
		expPass  bool
	}{
		{"zero address",
			func() {
				suite.app.BankKeeper.SetBalance(suite.ctx, suite.address.Bytes(), ethermint.NewPhotonCoinInt64(0))
				expAccount = &types.QueryAccountResponse{
					Balance:  "0",
					CodeHash: ethcrypto.Keccak256(nil),
					Nonce:    0,
				}
				req = &types.QueryAccountRequest{
					Address: ethcmn.Address{}.String(),
				}
			},
			false,
		},
		{
			"success",
			func() {
				suite.app.BankKeeper.SetBalance(suite.ctx, suite.address.Bytes(), ethermint.NewPhotonCoinInt64(100))
				expAccount = &types.QueryAccountResponse{
					Balance:  "100",
					CodeHash: ethcrypto.Keccak256(nil),
					Nonce:    0,
				}
				req = &types.QueryAccountRequest{
					Address: suite.address.String(),
				}
			},
			true,
		},
	}

	for _, tc := range testCases {
		suite.Run(fmt.Sprintf("Case %s", tc.msg), func() {
			suite.SetupTest() // reset

			tc.malleate()
			ctx := sdk.WrapSDKContext(suite.ctx)
			res, err := suite.queryClient.Account(ctx, req)

			if tc.expPass {
				suite.Require().NoError(err)
				suite.Require().NotNil(res)

				suite.Require().Equal(expAccount, res)
			} else {
				suite.Require().Error(err)
			}
		})
	}
}

func (suite *KeeperTestSuite) TestQueryCosmosAccount() {
	var (
		req        *types.QueryCosmosAccountRequest
		expAccount *types.QueryCosmosAccountResponse
	)

	testCases := []struct {
		msg      string
		malleate func()
		expPass  bool
	}{
		{"zero address",
			func() {
				suite.app.BankKeeper.SetBalance(suite.ctx, suite.address.Bytes(), ethermint.NewPhotonCoinInt64(0))
				expAccount = &types.QueryCosmosAccountResponse{
					CosmosAddress: sdk.AccAddress(ethcmn.Address{}.Bytes()).String(),
				}
				req = &types.QueryCosmosAccountRequest{
					Address: ethcmn.Address{}.String(),
				}
			},
			false,
		},
		{
			"success",
			func() {
				expAccount = &types.QueryCosmosAccountResponse{
					CosmosAddress: sdk.AccAddress(suite.address.Bytes()).String(),
					Sequence:      0,
					AccountNumber: 0,
				}
				req = &types.QueryCosmosAccountRequest{
					Address: suite.address.String(),
				}
			},
			true,
		},
		{
			"success with seq and account number",
			func() {
				acc := suite.app.AccountKeeper.GetAccount(suite.ctx, suite.address.Bytes())
				suite.Require().NoError(acc.SetSequence(10))
				suite.Require().NoError(acc.SetAccountNumber(1))
				suite.app.AccountKeeper.SetAccount(suite.ctx, acc)

				expAccount = &types.QueryCosmosAccountResponse{
					CosmosAddress: sdk.AccAddress(suite.address.Bytes()).String(),
					Sequence:      10,
					AccountNumber: 1,
				}
				req = &types.QueryCosmosAccountRequest{
					Address: suite.address.String(),
				}
			},
			true,
		},
	}

	for _, tc := range testCases {
		suite.Run(fmt.Sprintf("Case %s", tc.msg), func() {
			suite.SetupTest() // reset

			tc.malleate()
			ctx := sdk.WrapSDKContext(suite.ctx)
			res, err := suite.queryClient.CosmosAccount(ctx, req)

			if tc.expPass {
				suite.Require().NoError(err)
				suite.Require().NotNil(res)

				suite.Require().Equal(expAccount, res)
			} else {
				suite.Require().Error(err)
			}
		})
	}
}

func (suite *KeeperTestSuite) TestQueryBalance() {
	var (
		req        *types.QueryBalanceRequest
		expBalance string
	)

	testCases := []struct {
		msg      string
		malleate func()
		expPass  bool
	}{
		{"zero address",
			func() {
				suite.app.BankKeeper.SetBalance(suite.ctx, suite.address.Bytes(), ethermint.NewPhotonCoinInt64(0))
				expBalance = "0"
				req = &types.QueryBalanceRequest{
					Address: ethcmn.Address{}.String(),
				}
			},
			false,
		},
		{
			"success",
			func() {
				suite.app.BankKeeper.SetBalance(suite.ctx, suite.address.Bytes(), ethermint.NewPhotonCoinInt64(100))
				expBalance = "100"
				req = &types.QueryBalanceRequest{
					Address: suite.address.String(),
				}
			},
			true,
		},
	}

	for _, tc := range testCases {
		suite.Run(fmt.Sprintf("Case %s", tc.msg), func() {
			suite.SetupTest() // reset

			tc.malleate()
			ctx := sdk.WrapSDKContext(suite.ctx)
			res, err := suite.queryClient.Balance(ctx, req)

			if tc.expPass {
				suite.Require().NoError(err)
				suite.Require().NotNil(res)

				suite.Require().Equal(expBalance, res.Balance)
			} else {
				suite.Require().Error(err)
			}
		})
	}
}

func (suite *KeeperTestSuite) TestQueryStorage() {
	var (
		req      *types.QueryStorageRequest
		expValue string
	)

	testCases := []struct {
		msg      string
		malleate func()
		expPass  bool
	}{
		{"zero address",
			func() {
				req = &types.QueryStorageRequest{
					Address: ethcmn.Address{}.String(),
				}
			},
			false,
		},
		{"empty hash",
			func() {
				req = &types.QueryStorageRequest{
					Address: suite.address.String(),
					Key:     ethcmn.Hash{}.String(),
				}
			},
			false,
		},
		{
			"success",
			func() {
				key := ethcmn.BytesToHash([]byte("key"))
				value := ethcmn.BytesToHash([]byte("value"))
				expValue = value.String()
				suite.app.EvmKeeper.CommitStateDB.SetState(suite.address, key, value)
				req = &types.QueryStorageRequest{
					Address: suite.address.String(),
					Key:     key.String(),
				}
			},
			true,
		},
	}

	for _, tc := range testCases {
		suite.Run(fmt.Sprintf("Case %s", tc.msg), func() {
			suite.SetupTest() // reset

			tc.malleate()
			ctx := sdk.WrapSDKContext(suite.ctx)
			res, err := suite.queryClient.Storage(ctx, req)

			if tc.expPass {
				suite.Require().NoError(err)
				suite.Require().NotNil(res)

				suite.Require().Equal(expValue, res.Value)
			} else {
				suite.Require().Error(err)
			}
		})
	}
}

func (suite *KeeperTestSuite) TestQueryCode() {
	var (
		req     *types.QueryCodeRequest
		expCode []byte
	)

	testCases := []struct {
		msg      string
		malleate func()
		expPass  bool
	}{
		{"zero address",
			func() {
				req = &types.QueryCodeRequest{
					Address: ethcmn.Address{}.String(),
				}
				exp := &types.QueryCodeResponse{}
				expCode = exp.Code
			},
			false,
		},
		{
			"success",
			func() {
				expCode = []byte("code")
				suite.app.EvmKeeper.CommitStateDB.SetCode(suite.address, expCode)

				req = &types.QueryCodeRequest{
					Address: suite.address.String(),
				}
			},
			true,
		},
	}

	for _, tc := range testCases {
		suite.Run(fmt.Sprintf("Case %s", tc.msg), func() {
			suite.SetupTest() // reset

			tc.malleate()
			ctx := sdk.WrapSDKContext(suite.ctx)
			res, err := suite.queryClient.Code(ctx, req)

			if tc.expPass {
				suite.Require().NoError(err)
				suite.Require().NotNil(res)

				suite.Require().Equal(expCode, res.Code)
			} else {
				suite.Require().Error(err)
			}
		})
	}
}

func (suite *KeeperTestSuite) TestQueryTxLogs() {
	var (
		req     *types.QueryTxLogsRequest
		expLogs []*types.Log
	)

	testCases := []struct {
		msg      string
		malleate func()
		expPass  bool
	}{
		{"empty hash",
			func() {
				req = &types.QueryTxLogsRequest{
					Hash: ethcmn.Hash{}.String(),
				}
			},
			false,
		},
		{"logs not found",
			func() {
				hash := ethcmn.BytesToHash([]byte("hash"))
				req = &types.QueryTxLogsRequest{
					Hash: hash.String(),
				}
			},
			true,
		},
		{
			"success",
			func() {
				hash := ethcmn.BytesToHash([]byte("tx_hash"))

				expLogs = []*types.Log{
					{
						Address:     suite.address.String(),
						Topics:      []string{ethcmn.BytesToHash([]byte("topic")).String()},
						Data:        []byte("data"),
						BlockNumber: 1,
						TxHash:      hash.String(),
						TxIndex:     1,
						BlockHash:   ethcmn.BytesToHash([]byte("block_hash")).String(),
						Index:       0,
						Removed:     false,
					},
				}

				suite.app.EvmKeeper.CommitStateDB.SetLogs(hash, types.LogsToEthereum(expLogs))

				req = &types.QueryTxLogsRequest{
					Hash: hash.String(),
				}
			},
			true,
		},
	}

	for _, tc := range testCases {
		suite.Run(fmt.Sprintf("Case %s", tc.msg), func() {
			suite.SetupTest() // reset

			tc.malleate()
			ctx := sdk.WrapSDKContext(suite.ctx)
			res, err := suite.queryClient.TxLogs(ctx, req)

			if tc.expPass {
				suite.Require().NoError(err)
				suite.Require().NotNil(res)

				suite.Require().Equal(expLogs, res.Logs)
			} else {
				suite.Require().Error(err)
			}
		})
	}
}

func (suite *KeeperTestSuite) TestQueryBlockLogs() {
	var (
		req     *types.QueryBlockLogsRequest
		expLogs []types.TransactionLogs
	)

	testCases := []struct {
		msg      string
		malleate func()
		expPass  bool
	}{
		{"empty hash",
			func() {
				req = &types.QueryBlockLogsRequest{
					Hash: ethcmn.Hash{}.String(),
				}
			},
			false,
		},
		{"logs not found",
			func() {
				hash := ethcmn.BytesToHash([]byte("hash"))
				req = &types.QueryBlockLogsRequest{
					Hash: hash.String(),
				}
			},
			true,
		},
		{
			"success",
			func() {

				hash := ethcmn.BytesToHash([]byte("block_hash"))
				expLogs = []types.TransactionLogs{
					{
						Hash: ethcmn.BytesToHash([]byte("tx_hash_0")).String(),
						Logs: []*types.Log{
							{
								Address:     suite.address.String(),
								Topics:      []string{ethcmn.BytesToHash([]byte("topic")).String()},
								Data:        []byte("data"),
								BlockNumber: 1,
								TxHash:      ethcmn.BytesToHash([]byte("tx_hash_0")).String(),
								TxIndex:     1,
								BlockHash:   ethcmn.BytesToHash([]byte("block_hash")).String(),
								Index:       0,
								Removed:     false,
							},
						},
					},
					{
						Hash: ethcmn.BytesToHash([]byte("tx_hash_1")).String(),
						Logs: []*types.Log{
							{
								Address:     suite.address.String(),
								Topics:      []string{ethcmn.BytesToHash([]byte("topic")).String()},
								Data:        []byte("data"),
								BlockNumber: 1,
								TxHash:      ethcmn.BytesToHash([]byte("tx_hash_1")).String(),
								TxIndex:     1,
								BlockHash:   ethcmn.BytesToHash([]byte("block_hash")).String(),
								Index:       0,
								Removed:     false,
							},
							{
								Address:     suite.address.String(),
								Topics:      []string{ethcmn.BytesToHash([]byte("topic_1")).String()},
								Data:        []byte("data_1"),
								BlockNumber: 1,
								TxHash:      ethcmn.BytesToHash([]byte("tx_hash_1")).String(),
								TxIndex:     1,
								BlockHash:   ethcmn.BytesToHash([]byte("block_hash")).String(),
								Index:       0,
								Removed:     false,
							},
						},
					},
				}

				suite.app.EvmKeeper.CommitStateDB.SetLogs(ethcmn.BytesToHash([]byte("tx_hash_0")), types.LogsToEthereum(expLogs[0].Logs))
				suite.app.EvmKeeper.CommitStateDB.SetLogs(ethcmn.BytesToHash([]byte("tx_hash_1")), types.LogsToEthereum(expLogs[1].Logs))

				req = &types.QueryBlockLogsRequest{
					Hash: hash.String(),
				}
			},
			true,
		},
	}

	for _, tc := range testCases {
		suite.Run(fmt.Sprintf("Case %s", tc.msg), func() {
			suite.SetupTest() // reset

			tc.malleate()
			ctx := sdk.WrapSDKContext(suite.ctx)
			res, err := suite.queryClient.BlockLogs(ctx, req)

			if tc.expPass {
				suite.Require().NoError(err)
				suite.Require().NotNil(res)

				suite.Require().Equal(expLogs, res.TxLogs)
			} else {
				suite.Require().Error(err)
			}
		})
	}
}

func (suite *KeeperTestSuite) TestQueryTxReceipt() {
	var (
		req    *types.QueryTxReceiptRequest
		expRes *types.QueryTxReceiptResponse
	)

	testCases := []struct {
		msg      string
		malleate func()
		expPass  bool
	}{
		{"empty hash",
			func() {
				req = &types.QueryTxReceiptRequest{}
			},
			false,
		},
		{"tx receipt not found for hash",
			func() {
				hash := ethcmn.BytesToHash([]byte("thash"))
				req = &types.QueryTxReceiptRequest{
					Hash: hash.Hex(),
				}
			},
			false,
		},
		{"success",
			func() {
				hash := ethcmn.BytesToHash([]byte("thash"))
				receipt := &types.TxReceipt{
					Hash:        hash.Hex(),
					From:        suite.address.Hex(),
					BlockHeight: uint64(suite.ctx.BlockHeight()),
					BlockHash:   ethcmn.BytesToHash(suite.ctx.BlockHeader().DataHash).Hex(),
				}

				suite.app.EvmKeeper.SetTxReceiptToHash(suite.ctx, hash, receipt)
				req = &types.QueryTxReceiptRequest{
					Hash: hash.Hex(),
				}

				expRes = &types.QueryTxReceiptResponse{
					Receipt: receipt,
				}
			},
			true,
		},
	}

	for _, tc := range testCases {
		suite.Run(fmt.Sprintf("Case %s", tc.msg), func() {
			suite.SetupTest() // reset

			tc.malleate()
			ctx := sdk.WrapSDKContext(suite.ctx)
			res, err := suite.queryClient.TxReceipt(ctx, req)

			if tc.expPass {
				suite.Require().NoError(err)
				suite.Require().NotNil(res)

				suite.Require().Equal(expRes, res)
			} else {
				suite.Require().Error(err)
			}
		})
	}
}

func (suite *KeeperTestSuite) TestQueryTxReceiptByBlockHeight() {
	var (
		req    = &types.QueryTxReceiptsByBlockHeightRequest{}
		expRes *types.QueryTxReceiptsByBlockHeightResponse
	)

	testCases := []struct {
		msg      string
		malleate func()
		expPass  bool
	}{
		{"empty response",
			func() {
				expRes = &types.QueryTxReceiptsByBlockHeightResponse{
					Receipts: nil,
				}
			},
			true,
		},
		{"success",
			func() {
				hash := ethcmn.BytesToHash([]byte("thash"))
				receipt := &types.TxReceipt{
					Hash:        hash.Hex(),
					From:        suite.address.Hex(),
					BlockHeight: uint64(suite.ctx.BlockHeight()),
					BlockHash:   ethcmn.BytesToHash(suite.ctx.BlockHeader().DataHash).Hex(),
				}

				suite.app.EvmKeeper.AddTxHashToBlock(suite.ctx, suite.ctx.BlockHeight(), hash)
				suite.app.EvmKeeper.SetTxReceiptToHash(suite.ctx, hash, receipt)
				expRes = &types.QueryTxReceiptsByBlockHeightResponse{
					Receipts: []*types.TxReceipt{receipt},
				}
			},
			true,
		},
	}

	for _, tc := range testCases {
		suite.Run(fmt.Sprintf("Case %s", tc.msg), func() {
			suite.SetupTest() // reset

			tc.malleate()
			ctx := sdk.WrapSDKContext(suite.ctx)
			ctx = metadata.AppendToOutgoingContext(ctx, grpctypes.GRPCBlockHeightHeader, fmt.Sprintf("%d", suite.ctx.BlockHeight()))

			res, err := suite.queryClient.TxReceiptsByBlockHeight(ctx, req)

			if tc.expPass {
				suite.Require().NoError(err)
				suite.Require().NotNil(res)

				suite.Require().Equal(expRes, res)
			} else {
				suite.Require().Error(err)
			}
		})
	}
}

<<<<<<< HEAD
func (suite *KeeperTestSuite) TestQueryTxReceiptByBlockHash() {
	var (
		req    *types.QueryTxReceiptsByBlockHashRequest
		expRes *types.QueryTxReceiptsByBlockHashResponse
	)

	testCases := []struct {
		msg      string
		malleate func()
		expPass  bool
	}{
		{"empty block hash",
			func() {
				req = &types.QueryTxReceiptsByBlockHashRequest{
					Hash: "",
				}
			},
			false,
		},
		{"success",
			func() {
				hash := ethcmn.BytesToHash([]byte("thash"))
				blockHash := ethcmn.BytesToHash([]byte("bhash"))

				receipt := &types.TxReceipt{
					Hash:        hash.Hex(),
					From:        suite.address.Hex(),
					BlockHeight: uint64(suite.ctx.BlockHeight()),
					BlockHash:   blockHash.Hex(),
				}

				suite.app.EvmKeeper.SetHeaderHash(suite.ctx, suite.ctx.BlockHeight(), blockHash)
				suite.app.EvmKeeper.AddTxHashToBlock(suite.ctx, suite.ctx.BlockHeight(), hash)
				suite.app.EvmKeeper.SetTxReceiptToHash(suite.ctx, hash, receipt)

				req = &types.QueryTxReceiptsByBlockHashRequest{
					Hash: blockHash.Hex(),
				}

				expRes = &types.QueryTxReceiptsByBlockHashResponse{
					Receipts: []*types.TxReceipt{receipt},
				}
			},
			true,
		},
	}

	for _, tc := range testCases {
		suite.Run(fmt.Sprintf("Case %s", tc.msg), func() {
			suite.SetupTest() // reset

			tc.malleate()
			ctx := sdk.WrapSDKContext(suite.ctx)

			res, err := suite.queryClient.TxReceiptsByBlockHash(ctx, req)

			if tc.expPass {
				suite.Require().NoError(err)
				suite.Require().NotNil(res)

				suite.Require().Equal(expRes, res)
			} else {
				suite.Require().Error(err)
			}
		})
	}
}

=======
>>>>>>> abcfc9a6
func (suite *KeeperTestSuite) TestQueryBlockBloom() {
	var (
		req      *types.QueryBlockBloomRequest
		expBloom []byte
	)

	testCases := []struct {
		msg      string
		malleate func()
		expPass  bool
	}{
		{"marshal error",
			func() {},
			false,
		},
		{"bloom not found for height",
			func() {
				req = &types.QueryBlockBloomRequest{}
				bloom := ethtypes.BytesToBloom([]byte("bloom"))
				expBloom = bloom.Bytes()
				suite.ctx = suite.ctx.WithBlockHeight(10)
				suite.app.EvmKeeper.SetBlockBloom(suite.ctx, 2, bloom)
			},
			false,
		},
		{
			"success",
			func() {
				req = &types.QueryBlockBloomRequest{}
				bloom := ethtypes.BytesToBloom([]byte("bloom"))
				expBloom = bloom.Bytes()
				suite.ctx = suite.ctx.WithBlockHeight(1)
				suite.app.EvmKeeper.SetBlockBloom(suite.ctx, 1, bloom)
			},
			true,
		},
	}

	for _, tc := range testCases {
		suite.Run(fmt.Sprintf("Case %s", tc.msg), func() {
			suite.SetupTest() // reset

			tc.malleate()
			ctx := sdk.WrapSDKContext(suite.ctx)
			ctx = metadata.AppendToOutgoingContext(ctx, grpctypes.GRPCBlockHeightHeader, fmt.Sprintf("%d", suite.ctx.BlockHeight()))
			res, err := suite.queryClient.BlockBloom(ctx, req)

			if tc.expPass {
				suite.Require().NoError(err)
				suite.Require().NotNil(res)

				suite.Require().Equal(expBloom, res.Bloom)
			} else {
				suite.Require().Error(err)
			}
		})
	}
}

func (suite *KeeperTestSuite) TestQueryParams() {
	ctx := sdk.WrapSDKContext(suite.ctx)
	expParams := types.DefaultParams()

	res, err := suite.queryClient.Params(ctx, &types.QueryParamsRequest{})
	suite.Require().NoError(err)
	suite.Require().Equal(expParams, res.Params)
}<|MERGE_RESOLUTION|>--- conflicted
+++ resolved
@@ -647,77 +647,6 @@
 	}
 }
 
-<<<<<<< HEAD
-func (suite *KeeperTestSuite) TestQueryTxReceiptByBlockHash() {
-	var (
-		req    *types.QueryTxReceiptsByBlockHashRequest
-		expRes *types.QueryTxReceiptsByBlockHashResponse
-	)
-
-	testCases := []struct {
-		msg      string
-		malleate func()
-		expPass  bool
-	}{
-		{"empty block hash",
-			func() {
-				req = &types.QueryTxReceiptsByBlockHashRequest{
-					Hash: "",
-				}
-			},
-			false,
-		},
-		{"success",
-			func() {
-				hash := ethcmn.BytesToHash([]byte("thash"))
-				blockHash := ethcmn.BytesToHash([]byte("bhash"))
-
-				receipt := &types.TxReceipt{
-					Hash:        hash.Hex(),
-					From:        suite.address.Hex(),
-					BlockHeight: uint64(suite.ctx.BlockHeight()),
-					BlockHash:   blockHash.Hex(),
-				}
-
-				suite.app.EvmKeeper.SetHeaderHash(suite.ctx, suite.ctx.BlockHeight(), blockHash)
-				suite.app.EvmKeeper.AddTxHashToBlock(suite.ctx, suite.ctx.BlockHeight(), hash)
-				suite.app.EvmKeeper.SetTxReceiptToHash(suite.ctx, hash, receipt)
-
-				req = &types.QueryTxReceiptsByBlockHashRequest{
-					Hash: blockHash.Hex(),
-				}
-
-				expRes = &types.QueryTxReceiptsByBlockHashResponse{
-					Receipts: []*types.TxReceipt{receipt},
-				}
-			},
-			true,
-		},
-	}
-
-	for _, tc := range testCases {
-		suite.Run(fmt.Sprintf("Case %s", tc.msg), func() {
-			suite.SetupTest() // reset
-
-			tc.malleate()
-			ctx := sdk.WrapSDKContext(suite.ctx)
-
-			res, err := suite.queryClient.TxReceiptsByBlockHash(ctx, req)
-
-			if tc.expPass {
-				suite.Require().NoError(err)
-				suite.Require().NotNil(res)
-
-				suite.Require().Equal(expRes, res)
-			} else {
-				suite.Require().Error(err)
-			}
-		})
-	}
-}
-
-=======
->>>>>>> abcfc9a6
 func (suite *KeeperTestSuite) TestQueryBlockBloom() {
 	var (
 		req      *types.QueryBlockBloomRequest
