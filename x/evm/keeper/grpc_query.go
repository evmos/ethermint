package keeper

import (
	"context"
	"encoding/json"
	"errors"
	"fmt"

	"github.com/palantir/stacktrace"
	"google.golang.org/grpc/codes"
	"google.golang.org/grpc/status"

	"github.com/cosmos/cosmos-sdk/store/prefix"
	sdk "github.com/cosmos/cosmos-sdk/types"
	sdkerrors "github.com/cosmos/cosmos-sdk/types/errors"
	"github.com/cosmos/cosmos-sdk/types/query"

	ethcmn "github.com/ethereum/go-ethereum/common"
	"github.com/ethereum/go-ethereum/common/hexutil"
	"github.com/ethereum/go-ethereum/core"
	ethtypes "github.com/ethereum/go-ethereum/core/types"
	"github.com/ethereum/go-ethereum/core/vm"
	ethparams "github.com/ethereum/go-ethereum/params"

	ethermint "github.com/tharsis/ethermint/types"
	"github.com/tharsis/ethermint/x/evm/types"
)

var _ types.QueryServer = Keeper{}

// Account implements the Query/Account gRPC method
func (k Keeper) Account(c context.Context, req *types.QueryAccountRequest) (*types.QueryAccountResponse, error) {
	if req == nil {
		return nil, status.Error(codes.InvalidArgument, "empty request")
	}

	if err := ethermint.ValidateAddress(req.Address); err != nil {
		return nil, status.Error(
			codes.InvalidArgument, err.Error(),
		)
	}

	addr := ethcmn.HexToAddress(req.Address)

	ctx := sdk.UnwrapSDKContext(c)
	k.WithContext(ctx)

	return &types.QueryAccountResponse{
		Balance:  k.GetBalance(addr).String(),
		CodeHash: k.GetCodeHash(addr).Hex(),
		Nonce:    k.GetNonce(addr),
	}, nil
}

func (k Keeper) CosmosAccount(c context.Context, req *types.QueryCosmosAccountRequest) (*types.QueryCosmosAccountResponse, error) {
	if req == nil {
		return nil, status.Error(codes.InvalidArgument, "empty request")
	}

	if err := ethermint.ValidateAddress(req.Address); err != nil {
		return nil, status.Error(
			codes.InvalidArgument, err.Error(),
		)
	}

	ctx := sdk.UnwrapSDKContext(c)
	k.WithContext(ctx)

	ethAddr := ethcmn.HexToAddress(req.Address)
	cosmosAddr := sdk.AccAddress(ethAddr.Bytes())

	account := k.accountKeeper.GetAccount(ctx, cosmosAddr)
	res := types.QueryCosmosAccountResponse{
		CosmosAddress: cosmosAddr.String(),
	}

	if account != nil {
		res.Sequence = account.GetSequence()
		res.AccountNumber = account.GetAccountNumber()
	}

	return &res, nil
}

func (k Keeper) ValidatorAccount(c context.Context, req *types.QueryValidatorAccountRequest) (*types.QueryValidatorAccountResponse, error) {
	if req == nil {
		return nil, status.Error(codes.InvalidArgument, "empty request")
	}

	consAddr, err := sdk.ConsAddressFromBech32(req.ConsAddress)
	if err != nil {
		return nil, status.Error(
			codes.InvalidArgument, err.Error(),
		)
	}

	ctx := sdk.UnwrapSDKContext(c)
	k.WithContext(ctx)

	validator, found := k.stakingKeeper.GetValidatorByConsAddr(ctx, consAddr)
	if !found {
		return nil, nil
	}

	accAddr := sdk.AccAddress(validator.GetOperator())

	res := types.QueryValidatorAccountResponse{
		AccountAddress: accAddr.String(),
	}

	account := k.accountKeeper.GetAccount(ctx, accAddr)
	if account != nil {
		res.Sequence = account.GetSequence()
		res.AccountNumber = account.GetAccountNumber()
	}

	return &res, nil

}

// Balance implements the Query/Balance gRPC method
func (k Keeper) Balance(c context.Context, req *types.QueryBalanceRequest) (*types.QueryBalanceResponse, error) {
	if req == nil {
		return nil, status.Error(codes.InvalidArgument, "empty request")
	}

	if err := ethermint.ValidateAddress(req.Address); err != nil {
		return nil, status.Error(
			codes.InvalidArgument,
			types.ErrZeroAddress.Error(),
		)
	}

	ctx := sdk.UnwrapSDKContext(c)
	k.WithContext(ctx)

	balanceInt := k.GetBalance(ethcmn.HexToAddress(req.Address))

	return &types.QueryBalanceResponse{
		Balance: balanceInt.String(),
	}, nil
}

// Storage implements the Query/Storage gRPC method
func (k Keeper) Storage(c context.Context, req *types.QueryStorageRequest) (*types.QueryStorageResponse, error) {
	if req == nil {
		return nil, status.Error(codes.InvalidArgument, "empty request")
	}

	if err := ethermint.ValidateAddress(req.Address); err != nil {
		return nil, status.Error(
			codes.InvalidArgument,
			types.ErrZeroAddress.Error(),
		)
	}

	ctx := sdk.UnwrapSDKContext(c)
	k.WithContext(ctx)

	address := ethcmn.HexToAddress(req.Address)
	key := ethcmn.HexToHash(req.Key)

	state := k.GetState(address, key)
	stateHex := state.Hex()

	return &types.QueryStorageResponse{
		Value: stateHex,
	}, nil
}

// Code implements the Query/Code gRPC method
func (k Keeper) Code(c context.Context, req *types.QueryCodeRequest) (*types.QueryCodeResponse, error) {
	if req == nil {
		return nil, status.Error(codes.InvalidArgument, "empty request")
	}

	if err := ethermint.ValidateAddress(req.Address); err != nil {
		return nil, status.Error(
			codes.InvalidArgument,
			types.ErrZeroAddress.Error(),
		)
	}

	ctx := sdk.UnwrapSDKContext(c)
	k.WithContext(ctx)

	address := ethcmn.HexToAddress(req.Address)
	code := k.GetCode(address)

	return &types.QueryCodeResponse{
		Code: code,
	}, nil
}

// TxLogs implements the Query/TxLogs gRPC method
func (k Keeper) TxLogs(c context.Context, req *types.QueryTxLogsRequest) (*types.QueryTxLogsResponse, error) {
	if req == nil {
		return nil, status.Error(codes.InvalidArgument, "empty request")
	}

	if ethermint.IsEmptyHash(req.Hash) {
		return nil, status.Error(
			codes.InvalidArgument,
			types.ErrEmptyHash.Error(),
		)
	}

	ctx := sdk.UnwrapSDKContext(c)
	k.WithContext(ctx)

	hash := ethcmn.HexToHash(req.Hash)
	logs := k.GetTxLogs(hash)

	return &types.QueryTxLogsResponse{
		Logs: types.NewLogsFromEth(logs),
	}, nil
}

// BlockLogs implements the Query/BlockLogs gRPC method
func (k Keeper) BlockLogs(c context.Context, req *types.QueryBlockLogsRequest) (*types.QueryBlockLogsResponse, error) {
	if req == nil {
		return nil, status.Error(codes.InvalidArgument, "empty request")
	}

	if ethermint.IsEmptyHash(req.Hash) {
		return nil, status.Error(
			codes.InvalidArgument,
			types.ErrEmptyHash.Error(),
		)
	}

	ctx := sdk.UnwrapSDKContext(c)

	store := prefix.NewStore(ctx.KVStore(k.storeKey), types.KeyPrefixLogs)
	txLogs := []types.TransactionLogs{}

	pageRes, err := query.FilteredPaginate(store, req.Pagination, func(_, value []byte, accumulate bool) (bool, error) {
		var txLog types.TransactionLogs
		k.cdc.MustUnmarshal(value, &txLog)

		if len(txLog.Logs) > 0 && txLog.Logs[0].BlockHash == req.Hash {
			if accumulate {
				txLogs = append(txLogs, txLog)
			}
			return true, nil
		}

		return false, nil
	})

	if err != nil {
		return nil, status.Error(codes.Internal, err.Error())
	}

	return &types.QueryBlockLogsResponse{
		TxLogs:     txLogs,
		Pagination: pageRes,
	}, nil
}

// BlockBloom implements the Query/BlockBloom gRPC method
func (k Keeper) BlockBloom(c context.Context, req *types.QueryBlockBloomRequest) (*types.QueryBlockBloomResponse, error) {
	ctx := sdk.UnwrapSDKContext(c)

	bloom, found := k.GetBlockBloom(ctx, req.Height)
	if !found {
		// if the bloom is not found, query the transient store at the current height
		k.ctx = ctx
		bloomInt := k.GetBlockBloomTransient()

		if bloomInt.Sign() == 0 {
			return nil, status.Error(
				codes.NotFound, sdkerrors.Wrapf(types.ErrBloomNotFound, "height: %d", req.Height).Error(),
			)
		}

		bloom = ethtypes.BytesToBloom(bloomInt.Bytes())
	}

	return &types.QueryBlockBloomResponse{
		Bloom: bloom.Bytes(),
	}, nil
}

// Params implements the Query/Params gRPC method
func (k Keeper) Params(c context.Context, _ *types.QueryParamsRequest) (*types.QueryParamsResponse, error) {
	ctx := sdk.UnwrapSDKContext(c)
	params := k.GetParams(ctx)

	return &types.QueryParamsResponse{
		Params: params,
	}, nil
}

// BaseFee implements the Query/BaseFee gRPC method
func (k Keeper) BaseFee(c context.Context, _ *types.QueryBaseFeeRequest) (*types.QueryBaseFeeResponse, error) {
	ctx := sdk.UnwrapSDKContext(c)

	baseFee := k.GetBaseFee(ctx)
	return &types.QueryBaseFeeResponse{
		BaseFee: sdk.NewIntFromBigInt(baseFee),
	}, nil
}

// EthCall implements eth_call rpc api.
func (k Keeper) EthCall(c context.Context, req *types.EthCallRequest) (*types.MsgEthereumTxResponse, error) {
	ctx := sdk.UnwrapSDKContext(c)
	k.WithContext(ctx)

	var args types.TransactionArgs
	err := json.Unmarshal(req.Args, &args)
	if err != nil {
		return nil, status.Error(codes.InvalidArgument, err.Error())
	}

	msg := args.ToMessage(req.GasCap)

	params := k.GetParams(ctx)
	ethCfg := params.ChainConfig.EthereumConfig(k.eip155ChainID)

	coinbase, err := k.GetCoinbaseAddress()
	if err != nil {
		return nil, status.Error(codes.Internal, err.Error())
	}

	baseFee := k.GetBaseFee(ctx)

	evm := k.NewEVM(msg, ethCfg, params, coinbase, baseFee)
	// pass true means execute in query mode, which don't do actual gas refund.
	res, err := k.ApplyMessage(evm, msg, ethCfg, true)
	if err != nil {
		return nil, status.Error(codes.Internal, err.Error())
	}

	return res, nil
}

// EstimateGas implements eth_estimateGas rpc api.
func (k Keeper) EstimateGas(c context.Context, req *types.EthCallRequest) (*types.EstimateGasResponse, error) {
	ctx := sdk.UnwrapSDKContext(c)
	k.WithContext(ctx)

<<<<<<< HEAD
	var args types.TransactionArgs
=======
	if req.GasCap < ethparams.TxGas {
		return nil, status.Error(codes.InvalidArgument, "gas cap cannot be lower than 21,000")
	}

	var args types.CallArgs
>>>>>>> 63aa0de1
	err := json.Unmarshal(req.Args, &args)
	if err != nil {
		return nil, status.Error(codes.InvalidArgument, err.Error())
	}

	// Binary search the gas requirement, as it may be higher than the amount used
	var (
		lo  = ethparams.TxGas - 1
		hi  uint64
		cap uint64
	)

	// Determine the highest gas limit can be used during the estimation.
	if args.Gas != nil && uint64(*args.Gas) >= ethparams.TxGas {
		hi = uint64(*args.Gas)
	} else {
		// Query block gas limit
		params := ctx.ConsensusParams()
		if params != nil && params.Block != nil && params.Block.MaxGas > 0 {
			hi = uint64(params.Block.MaxGas)
		} else {
			hi = req.GasCap
		}
	}

	// TODO: Recap the highest gas limit with account's available balance.

	// Recap the highest gas allowance with specified gascap.
	if req.GasCap != 0 && hi > req.GasCap {
		hi = req.GasCap
	}
	cap = hi

	params := k.GetParams(ctx)
	ethCfg := params.ChainConfig.EthereumConfig(k.eip155ChainID)

	coinbase, err := k.GetCoinbaseAddress()
	if err != nil {
		return nil, status.Error(codes.Internal, err.Error())
	}

	baseFee := k.GetBaseFee(ctx)

	// Create a helper to check if a gas allowance results in an executable transaction
	executable := func(gas uint64) (bool, *types.MsgEthereumTxResponse, error) {
		args.Gas = (*hexutil.Uint64)(&gas)

		// Execute the call in an isolated context
		sandboxCtx, _ := ctx.CacheContext()
		k.WithContext(sandboxCtx)

		msg := args.ToMessage(req.GasCap)
		evm := k.NewEVM(msg, ethCfg, params, coinbase, baseFee)
		// pass true means execute in query mode, which don't do actual gas refund.
		rsp, err := k.ApplyMessage(evm, msg, ethCfg, true)

		k.WithContext(ctx)

		if err != nil {
			if errors.Is(stacktrace.RootCause(err), core.ErrIntrinsicGas) {
				return true, nil, nil // Special case, raise gas limit
			}
			return true, nil, err // Bail out
		}
		return len(rsp.VmError) > 0, rsp, nil
	}

	// Execute the binary search and hone in on an executable gas limit
	hi, err = types.BinSearch(lo, hi, executable)
	if err != nil {
		return nil, status.Error(codes.Internal, err.Error())
	}

	// Reject the transaction as invalid if it still fails at the highest allowance
	if hi == cap {
		failed, result, err := executable(hi)
		if err != nil {
			return nil, status.Error(codes.Internal, err.Error())
		}
		if failed {
			if result != nil && result.VmError != vm.ErrOutOfGas.Error() {
				if result.VmError == vm.ErrExecutionReverted.Error() {
					return nil, types.NewExecErrorWithReason(result.Ret)
				}
				return nil, status.Error(codes.Internal, result.VmError)
			}
			// Otherwise, the specified gas cap is too low
			return nil, status.Error(codes.Internal, fmt.Sprintf("gas required exceeds allowance (%d)", cap))
		}
	}
	return &types.EstimateGasResponse{Gas: hi}, nil
}<|MERGE_RESOLUTION|>--- conflicted
+++ resolved
@@ -340,15 +340,11 @@
 	ctx := sdk.UnwrapSDKContext(c)
 	k.WithContext(ctx)
 
-<<<<<<< HEAD
-	var args types.TransactionArgs
-=======
 	if req.GasCap < ethparams.TxGas {
 		return nil, status.Error(codes.InvalidArgument, "gas cap cannot be lower than 21,000")
 	}
 
-	var args types.CallArgs
->>>>>>> 63aa0de1
+	var args types.TransactionArgs
 	err := json.Unmarshal(req.Args, &args)
 	if err != nil {
 		return nil, status.Error(codes.InvalidArgument, err.Error())
