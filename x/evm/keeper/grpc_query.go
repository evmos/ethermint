package keeper

import (
	"context"
	"encoding/json"

	"google.golang.org/grpc/codes"
	"google.golang.org/grpc/status"

	"github.com/cosmos/cosmos-sdk/store/prefix"
	sdk "github.com/cosmos/cosmos-sdk/types"
	sdkerrors "github.com/cosmos/cosmos-sdk/types/errors"
	"github.com/cosmos/cosmos-sdk/types/query"

	ethcmn "github.com/ethereum/go-ethereum/common"
	ethtypes "github.com/ethereum/go-ethereum/core/types"

	ethermint "github.com/tharsis/ethermint/types"
	"github.com/tharsis/ethermint/x/evm/types"
)

var _ types.QueryServer = Keeper{}

// Account implements the Query/Account gRPC method
func (k Keeper) Account(c context.Context, req *types.QueryAccountRequest) (*types.QueryAccountResponse, error) {
	if req == nil {
		return nil, status.Error(codes.InvalidArgument, "empty request")
	}

	if err := ethermint.ValidateAddress(req.Address); err != nil {
		return nil, status.Error(
			codes.InvalidArgument, err.Error(),
		)
	}

	addr := ethcmn.HexToAddress(req.Address)

	ctx := sdk.UnwrapSDKContext(c)
	k.WithContext(ctx)

	return &types.QueryAccountResponse{
		Balance:  k.GetBalance(addr).String(),
		CodeHash: k.GetCodeHash(addr).Hex(),
		Nonce:    k.GetNonce(addr),
	}, nil
}

func (k Keeper) CosmosAccount(c context.Context, req *types.QueryCosmosAccountRequest) (*types.QueryCosmosAccountResponse, error) {
	if req == nil {
		return nil, status.Error(codes.InvalidArgument, "empty request")
	}

	if err := ethermint.ValidateAddress(req.Address); err != nil {
		return nil, status.Error(
			codes.InvalidArgument, err.Error(),
		)
	}

	ctx := sdk.UnwrapSDKContext(c)
	k.WithContext(ctx)

	ethAddr := ethcmn.HexToAddress(req.Address)
	cosmosAddr := sdk.AccAddress(ethAddr.Bytes())

	account := k.accountKeeper.GetAccount(ctx, cosmosAddr)
	res := types.QueryCosmosAccountResponse{
		CosmosAddress: cosmosAddr.String(),
	}

	if account != nil {
		res.Sequence = account.GetSequence()
		res.AccountNumber = account.GetAccountNumber()
	}

	return &res, nil
}

func (k Keeper) ValidatorAccount(c context.Context, req *types.QueryValidatorAccountRequest) (*types.QueryValidatorAccountResponse, error) {
	if req == nil {
		return nil, status.Error(codes.InvalidArgument, "empty request")
	}

	consAddr, err := sdk.ConsAddressFromBech32(req.ConsAddress)
	if err != nil {
		return nil, status.Error(
			codes.InvalidArgument, err.Error(),
		)
	}

	ctx := sdk.UnwrapSDKContext(c)
	k.WithContext(ctx)

	validator, found := k.stakingKeeper.GetValidatorByConsAddr(ctx, consAddr)
	if !found {
		return nil, nil
	}

	accAddr := sdk.AccAddress(validator.GetOperator())

	res := types.QueryValidatorAccountResponse{
		AccountAddress: accAddr.String(),
	}

	account := k.accountKeeper.GetAccount(ctx, accAddr)
	if account != nil {
		res.Sequence = account.GetSequence()
		res.AccountNumber = account.GetAccountNumber()
	}

	return &res, nil

}

// Balance implements the Query/Balance gRPC method
func (k Keeper) Balance(c context.Context, req *types.QueryBalanceRequest) (*types.QueryBalanceResponse, error) {
	if req == nil {
		return nil, status.Error(codes.InvalidArgument, "empty request")
	}

	if err := ethermint.ValidateAddress(req.Address); err != nil {
		return nil, status.Error(
			codes.InvalidArgument,
			types.ErrZeroAddress.Error(),
		)
	}

	ctx := sdk.UnwrapSDKContext(c)
	k.WithContext(ctx)

	balanceInt := k.GetBalance(ethcmn.HexToAddress(req.Address))

	return &types.QueryBalanceResponse{
		Balance: balanceInt.String(),
	}, nil
}

// Storage implements the Query/Storage gRPC method
func (k Keeper) Storage(c context.Context, req *types.QueryStorageRequest) (*types.QueryStorageResponse, error) {
	if req == nil {
		return nil, status.Error(codes.InvalidArgument, "empty request")
	}

	if err := ethermint.ValidateAddress(req.Address); err != nil {
		return nil, status.Error(
			codes.InvalidArgument,
			types.ErrZeroAddress.Error(),
		)
	}

	if ethermint.IsEmptyHash(req.Key) {
		return nil, status.Errorf(
			codes.InvalidArgument,
			types.ErrEmptyHash.Error(),
		)
	}

	ctx := sdk.UnwrapSDKContext(c)
	k.WithContext(ctx)

	address := ethcmn.HexToAddress(req.Address)
	key := ethcmn.HexToHash(req.Key)

	state := k.GetState(address, key)
	stateHex := state.Hex()

	if ethermint.IsEmptyHash(stateHex) {
		return nil, status.Error(
			codes.NotFound, "contract code not found for given address",
		)
	}

	return &types.QueryStorageResponse{
		Value: stateHex,
	}, nil
}

// Code implements the Query/Code gRPC method
func (k Keeper) Code(c context.Context, req *types.QueryCodeRequest) (*types.QueryCodeResponse, error) {
	if req == nil {
		return nil, status.Error(codes.InvalidArgument, "empty request")
	}

	if err := ethermint.ValidateAddress(req.Address); err != nil {
		return nil, status.Error(
			codes.InvalidArgument,
			types.ErrZeroAddress.Error(),
		)
	}

	ctx := sdk.UnwrapSDKContext(c)
	k.WithContext(ctx)

	address := ethcmn.HexToAddress(req.Address)
	code := k.GetCode(address)

	return &types.QueryCodeResponse{
		Code: code,
	}, nil
}

// TxLogs implements the Query/TxLogs gRPC method
func (k Keeper) TxLogs(c context.Context, req *types.QueryTxLogsRequest) (*types.QueryTxLogsResponse, error) {
	if req == nil {
		return nil, status.Error(codes.InvalidArgument, "empty request")
	}

	if ethermint.IsEmptyHash(req.Hash) {
		return nil, status.Error(
			codes.InvalidArgument,
			types.ErrEmptyHash.Error(),
		)
	}

	ctx := sdk.UnwrapSDKContext(c)
	k.WithContext(ctx)

	hash := ethcmn.HexToHash(req.Hash)
	logs := k.GetTxLogs(hash)

	return &types.QueryTxLogsResponse{
		Logs: types.NewLogsFromEth(logs),
	}, nil
}

// BlockLogs implements the Query/BlockLogs gRPC method
func (k Keeper) BlockLogs(c context.Context, req *types.QueryBlockLogsRequest) (*types.QueryBlockLogsResponse, error) {
	if req == nil {
		return nil, status.Error(codes.InvalidArgument, "empty request")
	}

	if ethermint.IsEmptyHash(req.Hash) {
		return nil, status.Error(
			codes.InvalidArgument,
			types.ErrEmptyHash.Error(),
		)
	}

	ctx := sdk.UnwrapSDKContext(c)

	store := prefix.NewStore(ctx.KVStore(k.storeKey), types.KeyPrefixLogs)
	txLogs := []types.TransactionLogs{}

	pageRes, err := query.FilteredPaginate(store, req.Pagination, func(_, value []byte, accumulate bool) (bool, error) {
		var txLog types.TransactionLogs
		k.cdc.MustUnmarshal(value, &txLog)

		if len(txLog.Logs) > 0 && txLog.Logs[0].BlockHash == req.Hash {
			if accumulate {
				txLogs = append(txLogs, txLog)
			}
			return true, nil
		}

		return false, nil
	})

	if err != nil {
		return nil, status.Error(codes.Internal, err.Error())
	}

	return &types.QueryBlockLogsResponse{
		TxLogs:     txLogs,
		Pagination: pageRes,
	}, nil
}

// BlockBloom implements the Query/BlockBloom gRPC method
func (k Keeper) BlockBloom(c context.Context, _ *types.QueryBlockBloomRequest) (*types.QueryBlockBloomResponse, error) {
	ctx := sdk.UnwrapSDKContext(c)

	bloom, found := k.GetBlockBloom(ctx, ctx.BlockHeight())
	if !found {
		// if the bloom is not found, query the transient store at the current height
		k.ctx = ctx
		bloomInt := k.GetBlockBloomTransient()

		if bloomInt.Sign() == 0 {
			return nil, status.Error(
				codes.NotFound, sdkerrors.Wrapf(types.ErrBloomNotFound, "height: %d", ctx.BlockHeight()).Error(),
			)
		}

		bloom = ethtypes.BytesToBloom(bloomInt.Bytes())
	}

	return &types.QueryBlockBloomResponse{
		Bloom: bloom.Bytes(),
	}, nil
}

// Params implements the Query/Params gRPC method
func (k Keeper) Params(c context.Context, _ *types.QueryParamsRequest) (*types.QueryParamsResponse, error) {
	ctx := sdk.UnwrapSDKContext(c)
	params := k.GetParams(ctx)

	return &types.QueryParamsResponse{
		Params: params,
	}, nil
}

<<<<<<< HEAD
// ChainConfig implements the Query/ChainConfig gRPC method
func (k Keeper) ChainConfig(c context.Context, _ *types.QueryChainConfigRequest) (*types.QueryChainConfigResponse, error) {
	ctx := sdk.UnwrapSDKContext(c)
	cfg, found := k.GetChainConfig(ctx)
	if !found {
		return nil, status.Error(codes.NotFound, types.ErrChainConfigNotFound.Error())
	}

	return &types.QueryChainConfigResponse{
		Config: cfg,
	}, nil
=======
// StaticCall implements Query/StaticCall gRPCP method
func (k Keeper) StaticCall(c context.Context, req *types.QueryStaticCallRequest) (*types.QueryStaticCallResponse, error) {
	if req == nil {
		return nil, status.Error(codes.InvalidArgument, "empty request")
	}

	// ctx := sdk.UnwrapSDKContext(c)
	// k.WithContext(ctx)

	// // parse the chainID from a string to a base-10 integer
	// chainIDEpoch, err := ethermint.ParseChainID(ctx.ChainID())
	// if err != nil {
	// 	return nil, status.Error(codes.Internal, err.Error())
	// }

	// txHash := tmtypes.Tx(ctx.TxBytes()).Hash()
	// ethHash := ethcmn.BytesToHash(txHash)

	// var recipient *ethcmn.Address
	// if len(req.Address) > 0 {
	// 	addr := ethcmn.HexToAddress(req.Address)
	// 	recipient = &addr
	// }

	// so := k.GetOrNewStateObject(*recipient)
	// sender := ethcmn.HexToAddress("0xaDd00275E3d9d213654Ce5223f0FADE8b106b707")

	// msg := types.NewTx(
	// 	chainIDEpoch, so.Nonce(), recipient, big.NewInt(0), 100000000, big.NewInt(0), req.Input, nil,
	// )
	// msg.From = sender.Hex()

	// if err := msg.ValidateBasic(); err != nil {
	// 	return nil, status.Error(codes.Internal, err.Error())
	// }

	// ethMsg, err := msg.AsMessage()
	// if err != nil {
	// 	return nil, status.Error(codes.Internal, err.Error())
	// }

	// st := &types.StateTransition{
	// 	Message:  ethMsg,
	// 	Csdb:     k.WithContext(ctx),
	// 	ChainID:  chainIDEpoch,
	// 	TxHash:   &ethHash,
	// 	Simulate: ctx.IsCheckTx(),
	// 	Debug:    false,
	// }

	// config, found := k.GetChainConfig(ctx)
	// if !found {
	// 	return nil, status.Error(codes.Internal, types.ErrChainConfigNotFound.Error())
	// }

	// ret, err := st.StaticCall(ctx, config)
	// if err != nil {
	// 	return nil, status.Error(codes.Internal, err.Error())
	// }

	// return &types.QueryStaticCallResponse{Data: ret}, nil

	return nil, nil
>>>>>>> 0a8f02e0
}

// EthCall implements eth_call rpc api.
func (k Keeper) EthCall(c context.Context, req *types.EthCallRequest) (*types.MsgEthereumTxResponse, error) {
	ctx := sdk.UnwrapSDKContext(c)
	k.WithContext(ctx)

	var args types.CallArgs
	err := json.Unmarshal(req.Args, &args)
	if err != nil {
		return nil, status.Error(codes.InvalidArgument, err.Error())
	}

	msg := args.ToMessage(uint64(ethermint.DefaultRPCGasLimit))

	params := k.GetParams(ctx)
	ethCfg := params.ChainConfig.EthereumConfig(k.eip155ChainID)

	coinbase, err := k.GetCoinbaseAddress()
	if err != nil {
		return nil, status.Error(codes.Internal, err.Error())
	}

	evm := k.NewEVM(msg, ethCfg, params, coinbase)
	// pass true means execute in query mode, which don't do actual gas refund.
	res, err := k.ApplyMessage(evm, msg, ethCfg, true)
	if err != nil {
		return nil, status.Error(codes.Internal, err.Error())
	}

	return res, nil
}<|MERGE_RESOLUTION|>--- conflicted
+++ resolved
@@ -298,85 +298,6 @@
 	}, nil
 }
 
-<<<<<<< HEAD
-// ChainConfig implements the Query/ChainConfig gRPC method
-func (k Keeper) ChainConfig(c context.Context, _ *types.QueryChainConfigRequest) (*types.QueryChainConfigResponse, error) {
-	ctx := sdk.UnwrapSDKContext(c)
-	cfg, found := k.GetChainConfig(ctx)
-	if !found {
-		return nil, status.Error(codes.NotFound, types.ErrChainConfigNotFound.Error())
-	}
-
-	return &types.QueryChainConfigResponse{
-		Config: cfg,
-	}, nil
-=======
-// StaticCall implements Query/StaticCall gRPCP method
-func (k Keeper) StaticCall(c context.Context, req *types.QueryStaticCallRequest) (*types.QueryStaticCallResponse, error) {
-	if req == nil {
-		return nil, status.Error(codes.InvalidArgument, "empty request")
-	}
-
-	// ctx := sdk.UnwrapSDKContext(c)
-	// k.WithContext(ctx)
-
-	// // parse the chainID from a string to a base-10 integer
-	// chainIDEpoch, err := ethermint.ParseChainID(ctx.ChainID())
-	// if err != nil {
-	// 	return nil, status.Error(codes.Internal, err.Error())
-	// }
-
-	// txHash := tmtypes.Tx(ctx.TxBytes()).Hash()
-	// ethHash := ethcmn.BytesToHash(txHash)
-
-	// var recipient *ethcmn.Address
-	// if len(req.Address) > 0 {
-	// 	addr := ethcmn.HexToAddress(req.Address)
-	// 	recipient = &addr
-	// }
-
-	// so := k.GetOrNewStateObject(*recipient)
-	// sender := ethcmn.HexToAddress("0xaDd00275E3d9d213654Ce5223f0FADE8b106b707")
-
-	// msg := types.NewTx(
-	// 	chainIDEpoch, so.Nonce(), recipient, big.NewInt(0), 100000000, big.NewInt(0), req.Input, nil,
-	// )
-	// msg.From = sender.Hex()
-
-	// if err := msg.ValidateBasic(); err != nil {
-	// 	return nil, status.Error(codes.Internal, err.Error())
-	// }
-
-	// ethMsg, err := msg.AsMessage()
-	// if err != nil {
-	// 	return nil, status.Error(codes.Internal, err.Error())
-	// }
-
-	// st := &types.StateTransition{
-	// 	Message:  ethMsg,
-	// 	Csdb:     k.WithContext(ctx),
-	// 	ChainID:  chainIDEpoch,
-	// 	TxHash:   &ethHash,
-	// 	Simulate: ctx.IsCheckTx(),
-	// 	Debug:    false,
-	// }
-
-	// config, found := k.GetChainConfig(ctx)
-	// if !found {
-	// 	return nil, status.Error(codes.Internal, types.ErrChainConfigNotFound.Error())
-	// }
-
-	// ret, err := st.StaticCall(ctx, config)
-	// if err != nil {
-	// 	return nil, status.Error(codes.Internal, err.Error())
-	// }
-
-	// return &types.QueryStaticCallResponse{Data: ret}, nil
-
-	return nil, nil
->>>>>>> 0a8f02e0
-}
-
 // EthCall implements eth_call rpc api.
 func (k Keeper) EthCall(c context.Context, req *types.EthCallRequest) (*types.MsgEthereumTxResponse, error) {
 	ctx := sdk.UnwrapSDKContext(c)
