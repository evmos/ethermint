package keeper

import (
	"context"
	"encoding/json"
	"errors"
	"fmt"
	"math/big"
	"time"

	"github.com/ethereum/go-ethereum/eth/tracers/logger"

	"github.com/ethereum/go-ethereum/eth/tracers"

	"google.golang.org/grpc/codes"
	"google.golang.org/grpc/status"

	sdk "github.com/cosmos/cosmos-sdk/types"

	"github.com/ethereum/go-ethereum/common"
	"github.com/ethereum/go-ethereum/common/hexutil"
	"github.com/ethereum/go-ethereum/core"
	ethtypes "github.com/ethereum/go-ethereum/core/types"
	"github.com/ethereum/go-ethereum/core/vm"
	ethparams "github.com/ethereum/go-ethereum/params"

	ethermint "github.com/tharsis/ethermint/types"
	"github.com/tharsis/ethermint/x/evm/statedb"
	"github.com/tharsis/ethermint/x/evm/types"
)

var _ types.QueryServer = Keeper{}

const (
	defaultTraceTimeout = 5 * time.Second
)

// Account implements the Query/Account gRPC method
func (k Keeper) Account(c context.Context, req *types.QueryAccountRequest) (*types.QueryAccountResponse, error) {
	if req == nil {
		return nil, status.Error(codes.InvalidArgument, "empty request")
	}

	if err := ethermint.ValidateAddress(req.Address); err != nil {
		return nil, status.Error(
			codes.InvalidArgument, err.Error(),
		)
	}

	addr := common.HexToAddress(req.Address)

	ctx := sdk.UnwrapSDKContext(c)
	acct := k.GetAccountOrEmpty(ctx, addr)

	return &types.QueryAccountResponse{
		Balance:  acct.Balance.String(),
		CodeHash: common.BytesToHash(acct.CodeHash).Hex(),
		Nonce:    acct.Nonce,
	}, nil
}

func (k Keeper) CosmosAccount(c context.Context, req *types.QueryCosmosAccountRequest) (*types.QueryCosmosAccountResponse, error) {
	if req == nil {
		return nil, status.Error(codes.InvalidArgument, "empty request")
	}

	if err := ethermint.ValidateAddress(req.Address); err != nil {
		return nil, status.Error(
			codes.InvalidArgument, err.Error(),
		)
	}

	ctx := sdk.UnwrapSDKContext(c)

	ethAddr := common.HexToAddress(req.Address)
	cosmosAddr := sdk.AccAddress(ethAddr.Bytes())

	account := k.accountKeeper.GetAccount(ctx, cosmosAddr)
	res := types.QueryCosmosAccountResponse{
		CosmosAddress: cosmosAddr.String(),
	}

	if account != nil {
		res.Sequence = account.GetSequence()
		res.AccountNumber = account.GetAccountNumber()
	}

	return &res, nil
}

func (k Keeper) ValidatorAccount(c context.Context, req *types.QueryValidatorAccountRequest) (*types.QueryValidatorAccountResponse, error) {
	if req == nil {
		return nil, status.Error(codes.InvalidArgument, "empty request")
	}

	consAddr, err := sdk.ConsAddressFromBech32(req.ConsAddress)
	if err != nil {
		return nil, status.Error(
			codes.InvalidArgument, err.Error(),
		)
	}

	ctx := sdk.UnwrapSDKContext(c)

	validator, found := k.stakingKeeper.GetValidatorByConsAddr(ctx, consAddr)
	if !found {
		return nil, nil
	}

	accAddr := sdk.AccAddress(validator.GetOperator())

	res := types.QueryValidatorAccountResponse{
		AccountAddress: accAddr.String(),
	}

	account := k.accountKeeper.GetAccount(ctx, accAddr)
	if account != nil {
		res.Sequence = account.GetSequence()
		res.AccountNumber = account.GetAccountNumber()
	}

	return &res, nil
}

// Balance implements the Query/Balance gRPC method
func (k Keeper) Balance(c context.Context, req *types.QueryBalanceRequest) (*types.QueryBalanceResponse, error) {
	if req == nil {
		return nil, status.Error(codes.InvalidArgument, "empty request")
	}

	if err := ethermint.ValidateAddress(req.Address); err != nil {
		return nil, status.Error(
			codes.InvalidArgument,
			types.ErrZeroAddress.Error(),
		)
	}

	ctx := sdk.UnwrapSDKContext(c)

	balanceInt := k.GetBalance(ctx, common.HexToAddress(req.Address))

	return &types.QueryBalanceResponse{
		Balance: balanceInt.String(),
	}, nil
}

// Storage implements the Query/Storage gRPC method
func (k Keeper) Storage(c context.Context, req *types.QueryStorageRequest) (*types.QueryStorageResponse, error) {
	if req == nil {
		return nil, status.Error(codes.InvalidArgument, "empty request")
	}

	if err := ethermint.ValidateAddress(req.Address); err != nil {
		return nil, status.Error(
			codes.InvalidArgument,
			types.ErrZeroAddress.Error(),
		)
	}

	ctx := sdk.UnwrapSDKContext(c)

	address := common.HexToAddress(req.Address)
	key := common.HexToHash(req.Key)

	state := k.GetState(ctx, address, key)
	stateHex := state.Hex()

	return &types.QueryStorageResponse{
		Value: stateHex,
	}, nil
}

// Code implements the Query/Code gRPC method
func (k Keeper) Code(c context.Context, req *types.QueryCodeRequest) (*types.QueryCodeResponse, error) {
	if req == nil {
		return nil, status.Error(codes.InvalidArgument, "empty request")
	}

	if err := ethermint.ValidateAddress(req.Address); err != nil {
		return nil, status.Error(
			codes.InvalidArgument,
			types.ErrZeroAddress.Error(),
		)
	}

	ctx := sdk.UnwrapSDKContext(c)

	address := common.HexToAddress(req.Address)
	acct := k.GetAccountWithoutBalance(ctx, address)

	var code []byte
	if acct != nil && acct.IsContract() {
		code = k.GetCode(ctx, common.BytesToHash(acct.CodeHash))
	}

	return &types.QueryCodeResponse{
		Code: code,
	}, nil
}

// Params implements the Query/Params gRPC method
func (k Keeper) Params(c context.Context, _ *types.QueryParamsRequest) (*types.QueryParamsResponse, error) {
	ctx := sdk.UnwrapSDKContext(c)
	params := k.GetParams(ctx)

	return &types.QueryParamsResponse{
		Params: params,
	}, nil
}

// EthCall implements eth_call rpc api.
func (k Keeper) EthCall(c context.Context, req *types.EthCallRequest) (*types.MsgEthereumTxResponse, error) {
	if req == nil {
		return nil, status.Error(codes.InvalidArgument, "empty request")
	}

	ctx := sdk.UnwrapSDKContext(c)

	var args types.TransactionArgs
	err := json.Unmarshal(req.Args, &args)
	if err != nil {
		return nil, status.Error(codes.InvalidArgument, err.Error())
	}

	cfg, err := k.EVMConfig(ctx)
	if err != nil {
		return nil, status.Error(codes.Internal, err.Error())
	}

	// ApplyMessageWithConfig expect correct nonce set in msg
	nonce := k.GetNonce(ctx, args.GetFrom())
	args.Nonce = (*hexutil.Uint64)(&nonce)

	msg, err := args.ToMessage(req.GasCap, cfg.BaseFee)
	if err != nil {
		return nil, status.Error(codes.InvalidArgument, err.Error())
	}

	txConfig := statedb.NewEmptyTxConfig(common.BytesToHash(ctx.HeaderHash()))

	// pass false to not commit StateDB
	res, err := k.ApplyMessageWithConfig(ctx, msg, nil, false, cfg, txConfig)
	if err != nil {
		return nil, status.Error(codes.Internal, err.Error())
	}

	return res, nil
}

// EstimateGas implements eth_estimateGas rpc api.
func (k Keeper) EstimateGas(c context.Context, req *types.EthCallRequest) (*types.EstimateGasResponse, error) {
	if req == nil {
		return nil, status.Error(codes.InvalidArgument, "empty request")
	}

	ctx := sdk.UnwrapSDKContext(c)

	if req.GasCap < ethparams.TxGas {
		return nil, status.Error(codes.InvalidArgument, "gas cap cannot be lower than 21,000")
	}

	var args types.TransactionArgs
	err := json.Unmarshal(req.Args, &args)
	if err != nil {
		return nil, status.Error(codes.InvalidArgument, err.Error())
	}

	// Binary search the gas requirement, as it may be higher than the amount used
	var (
		lo  = ethparams.TxGas - 1
		hi  uint64
		cap uint64
	)

	// Determine the highest gas limit can be used during the estimation.
	if args.Gas != nil && uint64(*args.Gas) >= ethparams.TxGas {
		hi = uint64(*args.Gas)
	} else {
		// Query block gas limit
		params := ctx.ConsensusParams()
		if params != nil && params.Block != nil && params.Block.MaxGas > 0 {
			hi = uint64(params.Block.MaxGas)
		} else {
			hi = req.GasCap
		}
	}

	// TODO: Recap the highest gas limit with account's available balance.

	// Recap the highest gas allowance with specified gascap.
	if req.GasCap != 0 && hi > req.GasCap {
		hi = req.GasCap
	}
	cap = hi

	cfg, err := k.EVMConfig(ctx)
	if err != nil {
		return nil, status.Error(codes.Internal, "failed to load evm config")
	}

	// ApplyMessageWithConfig expect correct nonce set in msg
	nonce := k.GetNonce(ctx, args.GetFrom())
	args.Nonce = (*hexutil.Uint64)(&nonce)

	txConfig := statedb.NewEmptyTxConfig(common.BytesToHash(ctx.HeaderHash().Bytes()))

	// Create a helper to check if a gas allowance results in an executable transaction
	executable := func(gas uint64) (vmerror bool, rsp *types.MsgEthereumTxResponse, err error) {
		args.Gas = (*hexutil.Uint64)(&gas)

		msg, err := args.ToMessage(req.GasCap, cfg.BaseFee)
		if err != nil {
			return false, nil, err
		}

		// pass false to not commit StateDB
		rsp, err = k.ApplyMessageWithConfig(ctx, msg, nil, false, cfg, txConfig)
		if err != nil {
			if errors.Is(err, core.ErrIntrinsicGas) {
				return true, nil, nil // Special case, raise gas limit
			}
			return true, nil, err // Bail out
		}
		return len(rsp.VmError) > 0, rsp, nil
	}

	// Execute the binary search and hone in on an executable gas limit
	hi, err = types.BinSearch(lo, hi, executable)
	if err != nil {
		return nil, status.Error(codes.Internal, err.Error())
	}

	// Reject the transaction as invalid if it still fails at the highest allowance
	if hi == cap {
		failed, result, err := executable(hi)
		if err != nil {
			return nil, status.Error(codes.Internal, err.Error())
		}
		if failed {
			if result != nil && result.VmError != vm.ErrOutOfGas.Error() {
				if result.VmError == vm.ErrExecutionReverted.Error() {
					return nil, types.NewExecErrorWithReason(result.Ret)
				}
				return nil, status.Error(codes.Internal, result.VmError)
			}
			// Otherwise, the specified gas cap is too low
			return nil, status.Error(codes.Internal, fmt.Sprintf("gas required exceeds allowance (%d)", cap))
		}
	}
	return &types.EstimateGasResponse{Gas: hi}, nil
}

// TraceTx configures a new tracer according to the provided configuration, and
// executes the given message in the provided environment. The return value will
// be tracer dependent.
func (k Keeper) TraceTx(c context.Context, req *types.QueryTraceTxRequest) (*types.QueryTraceTxResponse, error) {
	if req == nil {
		return nil, status.Error(codes.InvalidArgument, "empty request")
	}

	if req.TraceConfig != nil && req.TraceConfig.Limit < 0 {
		return nil, status.Errorf(codes.InvalidArgument, "output limit cannot be negative, got %d", req.TraceConfig.Limit)
	}

	ctx := sdk.UnwrapSDKContext(c)
	ctx = ctx.WithBlockHeight(req.BlockNumber)
	ctx = ctx.WithBlockTime(req.BlockTime)
	ctx = ctx.WithHeaderHash(common.Hex2Bytes(req.BlockHash))

	cfg, err := k.EVMConfig(ctx)
	if err != nil {
		return nil, status.Errorf(codes.Internal, "failed to load evm config: %s", err.Error())
	}
	signer := ethtypes.MakeSigner(cfg.ChainConfig, big.NewInt(ctx.BlockHeight()))

	txConfig := statedb.NewEmptyTxConfig(common.BytesToHash(ctx.HeaderHash().Bytes()))
	for i, tx := range req.Predecessors {
		ethTx := tx.AsTransaction()
		msg, err := ethTx.AsMessage(signer, cfg.BaseFee)
		if err != nil {
			continue
		}
		txConfig.TxHash = ethTx.Hash()
		txConfig.TxIndex = uint(i)
		rsp, err := k.ApplyMessageWithConfig(ctx, msg, types.NewNoOpTracer(), true, cfg, txConfig)
		if err != nil {
			continue
		}
		txConfig.LogIndex += uint(len(rsp.Logs))
	}

	tx := req.Msg.AsTransaction()
	txConfig.TxHash = tx.Hash()
	txConfig.TxIndex++
	result, _, err := k.traceTx(ctx, cfg, txConfig, signer, tx, req.TraceConfig, false)
	if err != nil {
		// error will be returned with detail status from traceTx
		return nil, err
	}

	resultData, err := json.Marshal(result)
	if err != nil {
		return nil, status.Error(codes.Internal, err.Error())
	}

	return &types.QueryTraceTxResponse{
		Data: resultData,
	}, nil
}

// TraceBlock configures a new tracer according to the provided configuration, and
// executes the given message in the provided environment for all the transactions in the queried block.
// The return value will be tracer dependent.
func (k Keeper) TraceBlock(c context.Context, req *types.QueryTraceBlockRequest) (*types.QueryTraceBlockResponse, error) {
	if req == nil {
		return nil, status.Error(codes.InvalidArgument, "empty request")
	}

	if req.TraceConfig != nil && req.TraceConfig.Limit < 0 {
		return nil, status.Errorf(codes.InvalidArgument, "output limit cannot be negative, got %d", req.TraceConfig.Limit)
	}

	ctx := sdk.UnwrapSDKContext(c)
	ctx = ctx.WithBlockHeight(req.BlockNumber)
	ctx = ctx.WithBlockTime(req.BlockTime)
	ctx = ctx.WithHeaderHash(common.Hex2Bytes(req.BlockHash))

	cfg, err := k.EVMConfig(ctx)
	if err != nil {
		return nil, status.Error(codes.Internal, "failed to load evm config")
	}
	signer := ethtypes.MakeSigner(cfg.ChainConfig, big.NewInt(ctx.BlockHeight()))
	txsLength := len(req.Txs)
	results := make([]*types.TxTraceResult, 0, txsLength)

	txConfig := statedb.NewEmptyTxConfig(common.BytesToHash(ctx.HeaderHash().Bytes()))
	for i, tx := range req.Txs {
		result := types.TxTraceResult{}
		ethTx := tx.AsTransaction()
		txConfig.TxHash = ethTx.Hash()
		txConfig.TxIndex = uint(i)
		traceResult, logIndex, err := k.traceTx(ctx, cfg, txConfig, signer, ethTx, req.TraceConfig, true)
		if err != nil {
			result.Error = err.Error()
			continue
		}
		txConfig.LogIndex = logIndex
		result.Result = traceResult
		results = append(results, &result)
	}

	resultData, err := json.Marshal(results)
	if err != nil {
		return nil, status.Error(codes.Internal, err.Error())
	}

	return &types.QueryTraceBlockResponse{
		Data: resultData,
	}, nil
}

// traceTx do trace on one transaction, it returns a tuple: (traceResult, nextLogIndex, error).
func (k *Keeper) traceTx(
	ctx sdk.Context,
	cfg *types.EVMConfig,
	txConfig statedb.TxConfig,
	signer ethtypes.Signer,
	tx *ethtypes.Transaction,
	traceConfig *types.TraceConfig,
	commitMessage bool,
) (*interface{}, uint, error) {
	// Assemble the structured logger or the JavaScript tracer
	var (
		tracer    vm.EVMLogger
		overrides *ethparams.ChainConfig
		err       error
	)

	msg, err := tx.AsMessage(signer, cfg.BaseFee)
	if err != nil {
		return nil, 0, status.Error(codes.Internal, err.Error())
	}

	if traceConfig != nil && traceConfig.Overrides != nil {
		overrides = traceConfig.Overrides.EthereumConfig(cfg.ChainConfig.ChainID)
	}

	switch {
	case traceConfig != nil && traceConfig.Tracer != "":
		timeout := defaultTraceTimeout
		// TODO: change timeout to time.duration
		// Used string to comply with go ethereum
		if traceConfig.Timeout != "" {
			timeout, err = time.ParseDuration(traceConfig.Timeout)
			if err != nil {
				return nil, 0, status.Errorf(codes.InvalidArgument, "timeout value: %s", err.Error())
			}
		}

		tCtx := &tracers.Context{
			BlockHash: txConfig.BlockHash,
			TxIndex:   int(txConfig.TxIndex),
			TxHash:    txConfig.TxHash,
		}

		// Construct the JavaScript tracer to execute with
		if tracer, err = tracers.New(traceConfig.Tracer, tCtx); err != nil {
			return nil, 0, status.Error(codes.Internal, err.Error())
		}

		// Handle timeouts and RPC cancellations
		deadlineCtx, cancel := context.WithTimeout(ctx.Context(), timeout)
		defer cancel()

		go func() {
			<-deadlineCtx.Done()
			if errors.Is(deadlineCtx.Err(), context.DeadlineExceeded) {
				tracer.(tracers.Tracer).Stop(errors.New("execution timeout"))
			}
		}()

	case traceConfig != nil:
		logConfig := logger.Config{
			EnableMemory:     traceConfig.EnableMemory,
			DisableStorage:   traceConfig.DisableStorage,
			DisableStack:     traceConfig.DisableStack,
			EnableReturnData: traceConfig.EnableReturnData,
			Debug:            traceConfig.Debug,
			Limit:            int(traceConfig.Limit),
			Overrides:        overrides,
		}
		tracer = logger.NewStructLogger(&logConfig)
	default:
		tracer = types.NewTracer(types.TracerStruct, msg, cfg.ChainConfig, ctx.BlockHeight())
	}

	res, err := k.ApplyMessageWithConfig(ctx, msg, tracer, commitMessage, cfg, txConfig)
	if err != nil {
		return nil, 0, status.Error(codes.Internal, err.Error())
	}

	var result interface{}

	// Depending on the tracer type, format and return the trace result data.
	switch tracer := tracer.(type) {
	case *logger.StructLogger:
<<<<<<< HEAD
		// TODO: Return proper returnValue
=======
		returnVal := ""
		revert := res.Revert()
		if len(revert) > 0 {
			returnVal = fmt.Sprintf("%x", revert)
		} else {
			returnVal = fmt.Sprintf("%x", res.Return())
		}
>>>>>>> caa1c5a6
		result = types.ExecutionResult{
			Gas:         res.GasUsed,
			Failed:      res.Failed(),
			ReturnValue: returnVal,
			StructLogs:  types.FormatLogs(tracer.StructLogs()),
		}
	case tracers.Tracer:
		result, err = tracer.GetResult()
		if err != nil {
			return nil, 0, status.Error(codes.Internal, err.Error())
		}

	default:
		return nil, 0, status.Errorf(codes.InvalidArgument, "invalid tracer type %T", tracer)
	}

	return &result, txConfig.LogIndex + uint(len(res.Logs)), nil
}<|MERGE_RESOLUTION|>--- conflicted
+++ resolved
@@ -544,9 +544,6 @@
 	// Depending on the tracer type, format and return the trace result data.
 	switch tracer := tracer.(type) {
 	case *logger.StructLogger:
-<<<<<<< HEAD
-		// TODO: Return proper returnValue
-=======
 		returnVal := ""
 		revert := res.Revert()
 		if len(revert) > 0 {
@@ -554,7 +551,6 @@
 		} else {
 			returnVal = fmt.Sprintf("%x", res.Return())
 		}
->>>>>>> caa1c5a6
 		result = types.ExecutionResult{
 			Gas:         res.GasUsed,
 			Failed:      res.Failed(),
