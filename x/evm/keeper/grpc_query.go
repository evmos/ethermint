--- conflicted
+++ resolved
@@ -6,12 +6,7 @@
 	"google.golang.org/grpc/codes"
 	"google.golang.org/grpc/status"
 
-<<<<<<< HEAD
-=======
-	tmtypes "github.com/tendermint/tendermint/types"
-
 	"github.com/cosmos/cosmos-sdk/store/prefix"
->>>>>>> 1aa8c7e7
 	sdk "github.com/cosmos/cosmos-sdk/types"
 	"github.com/cosmos/cosmos-sdk/types/query"
 
@@ -38,17 +33,7 @@
 	addr := ethcmn.HexToAddress(req.Address)
 
 	ctx := sdk.UnwrapSDKContext(c)
-<<<<<<< HEAD
-	k.WithContext(ctx)
-=======
-	k.CommitStateDB.WithContext(ctx)
-
-	so := k.CommitStateDB.GetOrNewStateObject(ethcmn.HexToAddress(req.Address))
-	balance, err := ethermint.MarshalBigInt(so.Balance())
-	if err != nil {
-		return nil, err
-	}
->>>>>>> 1aa8c7e7
+	k.WithContext(ctx)
 
 	return &types.QueryAccountResponse{
 		Balance:  k.GetBalance(addr).String(),
@@ -69,11 +54,7 @@
 	}
 
 	ctx := sdk.UnwrapSDKContext(c)
-<<<<<<< HEAD
-	k.WithContext(ctx)
-=======
-	k.CommitStateDB.WithContext(ctx)
->>>>>>> 1aa8c7e7
+	k.WithContext(ctx)
 
 	ethAddr := ethcmn.HexToAddress(req.Address)
 	cosmosAddr := sdk.AccAddress(ethAddr.Bytes())
@@ -105,15 +86,9 @@
 	}
 
 	ctx := sdk.UnwrapSDKContext(c)
-<<<<<<< HEAD
 	k.WithContext(ctx)
 
 	balanceInt := k.GetBalance(ethcmn.HexToAddress(req.Address))
-=======
-	k.CommitStateDB.WithContext(ctx)
-
-	balanceInt := k.CommitStateDB.GetBalance(ethcmn.HexToAddress(req.Address))
->>>>>>> 1aa8c7e7
 	balance, err := ethermint.MarshalBigInt(balanceInt)
 	if err != nil {
 		return nil, status.Error(
@@ -148,20 +123,12 @@
 	}
 
 	ctx := sdk.UnwrapSDKContext(c)
-<<<<<<< HEAD
-	k.WithContext(ctx)
-=======
-	k.CommitStateDB.WithContext(ctx)
->>>>>>> 1aa8c7e7
+	k.WithContext(ctx)
 
 	address := ethcmn.HexToAddress(req.Address)
 	key := ethcmn.HexToHash(req.Key)
 
-<<<<<<< HEAD
 	state := k.GetState(address, key)
-=======
-	state := k.CommitStateDB.GetState(address, key)
->>>>>>> 1aa8c7e7
 	stateHex := state.Hex()
 
 	if ethermint.IsEmptyHash(stateHex) {
@@ -189,17 +156,10 @@
 	}
 
 	ctx := sdk.UnwrapSDKContext(c)
-<<<<<<< HEAD
 	k.WithContext(ctx)
 
 	address := ethcmn.HexToAddress(req.Address)
 	code := k.GetCode(address)
-=======
-	k.CommitStateDB.WithContext(ctx)
-
-	address := ethcmn.HexToAddress(req.Address)
-	code := k.CommitStateDB.GetCode(address)
->>>>>>> 1aa8c7e7
 
 	return &types.QueryCodeResponse{
 		Code: code,
@@ -220,23 +180,10 @@
 	}
 
 	ctx := sdk.UnwrapSDKContext(c)
-<<<<<<< HEAD
 	k.WithContext(ctx)
 
 	hash := ethcmn.HexToHash(req.Hash)
 	logs := k.GetTxLogs(hash)
-=======
-	k.CommitStateDB.WithContext(ctx)
-
-	hash := ethcmn.HexToHash(req.Hash)
-	logs, err := k.CommitStateDB.GetLogs(hash)
-	if err != nil {
-		return nil, status.Error(
-			codes.Internal,
-			err.Error(),
-		)
-	}
->>>>>>> 1aa8c7e7
 
 	return &types.QueryTxLogsResponse{
 		Logs: types.NewTransactionLogsFromEth(hash, logs).Logs,
@@ -355,18 +302,7 @@
 		return nil, status.Error(codes.InvalidArgument, "empty request")
 	}
 
-<<<<<<< HEAD
 	return nil, nil
-=======
-	ctx := sdk.UnwrapSDKContext(c)
-	k.CommitStateDB.WithContext(ctx)
-
-	// parse the chainID from a string to a base-10 integer
-	chainIDEpoch, err := ethermint.ParseChainID(ctx.ChainID())
-	if err != nil {
-		return nil, status.Error(codes.Internal, err.Error())
-	}
->>>>>>> 1aa8c7e7
 
 	// ctx := sdk.UnwrapSDKContext(c)
 	// k.WithContext(ctx)
@@ -377,13 +313,8 @@
 	// 	recipient = &addr
 	// }
 
-<<<<<<< HEAD
 	// // TODO: why is this hardcoded
 	// sender := ethcmn.HexToAddress("0xaDd00275E3d9d213654Ce5223f0FADE8b106b707")
-=======
-	so := k.CommitStateDB.GetOrNewStateObject(*recipient)
-	sender := ethcmn.HexToAddress("0xaDd00275E3d9d213654Ce5223f0FADE8b106b707")
->>>>>>> 1aa8c7e7
 
 	// msg := types.NewMsgEthereumTx(
 	// 	k.eip155ChainID, 0, recipient, big.NewInt(0), 100000000, big.NewInt(0), req.Input, nil, // TODO: get account nonce?
