package keeper

import (
	"math/big"
	"time"

	"github.com/palantir/stacktrace"
	tmtypes "github.com/tendermint/tendermint/types"

	"github.com/cosmos/cosmos-sdk/telemetry"
	sdk "github.com/cosmos/cosmos-sdk/types"
	sdkerrors "github.com/cosmos/cosmos-sdk/types/errors"
	authtypes "github.com/cosmos/cosmos-sdk/x/auth/types"
	stakingtypes "github.com/cosmos/cosmos-sdk/x/staking/types"

	ethermint "github.com/tharsis/ethermint/types"
	"github.com/tharsis/ethermint/x/evm/types"

	"github.com/ethereum/go-ethereum/common"
	"github.com/ethereum/go-ethereum/core"
	ethtypes "github.com/ethereum/go-ethereum/core/types"
	"github.com/ethereum/go-ethereum/core/vm"
	"github.com/ethereum/go-ethereum/params"
)

<<<<<<< HEAD
// NewEVM generates an ethereum VM from the provided Message fields and the chain parameters
// (config). It sets the validator operator address as the coinbase address to make it available for
// the COINBASE opcode, even though there is no beneficiary (since we're not mining).
func (k *Keeper) NewEVM(
	msg core.Message,
	config *params.ChainConfig, params types.Params,
	coinbase common.Address, baseFee *big.Int,
=======
// NewEVM generates a go-ethereum VM from the provided Message fields and the chain parameters
// (ChainConfig and module Params). It additionally sets the validator operator address as the
// coinbase address to make it available for the COINBASE opcode, even though there is no
// beneficiary of the coinbase transaction (since we're not mining).
func (k *Keeper) NewEVM(
	msg core.Message,
	config *params.ChainConfig,
	params types.Params,
	coinbase common.Address,
	tracer vm.Tracer,
>>>>>>> 0d06ade3
) *vm.EVM {
	blockCtx := vm.BlockContext{
		CanTransfer: core.CanTransfer,
		Transfer:    core.Transfer,
		GetHash:     k.GetHashFn(),
		Coinbase:    coinbase,
		GasLimit:    ethermint.BlockGasLimit(k.Ctx()),
		BlockNumber: big.NewInt(k.Ctx().BlockHeight()),
		Time:        big.NewInt(k.Ctx().BlockHeader().Time.Unix()),
		Difficulty:  big.NewInt(0), // unused. Only required in PoW context
		BaseFee:     baseFee,
	}

	txCtx := core.NewEVMTxContext(msg)
	vmConfig := k.VMConfig(msg, params, tracer)

	return vm.NewEVM(blockCtx, txCtx, k, config, vmConfig)
}

// VMConfig creates an EVM configuration from the debug setting and the extra EIPs enabled on the
// module parameters. The config generated uses the default JumpTable from the EVM.
func (k Keeper) VMConfig(msg core.Message, params types.Params, tracer vm.Tracer) vm.Config {
	return vm.Config{
		Debug:       k.debug,
<<<<<<< HEAD
		Tracer:      vm.NewJSONLogger(&vm.LogConfig{Debug: k.debug}, os.Stderr), // TODO: consider using the Struct Logger too
		NoRecursion: false,                                                      // TODO: consider disabling recursion though params
		NoBaseFee:   params.NoBaseFee,
=======
		Tracer:      tracer,
		NoRecursion: false, // TODO: consider disabling recursion though params
>>>>>>> 0d06ade3
		ExtraEips:   params.EIPs(),
	}
}

// GetHashFn implements vm.GetHashFunc for Ethermint. It handles 3 cases:
//  1. The requested height matches the current height from context (and thus same epoch number)
//  2. The requested height is from an previous height from the same chain epoch
//  3. The requested height is from a height greater than the latest one
func (k Keeper) GetHashFn() vm.GetHashFunc {
	return func(height uint64) common.Hash {
		h := int64(height)
		switch {
		case k.Ctx().BlockHeight() == h:
			// Case 1: The requested height matches the one from the context so we can retrieve the header
			// hash directly from the context.
			// Note: The headerHash is only set at begin block, it will be nil in case of a query context
			headerHash := k.Ctx().HeaderHash()
			if len(headerHash) != 0 {
				return common.BytesToHash(headerHash)
			}

			// only recompute the hash if not set (eg: checkTxState)
			contextBlockHeader := k.Ctx().BlockHeader()
			header, err := tmtypes.HeaderFromProto(&contextBlockHeader)
			if err != nil {
				k.Logger(k.Ctx()).Error("failed to cast tendermint header from proto", "error", err)
				return common.Hash{}
			}

			headerHash = header.Hash()
			return common.BytesToHash(headerHash)

		case k.Ctx().BlockHeight() > h:
			// Case 2: if the chain is not the current height we need to retrieve the hash from the store for the
			// current chain epoch. This only applies if the current height is greater than the requested height.
			histInfo, found := k.stakingKeeper.GetHistoricalInfo(k.Ctx(), h)
			if !found {
				k.Logger(k.Ctx()).Debug("historical info not found", "height", h)
				return common.Hash{}
			}

			header, err := tmtypes.HeaderFromProto(&histInfo.Header)
			if err != nil {
				k.Logger(k.Ctx()).Error("failed to cast tendermint header from proto", "error", err)
				return common.Hash{}
			}

			return common.BytesToHash(header.Hash())
		default:
			// Case 3: heights greater than the current one returns an empty hash.
			return common.Hash{}
		}
	}
}

// ApplyTransaction runs and attempts to perform a state transition with the given transaction (i.e Message), that will
// only be persisted (committed) to the underlying KVStore if the transaction does not fail.
//
// Gas tracking
//
// Ethereum consumes gas according to the EVM opcodes instead of general reads and writes to store. Because of this, the
// state transition needs to ignore the SDK gas consumption mechanism defined by the GasKVStore and instead consume the
// amount of gas used by the VM execution. The amount of gas used is tracked by the EVM and returned in the execution
// result.
//
// Prior to the execution, the starting tx gas meter is saved and replaced with an infinite gas meter in a new context
// in order to ignore the SDK gas consumption config values (read, write, has, delete).
// After the execution, the gas used from the message execution will be added to the starting gas consumed, taking into
// consideration the amount of gas returned. Finally, the context is updated with the EVM gas consumed value prior to
// returning.
//
// For relevant discussion see: https://github.com/cosmos/cosmos-sdk/discussions/9072
func (k *Keeper) ApplyTransaction(tx *ethtypes.Transaction) (*types.MsgEthereumTxResponse, error) {
	defer telemetry.ModuleMeasureSince(types.ModuleName, time.Now(), types.MetricKeyTransitionDB)

	params := k.GetParams(k.Ctx())

	// return error if contract creation or call are disabled through governance
	if !params.EnableCreate && tx.To() == nil {
		return nil, stacktrace.Propagate(types.ErrCreateDisabled, "failed to create new contract")
	} else if !params.EnableCall && tx.To() != nil {
		return nil, stacktrace.Propagate(types.ErrCallDisabled, "failed to call contract")
	}

	ethCfg := params.ChainConfig.EthereumConfig(k.eip155ChainID)

	// get the latest signer according to the chain rules from the config
	signer := ethtypes.MakeSigner(ethCfg, big.NewInt(k.Ctx().BlockHeight()))

	baseFee := k.GetBaseFee(k.ctx)

	msg, err := tx.AsMessage(signer, baseFee)
	if err != nil {
		return nil, stacktrace.Propagate(err, "failed to return ethereum transaction as core message")
	}

	// get the coinbase address from the block proposer
	coinbase, err := k.GetCoinbaseAddress()
	if err != nil {
		return nil, stacktrace.Propagate(err, "failed to obtain coinbase address")
	}

<<<<<<< HEAD
	evm := k.NewEVM(msg, ethCfg, params, coinbase, baseFee)
=======
	// create an ethereum EVM instance and run the message
	tracer := types.NewTracer(k.tracer, msg, ethCfg, k.Ctx().BlockHeight(), k.debug)
	evm := k.NewEVM(msg, ethCfg, params, coinbase, tracer)

	txHash := tx.Hash()
>>>>>>> 0d06ade3

	// set the transaction hash and index to the impermanent (transient) block state so that it's also
	// available on the StateDB functions (eg: AddLog)
	k.SetTxHashTransient(txHash)
	k.IncreaseTxIndexTransient()

	if !k.ctxStack.IsEmpty() {
		panic("context stack shouldn't be dirty before apply message")
	}

	// pass false to execute in real mode, which do actual gas refunding
	res, err := k.ApplyMessage(evm, msg, ethCfg, false)
	if err != nil {
		return nil, stacktrace.Propagate(err, "failed to apply ethereum core message")
	}

	res.Hash = txHash.Hex()
	logs := k.GetTxLogs(txHash)
	if len(logs) > 0 {
		res.Logs = types.NewLogsFromEth(logs)
		// Update transient block bloom filter
		bloom := k.GetBlockBloomTransient()
		bloom.Or(bloom, big.NewInt(0).SetBytes(ethtypes.LogsBloom(logs)))
		k.SetBlockBloomTransient(bloom)
	}

	// Since we've implemented `RevertToSnapshot` api, so for the vm error cases,
	// the state is reverted, so it's ok to call the commit here anyway.
	k.CommitCachedContexts()

	// update the gas used after refund
	k.resetGasMeterAndConsumeGas(res.GasUsed)
	return res, nil
}

// ApplyMessage computes the new state by applying the given message against the existing state.
// If the message fails, the VM execution error with the reason will be returned to the client
// and the transaction won't be committed to the store.
//
// Reverted state
//
// The transaction is never "reverted" since there is no snapshot + rollback performed on the StateDB.
// Only successful transactions are written to the store during DeliverTx mode.
//
// Prechecks and Preprocessing
//
// All relevant state transition prechecks for the MsgEthereumTx are performed on the AnteHandler,
// prior to running the transaction against the state. The prechecks run are the following:
//
// 1. the nonce of the message caller is correct
// 2. caller has enough balance to cover transaction fee(gaslimit * gasprice)
// 3. the amount of gas required is available in the block
// 4. the purchased gas is enough to cover intrinsic usage
// 5. there is no overflow when calculating intrinsic gas
// 6. caller has enough balance to cover asset transfer for **topmost** call
//
// The preprocessing steps performed by the AnteHandler are:
//
// 1. set up the initial access list (iff fork > Berlin)
//
// Query mode
//
// The gRPC query endpoint from 'eth_call' calls this method in query mode, and since the query handler don't call AnteHandler,
// so we don't do real gas refund in that case.
func (k *Keeper) ApplyMessage(evm *vm.EVM, msg core.Message, cfg *params.ChainConfig, query bool) (*types.MsgEthereumTxResponse, error) {
	var (
		ret   []byte // return bytes from evm execution
		vmErr error  // vm errors do not effect consensus and are therefore not assigned to err
	)

	sender := vm.AccountRef(msg.From())
	contractCreation := msg.To() == nil
	isLondon := cfg.IsLondon(evm.Context.BlockNumber)

	intrinsicGas, err := k.GetEthIntrinsicGas(msg, cfg, contractCreation)
	if err != nil {
		// should have already been checked on Ante Handler
		return nil, stacktrace.Propagate(err, "intrinsic gas failed")
	}
	// Should check again even if it is checked on Ante Handler, because eth_call don't go through Ante Handler.
	if msg.Gas() < intrinsicGas {
		// eth_estimateGas will check for this exact error
		return nil, stacktrace.Propagate(core.ErrIntrinsicGas, "apply message")
	}
	leftoverGas := msg.Gas() - intrinsicGas

	// access list preparaion is moved from ante handler to here, because it's needed when `ApplyMessage` is called
	// under contexts where ante handlers are not run, for example `eth_call` and `eth_estimateGas`.
	if rules := cfg.Rules(big.NewInt(k.Ctx().BlockHeight())); rules.IsBerlin {
		k.PrepareAccessList(msg.From(), msg.To(), vm.ActivePrecompiles(rules), msg.AccessList())
	}

	if contractCreation {
		ret, _, leftoverGas, vmErr = evm.Create(sender, msg.Data(), leftoverGas, msg.Value())
	} else {
		ret, leftoverGas, vmErr = evm.Call(sender, *msg.To(), msg.Data(), leftoverGas, msg.Value())
	}

	refundQuotient := params.RefundQuotient

	// After EIP-3529: refunds are capped to gasUsed / 5
	if isLondon {
		refundQuotient = params.RefundQuotientEIP3529
	}

	if query {
<<<<<<< HEAD
		// query handlers don't call ante handler to deduct gas fee, so don't do actual refund here, because the
		// module account balance might not be enough
		gasConsumed := msg.Gas() - leftoverGas
		leftoverGas += k.GasToRefund(gasConsumed, refundQuotient)
	} else {
		// refund gas prior to handling the vm error in order to set the updated gas meter
		leftoverGas, err = k.RefundGas(msg, leftoverGas, refundQuotient)
=======
		// gRPC query handlers don't go through the AnteHandler to deduct the gas fee from the sender or have access historical state.
		// We don't refund gas to the sender.
		// For more info, see: https://github.com/tharsis/ethermint/issues/229 and https://github.com/cosmos/cosmos-sdk/issues/9636
		leftoverGas += k.GasToRefund(msg.Gas() - leftoverGas)
	} else {
		// refund gas prior to handling the vm error in order to match the Ethereum gas consumption instead of the default SDK one.
		leftoverGas, err = k.RefundGas(msg, leftoverGas)
>>>>>>> 0d06ade3
		if err != nil {
			return nil, stacktrace.Propagate(err, "failed to refund gas leftover gas to sender %s", msg.From())
		}
	}

	// EVM execution error needs to be available for the JSON-RPC client
	var vmError string
	if vmErr != nil {
		vmError = vmErr.Error()
	}

	gasUsed := msg.Gas() - leftoverGas
	return &types.MsgEthereumTxResponse{
		GasUsed: gasUsed,
		VmError: vmError,
		Ret:     ret,
	}, nil
}

// GetEthIntrinsicGas returns the intrinsic gas cost for the transaction
func (k *Keeper) GetEthIntrinsicGas(msg core.Message, cfg *params.ChainConfig, isContractCreation bool) (uint64, error) {
	height := big.NewInt(k.Ctx().BlockHeight())
	homestead := cfg.IsHomestead(height)
	istanbul := cfg.IsIstanbul(height)

	return core.IntrinsicGas(msg.Data(), msg.AccessList(), isContractCreation, homestead, istanbul)
}

<<<<<<< HEAD
// GasToRefund calculate the amount of gas should refund to sender
func (k *Keeper) GasToRefund(gasConsumed, refundQuotient uint64) uint64 {
	// Apply refund counter
	refund := gasConsumed / refundQuotient
=======
// GasToRefund calculates the amount of gas the state machine should refund to the sender. It is
// capped by half of the gas consumed.
func (k *Keeper) GasToRefund(gasConsumed uint64) uint64 {
	// Apply refund counter, capped to half of the used gas.
	refund := gasConsumed / 2
>>>>>>> 0d06ade3
	availableRefund := k.GetRefund()
	if refund > availableRefund {
		return availableRefund
	}
	return refund
}

// RefundGas transfers the leftover gas to the sender of the message, caped to half of the total gas
// consumed in the transaction. Additionally, the function sets the total gas consumed to the value
// returned by the EVM execution, thus ignoring the previous intrinsic gas consumed during in the
// AnteHandler.
<<<<<<< HEAD
func (k *Keeper) RefundGas(msg core.Message, leftoverGas, refundQuotient uint64) (uint64, error) {
=======
func (k *Keeper) RefundGas(msg core.Message, leftoverGas uint64) (uint64, error) {
	// safety check: leftover gas after execution should never exceed the gas limit defined on the message
>>>>>>> 0d06ade3
	if leftoverGas > msg.Gas() {
		return leftoverGas, stacktrace.Propagate(
			sdkerrors.Wrapf(types.ErrInconsistentGas, "leftover gas cannot be greater than gas limit (%d > %d)", leftoverGas, msg.Gas()),
			"failed to update gas consumed after refund of leftover gas",
		)
	}

	gasConsumed := msg.Gas() - leftoverGas
<<<<<<< HEAD
	refund := k.GasToRefund(gasConsumed, refundQuotient)
=======
>>>>>>> 0d06ade3

	// calculate available gas to refund and add it to the leftover gas amount
	refund := k.GasToRefund(gasConsumed)
	leftoverGas += refund

	// safety check: leftover gas after refund should never exceed the gas limit defined on the message
	if leftoverGas > msg.Gas() {
		return leftoverGas, stacktrace.Propagate(
			sdkerrors.Wrapf(types.ErrInconsistentGas, "leftover gas cannot be greater than gas limit (%d > %d)", leftoverGas, msg.Gas()),
			"failed to update gas consumed after refund of %d gas", refund,
		)
	}

	// Return EVM tokens for remaining gas, exchanged at the original rate.
	remaining := new(big.Int).Mul(new(big.Int).SetUint64(leftoverGas), msg.GasPrice())

	switch remaining.Sign() {
	case -1:
		// negative refund errors
		return leftoverGas, sdkerrors.Wrapf(types.ErrInvalidRefund, "refunded amount value cannot be negative %d", remaining.Int64())
	case 1:
		// positive amount refund
		params := k.GetParams(k.Ctx())
		refundedCoins := sdk.Coins{sdk.NewCoin(params.EvmDenom, sdk.NewIntFromBigInt(remaining))}

		// refund to sender from the fee collector module account, which is the escrow account in charge of collecting tx fees

		err := k.bankKeeper.SendCoinsFromModuleToAccount(k.Ctx(), authtypes.FeeCollectorName, msg.From().Bytes(), refundedCoins)
		if err != nil {
			err = sdkerrors.Wrapf(sdkerrors.ErrInsufficientFunds, "fee collector account failed to refund fees: %s", err.Error())
			return leftoverGas, stacktrace.Propagate(err, "failed to refund %d leftover gas (%s)", leftoverGas, refundedCoins.String())
		}
	default:
		// no refund, consume gas and update the tx gas meter
	}

	return leftoverGas, nil
}

// resetGasMeterAndConsumeGas reset first the gas meter consumed value to zero and set it back to the new value
// 'gasUsed'
func (k *Keeper) resetGasMeterAndConsumeGas(gasUsed uint64) {
	// reset the gas count
	k.Ctx().GasMeter().RefundGas(k.Ctx().GasMeter().GasConsumed(), "reset the gas count")
	k.Ctx().GasMeter().ConsumeGas(gasUsed, "apply evm transaction")
}

// GetCoinbaseAddress returns the block proposer's validator operator address.
func (k Keeper) GetCoinbaseAddress() (common.Address, error) {
	consAddr := sdk.ConsAddress(k.Ctx().BlockHeader().ProposerAddress)
	validator, found := k.stakingKeeper.GetValidatorByConsAddr(k.Ctx(), consAddr)
	if !found {
		return common.Address{}, stacktrace.Propagate(
			sdkerrors.Wrap(stakingtypes.ErrNoValidatorFound, consAddr.String()),
			"failed to retrieve validator from block proposer address",
		)
	}

	coinbase := common.BytesToAddress(validator.GetOperator())
	return coinbase, nil
}<|MERGE_RESOLUTION|>--- conflicted
+++ resolved
@@ -23,15 +23,6 @@
 	"github.com/ethereum/go-ethereum/params"
 )
 
-<<<<<<< HEAD
-// NewEVM generates an ethereum VM from the provided Message fields and the chain parameters
-// (config). It sets the validator operator address as the coinbase address to make it available for
-// the COINBASE opcode, even though there is no beneficiary (since we're not mining).
-func (k *Keeper) NewEVM(
-	msg core.Message,
-	config *params.ChainConfig, params types.Params,
-	coinbase common.Address, baseFee *big.Int,
-=======
 // NewEVM generates a go-ethereum VM from the provided Message fields and the chain parameters
 // (ChainConfig and module Params). It additionally sets the validator operator address as the
 // coinbase address to make it available for the COINBASE opcode, even though there is no
@@ -41,8 +32,8 @@
 	config *params.ChainConfig,
 	params types.Params,
 	coinbase common.Address,
+	baseFee *big.Int,
 	tracer vm.Tracer,
->>>>>>> 0d06ade3
 ) *vm.EVM {
 	blockCtx := vm.BlockContext{
 		CanTransfer: core.CanTransfer,
@@ -67,14 +58,9 @@
 func (k Keeper) VMConfig(msg core.Message, params types.Params, tracer vm.Tracer) vm.Config {
 	return vm.Config{
 		Debug:       k.debug,
-<<<<<<< HEAD
-		Tracer:      vm.NewJSONLogger(&vm.LogConfig{Debug: k.debug}, os.Stderr), // TODO: consider using the Struct Logger too
-		NoRecursion: false,                                                      // TODO: consider disabling recursion though params
-		NoBaseFee:   params.NoBaseFee,
-=======
 		Tracer:      tracer,
 		NoRecursion: false, // TODO: consider disabling recursion though params
->>>>>>> 0d06ade3
+		NoBaseFee:   params.NoBaseFee,
 		ExtraEips:   params.EIPs(),
 	}
 }
@@ -164,7 +150,7 @@
 	// get the latest signer according to the chain rules from the config
 	signer := ethtypes.MakeSigner(ethCfg, big.NewInt(k.Ctx().BlockHeight()))
 
-	baseFee := k.GetBaseFee(k.ctx)
+	baseFee := k.GetBaseFee(k.Ctx())
 
 	msg, err := tx.AsMessage(signer, baseFee)
 	if err != nil {
@@ -177,15 +163,11 @@
 		return nil, stacktrace.Propagate(err, "failed to obtain coinbase address")
 	}
 
-<<<<<<< HEAD
-	evm := k.NewEVM(msg, ethCfg, params, coinbase, baseFee)
-=======
 	// create an ethereum EVM instance and run the message
 	tracer := types.NewTracer(k.tracer, msg, ethCfg, k.Ctx().BlockHeight(), k.debug)
-	evm := k.NewEVM(msg, ethCfg, params, coinbase, tracer)
+	evm := k.NewEVM(msg, ethCfg, params, coinbase, baseFee, tracer)
 
 	txHash := tx.Hash()
->>>>>>> 0d06ade3
 
 	// set the transaction hash and index to the impermanent (transient) block state so that it's also
 	// available on the StateDB functions (eg: AddLog)
@@ -292,23 +274,14 @@
 	}
 
 	if query {
-<<<<<<< HEAD
-		// query handlers don't call ante handler to deduct gas fee, so don't do actual refund here, because the
-		// module account balance might not be enough
+		// gRPC query handlers don't go through the AnteHandler to deduct the gas fee from the sender or have access historical state.
+		// We don't refund gas to the sender.
+		// For more info, see: https://github.com/tharsis/ethermint/issues/229 and https://github.com/cosmos/cosmos-sdk/issues/9636
 		gasConsumed := msg.Gas() - leftoverGas
 		leftoverGas += k.GasToRefund(gasConsumed, refundQuotient)
 	} else {
-		// refund gas prior to handling the vm error in order to set the updated gas meter
+		// refund gas prior to handling the vm error in order to match the Ethereum gas consumption instead of the default SDK one.
 		leftoverGas, err = k.RefundGas(msg, leftoverGas, refundQuotient)
-=======
-		// gRPC query handlers don't go through the AnteHandler to deduct the gas fee from the sender or have access historical state.
-		// We don't refund gas to the sender.
-		// For more info, see: https://github.com/tharsis/ethermint/issues/229 and https://github.com/cosmos/cosmos-sdk/issues/9636
-		leftoverGas += k.GasToRefund(msg.Gas() - leftoverGas)
-	} else {
-		// refund gas prior to handling the vm error in order to match the Ethereum gas consumption instead of the default SDK one.
-		leftoverGas, err = k.RefundGas(msg, leftoverGas)
->>>>>>> 0d06ade3
 		if err != nil {
 			return nil, stacktrace.Propagate(err, "failed to refund gas leftover gas to sender %s", msg.From())
 		}
@@ -337,18 +310,11 @@
 	return core.IntrinsicGas(msg.Data(), msg.AccessList(), isContractCreation, homestead, istanbul)
 }
 
-<<<<<<< HEAD
-// GasToRefund calculate the amount of gas should refund to sender
+// GasToRefund calculates the amount of gas the state machine should refund to the sender. It is
+// capped by the refund quotient value.
 func (k *Keeper) GasToRefund(gasConsumed, refundQuotient uint64) uint64 {
 	// Apply refund counter
 	refund := gasConsumed / refundQuotient
-=======
-// GasToRefund calculates the amount of gas the state machine should refund to the sender. It is
-// capped by half of the gas consumed.
-func (k *Keeper) GasToRefund(gasConsumed uint64) uint64 {
-	// Apply refund counter, capped to half of the used gas.
-	refund := gasConsumed / 2
->>>>>>> 0d06ade3
 	availableRefund := k.GetRefund()
 	if refund > availableRefund {
 		return availableRefund
@@ -360,12 +326,8 @@
 // consumed in the transaction. Additionally, the function sets the total gas consumed to the value
 // returned by the EVM execution, thus ignoring the previous intrinsic gas consumed during in the
 // AnteHandler.
-<<<<<<< HEAD
 func (k *Keeper) RefundGas(msg core.Message, leftoverGas, refundQuotient uint64) (uint64, error) {
-=======
-func (k *Keeper) RefundGas(msg core.Message, leftoverGas uint64) (uint64, error) {
 	// safety check: leftover gas after execution should never exceed the gas limit defined on the message
->>>>>>> 0d06ade3
 	if leftoverGas > msg.Gas() {
 		return leftoverGas, stacktrace.Propagate(
 			sdkerrors.Wrapf(types.ErrInconsistentGas, "leftover gas cannot be greater than gas limit (%d > %d)", leftoverGas, msg.Gas()),
@@ -374,13 +336,9 @@
 	}
 
 	gasConsumed := msg.Gas() - leftoverGas
-<<<<<<< HEAD
+
+	// calculate available gas to refund and add it to the leftover gas amount
 	refund := k.GasToRefund(gasConsumed, refundQuotient)
-=======
->>>>>>> 0d06ade3
-
-	// calculate available gas to refund and add it to the leftover gas amount
-	refund := k.GasToRefund(gasConsumed)
 	leftoverGas += refund
 
 	// safety check: leftover gas after refund should never exceed the gas limit defined on the message
