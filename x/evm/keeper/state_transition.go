package keeper

import (
	"math"
	"math/big"

	tmtypes "github.com/tendermint/tendermint/types"

	sdk "github.com/cosmos/cosmos-sdk/types"
	sdkerrors "github.com/cosmos/cosmos-sdk/types/errors"
	authtypes "github.com/cosmos/cosmos-sdk/x/auth/types"
	stakingtypes "github.com/cosmos/cosmos-sdk/x/staking/types"

	ethermint "github.com/tharsis/ethermint/types"
	"github.com/tharsis/ethermint/x/evm/statedb"
	"github.com/tharsis/ethermint/x/evm/types"

	"github.com/ethereum/go-ethereum/common"
	"github.com/ethereum/go-ethereum/core"
	ethtypes "github.com/ethereum/go-ethereum/core/types"
	"github.com/ethereum/go-ethereum/core/vm"
	"github.com/ethereum/go-ethereum/crypto"
	"github.com/ethereum/go-ethereum/params"
)

// GasToRefund calculates the amount of gas the state machine should refund to the sender. It is
// capped by the refund quotient value.
// Note: do not pass 0 to refundQuotient
func GasToRefund(availableRefund, gasConsumed, refundQuotient uint64) uint64 {
	// Apply refund counter
	refund := gasConsumed / refundQuotient
	if refund > availableRefund {
		return availableRefund
	}
	return refund
}

// EVMConfig creates the EVMConfig based on current state
func (k *Keeper) EVMConfig(ctx sdk.Context) (*types.EVMConfig, error) {
	params := k.GetParams(ctx)
	ethCfg := params.ChainConfig.EthereumConfig(k.eip155ChainID)

	// get the coinbase address from the block proposer
	coinbase, err := k.GetCoinbaseAddress(ctx)
	if err != nil {
		return nil, sdkerrors.Wrap(err, "failed to obtain coinbase address")
	}

	baseFee := k.BaseFee(ctx, ethCfg)
	return &types.EVMConfig{
		Params:      params,
		ChainConfig: ethCfg,
		CoinBase:    coinbase,
		BaseFee:     baseFee,
	}, nil
}

// TxConfig load `TxConfig` from current transient storage
func (k *Keeper) TxConfig(ctx sdk.Context, txHash common.Hash) statedb.TxConfig {
	return statedb.NewTxConfig(
		common.BytesToHash(ctx.HeaderHash()), // BlockHash
		txHash,                               // TxHash
		uint(k.GetTxIndexTransient(ctx)),     // TxIndex
		uint(k.GetLogSizeTransient(ctx)),     // LogIndex
	)
}

// NewEVM generates a go-ethereum VM from the provided Message fields and the chain parameters
// (ChainConfig and module Params). It additionally sets the validator operator address as the
// coinbase address to make it available for the COINBASE opcode, even though there is no
// beneficiary of the coinbase transaction (since we're not mining).
func (k *Keeper) NewEVM(
	ctx sdk.Context,
	msg core.Message,
	cfg *types.EVMConfig,
	tracer vm.EVMLogger,
	stateDB vm.StateDB,
) *vm.EVM {
	blockCtx := vm.BlockContext{
		CanTransfer: core.CanTransfer,
		Transfer:    core.Transfer,
		GetHash:     k.GetHashFn(ctx),
		Coinbase:    cfg.CoinBase,
		GasLimit:    ethermint.BlockGasLimit(ctx),
		BlockNumber: big.NewInt(ctx.BlockHeight()),
		Time:        big.NewInt(ctx.BlockHeader().Time.Unix()),
		Difficulty:  big.NewInt(0), // unused. Only required in PoW context
		BaseFee:     cfg.BaseFee,
	}

	txCtx := core.NewEVMTxContext(msg)
	if tracer == nil {
		tracer = k.Tracer(ctx, msg, cfg.ChainConfig)
	}
	vmConfig := k.VMConfig(ctx, msg, cfg, tracer)
	return vm.NewEVM(blockCtx, txCtx, stateDB, cfg.ChainConfig, vmConfig)
}

// VMConfig creates an EVM configuration from the debug setting and the extra EIPs enabled on the
// module parameters. The config generated uses the default JumpTable from the EVM.
<<<<<<< HEAD
func (k Keeper) VMConfig(ctx sdk.Context, msg core.Message, cfg *types.EVMConfig, tracer vm.Tracer) vm.Config {
	noBaseFee := true
	if types.IsLondon(cfg.ChainConfig, ctx.BlockHeight()) {
		noBaseFee = k.feeMarketKeeper.GetParams(ctx).NoBaseFee
	}
=======
func (k Keeper) VMConfig(ctx sdk.Context, msg core.Message, params types.Params, tracer vm.EVMLogger) vm.Config {
	fmParams := k.feeMarketKeeper.GetParams(ctx)
>>>>>>> aeedef9b

	var debug bool
	if _, ok := tracer.(types.NoOpTracer); !ok {
		debug = true
	}

	return vm.Config{
<<<<<<< HEAD
		Debug:       debug,
		Tracer:      tracer,
		NoRecursion: false, // TODO: consider disabling recursion though params
		NoBaseFee:   noBaseFee,
		ExtraEips:   cfg.Params.EIPs(),
=======
		Debug:     debug,
		Tracer:    tracer,
		NoBaseFee: fmParams.NoBaseFee,
		ExtraEips: params.EIPs(),
>>>>>>> aeedef9b
	}
}

// GetHashFn implements vm.GetHashFunc for Ethermint. It handles 3 cases:
//  1. The requested height matches the current height from context (and thus same epoch number)
//  2. The requested height is from an previous height from the same chain epoch
//  3. The requested height is from a height greater than the latest one
func (k Keeper) GetHashFn(ctx sdk.Context) vm.GetHashFunc {
	return func(height uint64) common.Hash {
		h, err := ethermint.SafeInt64(height)
		if err != nil {
			k.Logger(ctx).Error("failed to cast height to int64", "error", err)
			return common.Hash{}
		}

		switch {
		case ctx.BlockHeight() == h:
			// Case 1: The requested height matches the one from the context so we can retrieve the header
			// hash directly from the context.
			// Note: The headerHash is only set at begin block, it will be nil in case of a query context
			headerHash := ctx.HeaderHash()
			if len(headerHash) != 0 {
				return common.BytesToHash(headerHash)
			}

			// only recompute the hash if not set (eg: checkTxState)
			contextBlockHeader := ctx.BlockHeader()
			header, err := tmtypes.HeaderFromProto(&contextBlockHeader)
			if err != nil {
				k.Logger(ctx).Error("failed to cast tendermint header from proto", "error", err)
				return common.Hash{}
			}

			headerHash = header.Hash()
			return common.BytesToHash(headerHash)

		case ctx.BlockHeight() > h:
			// Case 2: if the chain is not the current height we need to retrieve the hash from the store for the
			// current chain epoch. This only applies if the current height is greater than the requested height.
			histInfo, found := k.stakingKeeper.GetHistoricalInfo(ctx, h)
			if !found {
				k.Logger(ctx).Debug("historical info not found", "height", h)
				return common.Hash{}
			}

			header, err := tmtypes.HeaderFromProto(&histInfo.Header)
			if err != nil {
				k.Logger(ctx).Error("failed to cast tendermint header from proto", "error", err)
				return common.Hash{}
			}

			return common.BytesToHash(header.Hash())
		default:
			// Case 3: heights greater than the current one returns an empty hash.
			return common.Hash{}
		}
	}
}

// ApplyTransaction runs and attempts to perform a state transition with the given transaction (i.e Message), that will
// only be persisted (committed) to the underlying KVStore if the transaction does not fail.
//
// Gas tracking
//
// Ethereum consumes gas according to the EVM opcodes instead of general reads and writes to store. Because of this, the
// state transition needs to ignore the SDK gas consumption mechanism defined by the GasKVStore and instead consume the
// amount of gas used by the VM execution. The amount of gas used is tracked by the EVM and returned in the execution
// result.
//
// Prior to the execution, the starting tx gas meter is saved and replaced with an infinite gas meter in a new context
// in order to ignore the SDK gas consumption config values (read, write, has, delete).
// After the execution, the gas used from the message execution will be added to the starting gas consumed, taking into
// consideration the amount of gas returned. Finally, the context is updated with the EVM gas consumed value prior to
// returning.
//
// For relevant discussion see: https://github.com/cosmos/cosmos-sdk/discussions/9072
func (k *Keeper) ApplyTransaction(ctx sdk.Context, tx *ethtypes.Transaction) (*types.MsgEthereumTxResponse, error) {
	var (
		bloom        *big.Int
		bloomReceipt ethtypes.Bloom
	)

	cfg, err := k.EVMConfig(ctx)
	if err != nil {
		return nil, sdkerrors.Wrap(err, "failed to load evm config")
	}
	txConfig := k.TxConfig(ctx, tx.Hash())

	// get the signer according to the chain rules from the config and block height
	signer := ethtypes.MakeSigner(cfg.ChainConfig, big.NewInt(ctx.BlockHeight()))
	msg, err := tx.AsMessage(signer, cfg.BaseFee)
	if err != nil {
		return nil, sdkerrors.Wrap(err, "failed to return ethereum transaction as core message")
	}

	// snapshot to contain the tx processing and post processing in same scope
	var commit func()
	tmpCtx := ctx
	if k.hooks != nil {
		// Create a cache context to revert state when tx hooks fails,
		// the cache context is only committed when both tx and hooks executed successfully.
		// Didn't use `Snapshot` because the context stack has exponential complexity on certain operations,
		// thus restricted to be used only inside `ApplyMessage`.
		tmpCtx, commit = ctx.CacheContext()
	}

	// pass true to commit the StateDB
	res, err := k.ApplyMessageWithConfig(tmpCtx, msg, nil, true, cfg, txConfig)
	if err != nil {
		return nil, sdkerrors.Wrap(err, "failed to apply ethereum core message")
	}

	logs := types.LogsToEthereum(res.Logs)

	// Compute block bloom filter
	if len(logs) > 0 {
		bloom = k.GetBlockBloomTransient(ctx)
		bloom.Or(bloom, big.NewInt(0).SetBytes(ethtypes.LogsBloom(logs)))
		bloomReceipt = ethtypes.BytesToBloom(bloom.Bytes())
	}

	if !res.Failed() {
		cumulativeGasUsed := res.GasUsed
		if ctx.BlockGasMeter() != nil {
			limit := ctx.BlockGasMeter().Limit()
			consumed := ctx.BlockGasMeter().GasConsumed()
			cumulativeGasUsed = uint64(math.Min(float64(cumulativeGasUsed+consumed), float64(limit)))
		}

		var contractAddr common.Address
		if msg.To() == nil {
			contractAddr = crypto.CreateAddress(msg.From(), msg.Nonce())
		}

		receipt := &ethtypes.Receipt{
			Type:              tx.Type(),
			PostState:         nil, // TODO: intermediate state root
			Status:            ethtypes.ReceiptStatusSuccessful,
			CumulativeGasUsed: cumulativeGasUsed,
			Bloom:             bloomReceipt,
			Logs:              logs,
			TxHash:            txConfig.TxHash,
			ContractAddress:   contractAddr,
			GasUsed:           res.GasUsed,
			BlockHash:         txConfig.BlockHash,
			BlockNumber:       big.NewInt(ctx.BlockHeight()),
			TransactionIndex:  txConfig.TxIndex,
		}

		// Only call hooks if tx executed successfully.
		if err = k.PostTxProcessing(tmpCtx, msg.From(), tx.To(), receipt); err != nil {
			// If hooks return error, revert the whole tx.
			res.VmError = types.ErrPostTxProcessing.Error()
			k.Logger(ctx).Error("tx post processing failed", "error", err)
		} else if commit != nil {
			// PostTxProcessing is successful, commit the tmpCtx
			commit()
			ctx.EventManager().EmitEvents(tmpCtx.EventManager().Events())
		}
	}

	// refund gas in order to match the Ethereum gas consumption instead of the default SDK one.
	if err = k.RefundGas(ctx, msg, msg.Gas()-res.GasUsed, cfg.Params.EvmDenom); err != nil {
		return nil, sdkerrors.Wrapf(err, "failed to refund gas leftover gas to sender %s", msg.From())
	}

	if len(logs) > 0 {
		// Update transient block bloom filter
		k.SetBlockBloomTransient(ctx, bloom)

		k.SetLogSizeTransient(ctx, uint64(txConfig.LogIndex)+uint64(len(logs)))
	}

	k.SetTxIndexTransient(ctx, uint64(txConfig.TxIndex)+1)

	totalGasUsed, err := k.AddTransientGasUsed(ctx, res.GasUsed)
	if err != nil {
		return nil, sdkerrors.Wrap(err, "failed to add transient gas used")
	}

	// reset the gas meter for current cosmos transaction
	k.ResetGasMeterAndConsumeGas(ctx, totalGasUsed)
	return res, nil
}

// ApplyMessageWithConfig computes the new state by applying the given message against the existing state.
// If the message fails, the VM execution error with the reason will be returned to the client
// and the transaction won't be committed to the store.
//
// Reverted state
//
// The snapshot and rollback are supported by the `statedb.StateDB`.
//
// Different Callers
//
// It's called in three scenarios:
// 1. `ApplyTransaction`, in the transaction processing flow.
// 2. `EthCall/EthEstimateGas` grpc query handler.
// 3. Called by other native modules directly.
//
// Prechecks and Preprocessing
//
// All relevant state transition prechecks for the MsgEthereumTx are performed on the AnteHandler,
// prior to running the transaction against the state. The prechecks run are the following:
//
// 1. the nonce of the message caller is correct
// 2. caller has enough balance to cover transaction fee(gaslimit * gasprice)
// 3. the amount of gas required is available in the block
// 4. the purchased gas is enough to cover intrinsic usage
// 5. there is no overflow when calculating intrinsic gas
// 6. caller has enough balance to cover asset transfer for **topmost** call
//
// The preprocessing steps performed by the AnteHandler are:
//
// 1. set up the initial access list (iff fork > Berlin)
//
// Tracer parameter
//
// It should be a `vm.Tracer` object or nil, if pass `nil`, it'll create a default one based on keeper options.
//
// Commit parameter
//
// If commit is true, the `StateDB` will be committed, otherwise discarded.
func (k *Keeper) ApplyMessageWithConfig(ctx sdk.Context, msg core.Message, tracer vm.EVMLogger, commit bool, cfg *types.EVMConfig, txConfig statedb.TxConfig) (*types.MsgEthereumTxResponse, error) {
	var (
		ret   []byte // return bytes from evm execution
		vmErr error  // vm errors do not effect consensus and are therefore not assigned to err
	)

	// return error if contract creation or call are disabled through governance
	if !cfg.Params.EnableCreate && msg.To() == nil {
		return nil, sdkerrors.Wrap(types.ErrCreateDisabled, "failed to create new contract")
	} else if !cfg.Params.EnableCall && msg.To() != nil {
		return nil, sdkerrors.Wrap(types.ErrCallDisabled, "failed to call contract")
	}

	stateDB := statedb.New(ctx, k, txConfig)
	evm := k.NewEVM(ctx, msg, cfg, tracer, stateDB)

	sender := vm.AccountRef(msg.From())
	contractCreation := msg.To() == nil
	isLondon := cfg.ChainConfig.IsLondon(evm.Context.BlockNumber)

	intrinsicGas, err := k.GetEthIntrinsicGas(ctx, msg, cfg.ChainConfig, contractCreation)
	if err != nil {
		// should have already been checked on Ante Handler
		return nil, sdkerrors.Wrap(err, "intrinsic gas failed")
	}
	// Should check again even if it is checked on Ante Handler, because eth_call don't go through Ante Handler.
	if msg.Gas() < intrinsicGas {
		// eth_estimateGas will check for this exact error
		return nil, sdkerrors.Wrap(core.ErrIntrinsicGas, "apply message")
	}
	leftoverGas := msg.Gas() - intrinsicGas

	// access list preparaion is moved from ante handler to here, because it's needed when `ApplyMessage` is called
	// under contexts where ante handlers are not run, for example `eth_call` and `eth_estimateGas`.
	if rules := cfg.ChainConfig.Rules(big.NewInt(ctx.BlockHeight())); rules.IsBerlin {
		stateDB.PrepareAccessList(msg.From(), msg.To(), vm.ActivePrecompiles(rules), msg.AccessList())
	}

	if contractCreation {
		// take over the nonce management from evm:
		// - reset sender's nonce to msg.Nonce() before calling evm.
		// - increase sender's nonce by one no matter the result.
		stateDB.SetNonce(sender.Address(), msg.Nonce())
		ret, _, leftoverGas, vmErr = evm.Create(sender, msg.Data(), leftoverGas, msg.Value())
		stateDB.SetNonce(sender.Address(), msg.Nonce()+1)
	} else {
		ret, leftoverGas, vmErr = evm.Call(sender, *msg.To(), msg.Data(), leftoverGas, msg.Value())
	}

	refundQuotient := params.RefundQuotient

	// After EIP-3529: refunds are capped to gasUsed / 5
	if isLondon {
		refundQuotient = params.RefundQuotientEIP3529
	}

	// calculate gas refund
	if msg.Gas() < leftoverGas {
		return nil, sdkerrors.Wrap(types.ErrGasOverflow, "apply message")
	}
	gasUsed := msg.Gas() - leftoverGas
	refund := GasToRefund(stateDB.GetRefund(), gasUsed, refundQuotient)
	if refund > gasUsed {
		return nil, sdkerrors.Wrap(types.ErrGasOverflow, "apply message")
	}
	gasUsed -= refund

	// EVM execution error needs to be available for the JSON-RPC client
	var vmError string
	if vmErr != nil {
		vmError = vmErr.Error()
	}

	// The dirty states in `StateDB` is either committed or discarded after return
	if commit {
		if err := stateDB.Commit(); err != nil {
			return nil, sdkerrors.Wrap(err, "failed to commit stateDB")
		}
	}

	return &types.MsgEthereumTxResponse{
		GasUsed: gasUsed,
		VmError: vmError,
		Ret:     ret,
		Logs:    types.NewLogsFromEth(stateDB.Logs()),
		Hash:    txConfig.TxHash.Hex(),
	}, nil
}

// ApplyMessage calls ApplyMessageWithConfig with default EVMConfig
func (k *Keeper) ApplyMessage(ctx sdk.Context, msg core.Message, tracer vm.EVMLogger, commit bool) (*types.MsgEthereumTxResponse, error) {
	cfg, err := k.EVMConfig(ctx)
	if err != nil {
		return nil, sdkerrors.Wrap(err, "failed to load evm config")
	}
	txConfig := statedb.NewEmptyTxConfig(common.BytesToHash(ctx.HeaderHash()))
	return k.ApplyMessageWithConfig(ctx, msg, tracer, commit, cfg, txConfig)
}

// GetEthIntrinsicGas returns the intrinsic gas cost for the transaction
func (k *Keeper) GetEthIntrinsicGas(ctx sdk.Context, msg core.Message, cfg *params.ChainConfig, isContractCreation bool) (uint64, error) {
	height := big.NewInt(ctx.BlockHeight())
	homestead := cfg.IsHomestead(height)
	istanbul := cfg.IsIstanbul(height)

	return core.IntrinsicGas(msg.Data(), msg.AccessList(), isContractCreation, homestead, istanbul)
}

// RefundGas transfers the leftover gas to the sender of the message, caped to half of the total gas
// consumed in the transaction. Additionally, the function sets the total gas consumed to the value
// returned by the EVM execution, thus ignoring the previous intrinsic gas consumed during in the
// AnteHandler.
func (k *Keeper) RefundGas(ctx sdk.Context, msg core.Message, leftoverGas uint64, denom string) error {
	// Return EVM tokens for remaining gas, exchanged at the original rate.
	remaining := new(big.Int).Mul(new(big.Int).SetUint64(leftoverGas), msg.GasPrice())

	switch remaining.Sign() {
	case -1:
		// negative refund errors
		return sdkerrors.Wrapf(types.ErrInvalidRefund, "refunded amount value cannot be negative %d", remaining.Int64())
	case 1:
		// positive amount refund
		refundedCoins := sdk.Coins{sdk.NewCoin(denom, sdk.NewIntFromBigInt(remaining))}

		// refund to sender from the fee collector module account, which is the escrow account in charge of collecting tx fees

		err := k.bankKeeper.SendCoinsFromModuleToAccount(ctx, authtypes.FeeCollectorName, msg.From().Bytes(), refundedCoins)
		if err != nil {
			err = sdkerrors.Wrapf(sdkerrors.ErrInsufficientFunds, "fee collector account failed to refund fees: %s", err.Error())
			return sdkerrors.Wrapf(err, "failed to refund %d leftover gas (%s)", leftoverGas, refundedCoins.String())
		}
	default:
		// no refund, consume gas and update the tx gas meter
	}

	return nil
}

// ResetGasMeterAndConsumeGas reset first the gas meter consumed value to zero and set it back to the new value
// 'gasUsed'
func (k *Keeper) ResetGasMeterAndConsumeGas(ctx sdk.Context, gasUsed uint64) {
	// reset the gas count
	ctx.GasMeter().RefundGas(ctx.GasMeter().GasConsumed(), "reset the gas count")
	ctx.GasMeter().ConsumeGas(gasUsed, "apply evm transaction")
}

// GetCoinbaseAddress returns the block proposer's validator operator address.
func (k Keeper) GetCoinbaseAddress(ctx sdk.Context) (common.Address, error) {
	consAddr := sdk.ConsAddress(ctx.BlockHeader().ProposerAddress)
	validator, found := k.stakingKeeper.GetValidatorByConsAddr(ctx, consAddr)
	if !found {
		return common.Address{}, sdkerrors.Wrapf(
			stakingtypes.ErrNoValidatorFound,
			"failed to retrieve validator from block proposer address %s",
			consAddr.String(),
		)
	}

	coinbase := common.BytesToAddress(validator.GetOperator())
	return coinbase, nil
}<|MERGE_RESOLUTION|>--- conflicted
+++ resolved
@@ -98,16 +98,11 @@
 
 // VMConfig creates an EVM configuration from the debug setting and the extra EIPs enabled on the
 // module parameters. The config generated uses the default JumpTable from the EVM.
-<<<<<<< HEAD
-func (k Keeper) VMConfig(ctx sdk.Context, msg core.Message, cfg *types.EVMConfig, tracer vm.Tracer) vm.Config {
+func (k Keeper) VMConfig(ctx sdk.Context, msg core.Message, cfg *types.EVMConfig, tracer vm.EVMLogger) vm.Config {
 	noBaseFee := true
 	if types.IsLondon(cfg.ChainConfig, ctx.BlockHeight()) {
 		noBaseFee = k.feeMarketKeeper.GetParams(ctx).NoBaseFee
 	}
-=======
-func (k Keeper) VMConfig(ctx sdk.Context, msg core.Message, params types.Params, tracer vm.EVMLogger) vm.Config {
-	fmParams := k.feeMarketKeeper.GetParams(ctx)
->>>>>>> aeedef9b
 
 	var debug bool
 	if _, ok := tracer.(types.NoOpTracer); !ok {
@@ -115,18 +110,10 @@
 	}
 
 	return vm.Config{
-<<<<<<< HEAD
 		Debug:       debug,
 		Tracer:      tracer,
-		NoRecursion: false, // TODO: consider disabling recursion though params
 		NoBaseFee:   noBaseFee,
 		ExtraEips:   cfg.Params.EIPs(),
-=======
-		Debug:     debug,
-		Tracer:    tracer,
-		NoBaseFee: fmParams.NoBaseFee,
-		ExtraEips: params.EIPs(),
->>>>>>> aeedef9b
 	}
 }
 
