--- conflicted
+++ resolved
@@ -349,12 +349,8 @@
 	} else if !cfg.Params.EnableCall && msg.To() != nil {
 		return nil, errorsmod.Wrap(types.ErrCallDisabled, "failed to call contract")
 	}
-<<<<<<< HEAD
 
 	stateDB := statedb.New(ctx, k.keys, k, txConfig)
-=======
-	stateDB := k.StateDB(ctx, txConfig)
->>>>>>> bfb8e544
 	evm := k.NewEVM(ctx, msg, cfg, tracer, stateDB)
 	leftoverGas := msg.Gas()
 	// Allow the tracer captures the tx level events, mainly the gas consumption.
@@ -422,12 +418,9 @@
 
 	// The dirty states in `StateDB` is either committed or discarded after return
 	if commit {
-		dbCtx, err := stateDB.Commit()
-		if err != nil {
+		if err := stateDB.Commit(); err != nil {
 			return nil, errorsmod.Wrap(err, "failed to commit stateDB")
 		}
-
-		ctx.MultiStore().Restore(dbCtx.MultiStore()) // set top stack to store
 	}
 
 	// calculate a minimum amount of gas to be charged to sender if GasLimit
