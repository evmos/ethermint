--- conflicted
+++ resolved
@@ -116,23 +116,6 @@
 	types.RegisterQueryServer(cfg.QueryServer(), am.keeper)
 }
 
-<<<<<<< HEAD
-=======
-// Route returns the message routing key for the fee market module.
-func (am AppModule) Route() sdk.Route {
-	return sdk.Route{}
-}
-
-// QuerierRoute returns the fee market module's querier route name.
-func (AppModule) QuerierRoute() string { return types.RouterKey }
-
-// LegacyQuerierHandler returns nil as the fee market module doesn't expose a legacy
-// Querier.
-func (am AppModule) LegacyQuerierHandler(_ *codec.LegacyAmino) sdk.Querier {
-	return nil
-}
-
->>>>>>> 1dfe2c08
 // BeginBlock returns the begin block for the fee market module.
 func (am AppModule) BeginBlock(ctx sdk.Context, req abci.RequestBeginBlock) {
 	am.keeper.BeginBlock(ctx, req)
@@ -162,14 +145,6 @@
 	return cdc.MustMarshalJSON(gs)
 }
 
-<<<<<<< HEAD
-=======
-// RandomizedParams creates randomized fee market param changes for the simulator.
-func (AppModule) RandomizedParams(_ *rand.Rand) []simtypes.ParamChange {
-	return nil
-}
-
->>>>>>> 1dfe2c08
 // RegisterStoreDecoder registers a decoder for fee market module's types
 func (am AppModule) RegisterStoreDecoder(_ sdk.StoreDecoderRegistry) {}
 
