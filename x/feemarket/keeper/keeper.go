package keeper

import (
	"math/big"

	"github.com/cosmos/cosmos-sdk/codec"
	sdk "github.com/cosmos/cosmos-sdk/types"
	paramtypes "github.com/cosmos/cosmos-sdk/x/params/types"
	"github.com/tendermint/tendermint/libs/log"

	"github.com/tharsis/ethermint/x/feemarket/types"
)

// Keeper grants access to the Fee Market module state.
type Keeper struct {
	// Protobuf codec
	cdc codec.BinaryCodec
	// Store key required for the Fee Market Prefix KVStore.
	storeKey sdk.StoreKey
	// module specific parameter space that can be configured through governance
	paramSpace paramtypes.Subspace
}

// NewKeeper generates new fee market module keeper
func NewKeeper(
	cdc codec.BinaryCodec, storeKey sdk.StoreKey, paramSpace paramtypes.Subspace,
) Keeper {
	// set KeyTable if it has not already been set
	if !paramSpace.HasKeyTable() {
		paramSpace = paramSpace.WithKeyTable(types.ParamKeyTable())
	}

	return Keeper{
		cdc:        cdc,
		storeKey:   storeKey,
		paramSpace: paramSpace,
	}
}

// Logger returns a module-specific logger.
func (k Keeper) Logger(ctx sdk.Context) log.Logger {
	return ctx.Logger().With("module", types.ModuleName)
}

// ----------------------------------------------------------------------------
// Parent Block Gas Used
// Required by EIP1559 base fee calculation.
// ----------------------------------------------------------------------------

// GetBlockGasUsed returns the last block gas used value from the store.
func (k Keeper) GetBlockGasUsed(ctx sdk.Context) uint64 {
	store := ctx.KVStore(k.storeKey)
	bz := store.Get(types.KeyPrefixBlockGasUsed)
	if len(bz) == 0 {
		return 0
	}

	return sdk.BigEndianToUint64(bz)
}

// SetBlockGasUsed gets the block gas consumed to the store.
// CONTRACT: this should be only called during EndBlock.
func (k Keeper) SetBlockGasUsed(ctx sdk.Context, gas uint64) {
	store := ctx.KVStore(k.storeKey)
	gasBz := sdk.Uint64ToBigEndian(gas)
	store.Set(types.KeyPrefixBlockGasUsed, gasBz)
}

// ----------------------------------------------------------------------------
// Parent Base Fee
// Required by EIP1559 base fee calculation.
// ----------------------------------------------------------------------------

<<<<<<< HEAD
// GetBaseFee returns BaseFee value from the store.
=======
// GetLastBaseFee returns the last base fee value from the store.
>>>>>>> 77fee0e8
func (k Keeper) GetBaseFee(ctx sdk.Context) *big.Int {
	store := ctx.KVStore(k.storeKey)
	bz := store.Get(types.KeyPrefixBaseFee)
	if len(bz) == 0 {
		return nil
	}

	return new(big.Int).SetBytes(bz)
}

<<<<<<< HEAD
// SetBaseFee sets the BaseFee value to the store.
=======
// SetBaseFee set the last base fee value to the store.
// CONTRACT: this should be only called during EndBlock.
>>>>>>> 77fee0e8
func (k Keeper) SetBaseFee(ctx sdk.Context, baseFee *big.Int) {
	store := ctx.KVStore(k.storeKey)
	store.Set(types.KeyPrefixBaseFee, baseFee.Bytes())
}<|MERGE_RESOLUTION|>--- conflicted
+++ resolved
@@ -71,11 +71,7 @@
 // Required by EIP1559 base fee calculation.
 // ----------------------------------------------------------------------------
 
-<<<<<<< HEAD
-// GetBaseFee returns BaseFee value from the store.
-=======
 // GetLastBaseFee returns the last base fee value from the store.
->>>>>>> 77fee0e8
 func (k Keeper) GetBaseFee(ctx sdk.Context) *big.Int {
 	store := ctx.KVStore(k.storeKey)
 	bz := store.Get(types.KeyPrefixBaseFee)
@@ -86,12 +82,8 @@
 	return new(big.Int).SetBytes(bz)
 }
 
-<<<<<<< HEAD
-// SetBaseFee sets the BaseFee value to the store.
-=======
 // SetBaseFee set the last base fee value to the store.
 // CONTRACT: this should be only called during EndBlock.
->>>>>>> 77fee0e8
 func (k Keeper) SetBaseFee(ctx sdk.Context, baseFee *big.Int) {
 	store := ctx.KVStore(k.storeKey)
 	store.Set(types.KeyPrefixBaseFee, baseFee.Bytes())
