--- conflicted
+++ resolved
@@ -165,11 +165,8 @@
 	cmd.Flags().Bool(srvflags.JSONRPCAllowUnprotectedTxs, config.DefaultAllowUnprotectedTxs, "Allow for unprotected (non EIP155 signed) transactions to be submitted via the node's RPC when the global parameter is disabled")
 	cmd.Flags().Int32(srvflags.JSONRPCLogsCap, config.DefaultLogsCap, "Sets the max number of results can be returned from single `eth_getLogs` query")
 	cmd.Flags().Int32(srvflags.JSONRPCBlockRangeCap, config.DefaultBlockRangeCap, "Sets the max block range allowed for `eth_getLogs` query")
-<<<<<<< HEAD
+	cmd.Flags().Int(srvflags.JSONRPCMaxOpenConnections, config.DefaultMaxOpenConnections, "Sets the maximum number of simultaneous connections for the server listener")
 	cmd.Flags().Bool(srvflags.JSONRPCEnableIndexer, false, "Enable the custom tx indexer for json-rpc")
-=======
-	cmd.Flags().Int(srvflags.JSONRPCMaxOpenConnections, config.DefaultMaxOpenConnections, "Sets the maximum number of simultaneous connections for the server listener")
->>>>>>> 42abb259
 
 	cmd.Flags().String(srvflags.EVMTracer, config.DefaultEVMTracer, "the EVM tracer type to collect execution traces from the EVM transaction execution (json|struct|access_list|markdown)")
 	cmd.Flags().Uint64(srvflags.EVMMaxTxGasWanted, config.DefaultMaxTxGasWanted, "the gas wanted for each eth tx returned in ante handler in check tx mode")
@@ -458,11 +455,7 @@
 
 		tmEndpoint := "/websocket"
 		tmRPCAddr := cfg.RPC.ListenAddress
-<<<<<<< HEAD
-		httpSrv, httpSrvDone, err = StartJSONRPC(ctx, clientCtx, tmRPCAddr, tmEndpoint, config, indexer)
-=======
-		httpSrv, httpSrvDone, err = StartJSONRPC(ctx, clientCtx, tmRPCAddr, tmEndpoint, &config)
->>>>>>> 42abb259
+		httpSrv, httpSrvDone, err = StartJSONRPC(ctx, clientCtx, tmRPCAddr, tmEndpoint, &config, indexer)
 		if err != nil {
 			return err
 		}
