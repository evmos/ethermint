package server

import (
	"context"
	"fmt"
	"io"
	"net/http"
	"os"
	"path/filepath"
	"runtime/pprof"
	"strings"
	"time"

	"github.com/tendermint/tendermint/p2p"
	pvm "github.com/tendermint/tendermint/privval"

	"github.com/cosmos/cosmos-sdk/codec"
	"github.com/cosmos/cosmos-sdk/crypto/keyring"

	"github.com/spf13/cobra"

	"google.golang.org/grpc"

	abciserver "github.com/tendermint/tendermint/abci/server"
	tcmd "github.com/tendermint/tendermint/cmd/tendermint/commands"
	tmos "github.com/tendermint/tendermint/libs/os"
	"github.com/tendermint/tendermint/node"
	"github.com/tendermint/tendermint/proxy"
	dbm "github.com/tendermint/tm-db"

	"github.com/cosmos/cosmos-sdk/server/rosetta"
	crgserver "github.com/cosmos/cosmos-sdk/server/rosetta/lib/server"

	"github.com/cosmos/cosmos-sdk/client"
	"github.com/cosmos/cosmos-sdk/client/flags"
	"github.com/cosmos/cosmos-sdk/server"
	"github.com/cosmos/cosmos-sdk/server/api"
	serverconfig "github.com/cosmos/cosmos-sdk/server/config"
	servergrpc "github.com/cosmos/cosmos-sdk/server/grpc"
	"github.com/cosmos/cosmos-sdk/server/types"
	storetypes "github.com/cosmos/cosmos-sdk/store/types"
	sdk "github.com/cosmos/cosmos-sdk/types"

	ethdebug "github.com/tharsis/ethermint/rpc/namespaces/ethereum/debug"
	"github.com/tharsis/ethermint/server/config"
	srvflags "github.com/tharsis/ethermint/server/flags"

	opticonf "github.com/celestiaorg/optimint/config"
	opticonv "github.com/celestiaorg/optimint/conv"
	optinode "github.com/celestiaorg/optimint/node"
	optirpc "github.com/celestiaorg/optimint/rpc"
)

// StartCmd runs the service passed in, either stand-alone or in-process with
// Tendermint.
func StartCmd(appCreator types.AppCreator, defaultNodeHome string) *cobra.Command {
	cmd := &cobra.Command{
		Use:   "start",
		Short: "Run the full node",
		Long: `Run the full node application with Tendermint in or out of process. By
default, the application will run with Tendermint in process.

Pruning options can be provided via the '--pruning' flag or alternatively with '--pruning-keep-recent',
'pruning-keep-every', and 'pruning-interval' together.

For '--pruning' the options are as follows:

default: the last 100 states are kept in addition to every 500th state; pruning at 10 block intervals
nothing: all historic states will be saved, nothing will be deleted (i.e. archiving node)
everything: all saved states will be deleted, storing only the current state; pruning at 10 block intervals
custom: allow pruning options to be manually specified through 'pruning-keep-recent', 'pruning-keep-every', and 'pruning-interval'

Node halting configurations exist in the form of two flags: '--halt-height' and '--halt-time'. During
the ABCI Commit phase, the node will check if the current block height is greater than or equal to
the halt-height or if the current block time is greater than or equal to the halt-time. If so, the
node will attempt to gracefully shutdown and the block will not be committed. In addition, the node
will not be able to commit subsequent blocks.

For profiling and benchmarking purposes, CPU profiling can be enabled via the '--cpu-profile' flag
which accepts a path for the resulting pprof file.
`,
		PreRunE: func(cmd *cobra.Command, _ []string) error {
			serverCtx := server.GetServerContextFromCmd(cmd)

			// Bind flags to the Context's Viper so the app construction can set
			// options accordingly.
			err := serverCtx.Viper.BindPFlags(cmd.Flags())
			if err != nil {
				return err
			}

			_, err = server.GetPruningOptionsFromFlags(serverCtx.Viper)
			return err
		},
		RunE: func(cmd *cobra.Command, _ []string) error {
			serverCtx := server.GetServerContextFromCmd(cmd)
			clientCtx, err := client.GetClientQueryContext(cmd)
			if err != nil {
				return err
			}

			withTM, _ := cmd.Flags().GetBool(srvflags.WithTendermint)
			if !withTM {
				serverCtx.Logger.Info("starting ABCI without Tendermint")
				return startStandAlone(serverCtx, appCreator)
			}

			serverCtx.Logger.Info("Unlocking keyring")

			// fire unlock precess for keyring
			keyringBackend, _ := cmd.Flags().GetString(flags.FlagKeyringBackend)
			if keyringBackend == keyring.BackendFile {
				_, err = clientCtx.Keyring.List()
				if err != nil {
					return err
				}
			}

			serverCtx.Logger.Info("starting ABCI with Tendermint")

			// amino is needed here for backwards compatibility of REST routes
			err = startInProcess(serverCtx, clientCtx, appCreator)
			errCode, ok := err.(server.ErrorCode)
			if !ok {
				return err
			}

			serverCtx.Logger.Debug(fmt.Sprintf("received quit signal: %d", errCode.Code))
			return nil
		},
	}

	cmd.Flags().String(flags.FlagHome, defaultNodeHome, "The application home directory")
	cmd.Flags().Bool(srvflags.WithTendermint, true, "Run abci app embedded in-process with tendermint")
	cmd.Flags().String(srvflags.Address, "tcp://0.0.0.0:26658", "Listen address")
	cmd.Flags().String(srvflags.Transport, "socket", "Transport protocol: socket, grpc")
	cmd.Flags().String(srvflags.TraceStore, "", "Enable KVStore tracing to an output file")
	cmd.Flags().String(server.FlagMinGasPrices, "", "Minimum gas prices to accept for transactions; Any fee in a tx must meet this minimum (e.g. 0.01photon;0.0001stake)")
	cmd.Flags().IntSlice(server.FlagUnsafeSkipUpgrades, []int{}, "Skip a set of upgrade heights to continue the old binary")
	cmd.Flags().Uint64(server.FlagHaltHeight, 0, "Block height at which to gracefully halt the chain and shutdown the node")
	cmd.Flags().Uint64(server.FlagHaltTime, 0, "Minimum block time (in Unix seconds) at which to gracefully halt the chain and shutdown the node")
	cmd.Flags().Bool(server.FlagInterBlockCache, true, "Enable inter-block caching")
	cmd.Flags().String(srvflags.CPUProfile, "", "Enable CPU profiling and write to the provided file")
	cmd.Flags().Bool(server.FlagTrace, false, "Provide full stack traces for errors in ABCI Log")
	cmd.Flags().String(server.FlagPruning, storetypes.PruningOptionDefault, "Pruning strategy (default|nothing|everything|custom)")
	cmd.Flags().Uint64(server.FlagPruningKeepRecent, 0, "Number of recent heights to keep on disk (ignored if pruning is not 'custom')")
	cmd.Flags().Uint64(server.FlagPruningKeepEvery, 0, "Offset heights to keep on disk after 'keep-every' (ignored if pruning is not 'custom')")
	cmd.Flags().Uint64(server.FlagPruningInterval, 0, "Height interval at which pruned heights are removed from disk (ignored if pruning is not 'custom')")
	cmd.Flags().Uint(server.FlagInvCheckPeriod, 0, "Assert registered invariants every N blocks")
	cmd.Flags().Uint64(server.FlagMinRetainBlocks, 0, "Minimum block height offset during ABCI commit to prune Tendermint blocks")

	cmd.Flags().Bool(srvflags.GRPCEnable, true, "Define if the gRPC server should be enabled")
	cmd.Flags().String(srvflags.GRPCAddress, serverconfig.DefaultGRPCAddress, "the gRPC server address to listen on")
	cmd.Flags().Bool(srvflags.GRPCWebEnable, true, "Define if the gRPC-Web server should be enabled. (Note: gRPC must also be enabled.)")
	cmd.Flags().String(srvflags.GRPCWebAddress, serverconfig.DefaultGRPCWebAddress, "The gRPC-Web server address to listen on")

	cmd.Flags().Bool(srvflags.RPCEnable, false, "Defines if Cosmos-sdk REST server should be enabled")
	cmd.Flags().Bool(srvflags.EnabledUnsafeCors, false, "Defines if CORS should be enabled (unsafe - use it at your own risk)")

	cmd.Flags().Bool(srvflags.JSONRPCEnable, true, "Define if the gRPC server should be enabled")
	cmd.Flags().StringSlice(srvflags.JSONRPCAPI, config.GetDefaultAPINamespaces(), "Defines a list of JSON-RPC namespaces that should be enabled")
	cmd.Flags().String(srvflags.JSONRPCAddress, config.DefaultJSONRPCAddress, "the JSON-RPC server address to listen on")
	cmd.Flags().String(srvflags.JSONWsAddress, config.DefaultJSONRPCWsAddress, "the JSON-RPC WS server address to listen on")
	cmd.Flags().Uint64(srvflags.JSONRPCGasCap, config.DefaultGasCap, "Sets a cap on gas that can be used in eth_call/estimateGas unit is aphoton (0=infinite)")
	cmd.Flags().Float64(srvflags.JSONRPCTxFeeCap, config.DefaultTxFeeCap, "Sets a cap on transaction fee that can be sent via the RPC APIs (1 = default 1 photon)")
	cmd.Flags().Int32(srvflags.JSONRPCFilterCap, config.DefaultFilterCap, "Sets the global cap for total number of filters that can be created")
	cmd.Flags().Duration(srvflags.JSONRPCEVMTimeout, config.DefaultEVMTimeout, "Sets a timeout used for eth_call (0=infinite)")
	cmd.Flags().Duration(srvflags.JSONRPCHTTPTimeout, config.DefaultHTTPTimeout, "Sets a read/write timeout for json-rpc http server (0=infinite)")
	cmd.Flags().Duration(srvflags.JSONRPCHTTPIdleTimeout, config.DefaultHTTPIdleTimeout, "Sets a idle timeout for json-rpc http server (0=infinite)")
	cmd.Flags().Int32(srvflags.JSONRPCLogsCap, config.DefaultLogsCap, "Sets the max number of results can be returned from single `eth_getLogs` query")
	cmd.Flags().Int32(srvflags.JSONRPCBlockRangeCap, config.DefaultBlockRangeCap, "Sets the max block range allowed for `eth_getLogs` query")

	cmd.Flags().String(srvflags.EVMTracer, config.DefaultEVMTracer, "the EVM tracer type to collect execution traces from the EVM transaction execution (json|struct|access_list|markdown)")
	cmd.Flags().Uint64(srvflags.EVMMaxTxGasWanted, config.DefaultMaxTxGasWanted, "the gas wanted for each eth tx returned in ante handler in check tx mode")

	cmd.Flags().String(srvflags.TLSCertPath, "", "the cert.pem file path for the server TLS configuration")
	cmd.Flags().String(srvflags.TLSKeyPath, "", "the key.pem file path for the server TLS configuration")

	cmd.Flags().Uint64(server.FlagStateSyncSnapshotInterval, 0, "State sync snapshot interval")
	cmd.Flags().Uint32(server.FlagStateSyncSnapshotKeepRecent, 2, "State sync snapshot to keep")

	// add support for all Tendermint-specific command line options
	tcmd.AddNodeFlags(cmd)
	opticonf.AddFlags(cmd)
	return cmd
}

func startStandAlone(ctx *server.Context, appCreator types.AppCreator) error {
	addr := ctx.Viper.GetString(srvflags.Address)
	transport := ctx.Viper.GetString(srvflags.Transport)
	home := ctx.Viper.GetString(flags.FlagHome)

	db, err := openDB(home)
	if err != nil {
		return err
	}
	defer func() {
		if err := db.Close(); err != nil {
			ctx.Logger.With("error", err).Error("error closing db")
		}
	}()

	traceWriterFile := ctx.Viper.GetString(srvflags.TraceStore)
	traceWriter, err := openTraceWriter(traceWriterFile)
	if err != nil {
		return err
	}

	app := appCreator(ctx.Logger, db, traceWriter, ctx.Viper)

	svr, err := abciserver.NewServer(addr, transport, app)
	if err != nil {
		return fmt.Errorf("error creating listener: %v", err)
	}

	svr.SetLogger(ctx.Logger.With("server", "abci"))

	err = svr.Start()
	if err != nil {
		tmos.Exit(err.Error())
	}

	defer func() {
		if err = svr.Stop(); err != nil {
			tmos.Exit(err.Error())
		}
	}()

	// Wait for SIGINT or SIGTERM signal
	return server.WaitForQuitSignals()
}

// legacyAminoCdc is used for the legacy REST API
func startInProcess(ctx *server.Context, clientCtx client.Context, appCreator types.AppCreator) (err error) {
	cfg := ctx.Config
	home := cfg.RootDir
	logger := ctx.Logger
	var cpuProfileCleanup func() error

	if cpuProfile := ctx.Viper.GetString(srvflags.CPUProfile); cpuProfile != "" {
		fp, err := ethdebug.ExpandHome(cpuProfile)
		if err != nil {
			ctx.Logger.Debug("failed to get filepath for the CPU profile file", "error", err.Error())
			return err
		}
		f, err := os.Create(fp)
		if err != nil {
			return err
		}

		ctx.Logger.Info("starting CPU profiler", "profile", cpuProfile)
		if err := pprof.StartCPUProfile(f); err != nil {
			return err
		}

		cpuProfileCleanup = func() error {
			ctx.Logger.Info("stopping CPU profiler", "profile", cpuProfile)
			pprof.StopCPUProfile()
			if err := f.Close(); err != nil {
				logger.Error("failed to close CPU profiler file", "error", err.Error())
				return err
			}
			return nil
		}
	}

	traceWriterFile := ctx.Viper.GetString(srvflags.TraceStore)
	db, err := openDB(home)
	if err != nil {
		logger.Error("failed to open DB", "error", err.Error())
		return err
	}
	defer func() {
		if err := db.Close(); err != nil {
			ctx.Logger.With("error", err).Error("error closing db")
		}
	}()

	traceWriter, err := openTraceWriter(traceWriterFile)
	if err != nil {
		logger.Error("failed to open trace writer", "error", err.Error())
		return err
	}

	config := config.GetConfig(ctx.Viper)

	if err := config.ValidateBasic(); err != nil {
		if strings.Contains(err.Error(), "set min gas price in app.toml or flag or env variable") {
			ctx.Logger.Error(
				"WARNING: The minimum-gas-prices config in app.toml is set to the empty string. " +
					"This defaults to 0 in the current version, but will error in the next version " +
					"(SDK v0.44). Please explicitly put the desired minimum-gas-prices in your app.toml.",
			)
		} else {
			return err
		}
	}

	app := appCreator(ctx.Logger, db, traceWriter, ctx.Viper)

	nodeKey, err := p2p.LoadOrGenNodeKey(cfg.NodeKeyFile())
	if err != nil {
		return err
	}
	pval := pvm.LoadOrGenFilePV(cfg.PrivValidatorKeyFile(), cfg.PrivValidatorStateFile())
	if err != nil {
		return err
	}
	// keys in optimint format
	p2pKey, err := opticonv.GetNodeKey(nodeKey)
	if err != nil {
		return err
	}
	signingKey, err := opticonv.GetNodeKey(&p2p.NodeKey{PrivKey: pval.Key.PrivKey})
	if err != nil {
		return err
	}

	genDocProvider := node.DefaultGenesisDocProviderFunc(cfg)
	genesis, err := genDocProvider()
	if err != nil {
		return err
	}
	nodeConfig := opticonf.NodeConfig{}
	err = nodeConfig.GetViperConfig(ctx.Viper)
	if err != nil {
		return err
	}
	opticonv.GetNodeConfig(&nodeConfig, cfg)
	err = opticonv.TranslateAddresses(&nodeConfig)
	if err != nil {
		return err
	}
	tmNode, err := optinode.NewNode(
		context.Background(),
		nodeConfig,
		p2pKey,
		signingKey,
		proxy.NewLocalClientCreator(app),
		genesis,
		ctx.Logger,
	)
	if err != nil {
		return err
	}

	srv := optirpc.NewServer(tmNode, cfg.RPC, ctx.Logger)
	err = srv.Start()
	if err != nil {
		return err
	}

	if err := tmNode.Start(); err != nil {
		logger.Error("failed start tendermint server", "error", err.Error())
		return err
	}

	// Add the tx service to the gRPC router. We only need to register this
	// service if API or gRPC or JSONRPC is enabled, and avoid doing so in the general
	// case, because it spawns a new local tendermint RPC client.
<<<<<<< HEAD
	if config.API.Enable || config.GRPC.Enable {
		clientCtx = clientCtx.WithClient(srv.Client())
=======
	if config.API.Enable || config.GRPC.Enable || config.JSONRPC.Enable {
		clientCtx = clientCtx.WithClient(local.New(tmNode))
>>>>>>> 8fe8072a

		app.RegisterTxService(clientCtx)
		app.RegisterTendermintService(clientCtx)
	}

	var apiSrv *api.Server
	if config.API.Enable {
		genDoc, err := genDocProvider()
		if err != nil {
			return err
		}

		clientCtx := clientCtx.
			WithHomeDir(home).
			WithChainID(genDoc.ChainID)

		apiSrv = api.New(clientCtx, ctx.Logger.With("server", "api"))
		app.RegisterAPIRoutes(apiSrv, config.API)
		errCh := make(chan error)

		go func() {
			if err := apiSrv.Start(config.Config); err != nil {
				errCh <- err
			}
		}()

		select {
		case err := <-errCh:
			return err
		case <-time.After(types.ServerStartTime): // assume server started successfully
		}
	}

	var (
		grpcSrv    *grpc.Server
		grpcWebSrv *http.Server
	)
	if config.GRPC.Enable {
		grpcSrv, err = servergrpc.StartGRPCServer(clientCtx, app, config.GRPC.Address)
		if err != nil {
			return err
		}
		if config.GRPCWeb.Enable {
			grpcWebSrv, err = servergrpc.StartGRPCWeb(grpcSrv, config.Config)
			if err != nil {
				ctx.Logger.Error("failed to start grpc-web http server", "error", err)
				return err
			}
		}
	}

	var rosettaSrv crgserver.Server
	if config.Rosetta.Enable {
		offlineMode := config.Rosetta.Offline
		if !config.GRPC.Enable { // If GRPC is not enabled rosetta cannot work in online mode, so it works in offline mode.
			offlineMode = true
		}

		conf := &rosetta.Config{
			Blockchain:    config.Rosetta.Blockchain,
			Network:       config.Rosetta.Network,
			TendermintRPC: ctx.Config.RPC.ListenAddress,
			GRPCEndpoint:  config.GRPC.Address,
			Addr:          config.Rosetta.Address,
			Retries:       config.Rosetta.Retries,
			Offline:       offlineMode,
		}
		conf.WithCodec(clientCtx.InterfaceRegistry, clientCtx.Codec.(*codec.ProtoCodec))

		rosettaSrv, err = rosetta.ServerFromConfig(conf)
		if err != nil {
			return err
		}
		errCh := make(chan error)
		go func() {
			if err := rosettaSrv.Start(); err != nil {
				errCh <- err
			}
		}()

		select {
		case err := <-errCh:
			return err
		case <-time.After(types.ServerStartTime): // assume server started successfully
		}
	}

	var (
		httpSrv     *http.Server
		httpSrvDone chan struct{}
	)

	if config.JSONRPC.Enable {
		genDoc, err := genDocProvider()
		if err != nil {
			return err
		}

		clientCtx := clientCtx.WithChainID(genDoc.ChainID)

		tmEndpoint := "/websocket"
		tmRPCAddr := cfg.RPC.ListenAddress
		httpSrv, httpSrvDone, err = StartJSONRPC(ctx, clientCtx, tmRPCAddr, tmEndpoint, config)
		if err != nil {
			return err
		}
	}

	defer func() {
		if tmNode.IsRunning() {
			_ = tmNode.Stop()
		}

		if cpuProfileCleanup != nil {
			_ = cpuProfileCleanup()
		}

		if apiSrv != nil {
			_ = apiSrv.Close()
		}

		if grpcSrv != nil {
			grpcSrv.Stop()
			if grpcWebSrv != nil {
				if err := grpcWebSrv.Close(); err != nil {
					logger.Error("failed to close the grpcWebSrc", "error", err.Error())
				}
			}
		}

		if httpSrv != nil {
			shutdownCtx, cancelFn := context.WithTimeout(context.Background(), 10*time.Second)
			defer cancelFn()

			if err := httpSrv.Shutdown(shutdownCtx); err != nil {
				logger.Error("HTTP server shutdown produced a warning", "error", err.Error())
			} else {
				logger.Info("HTTP server shut down, waiting 5 sec")
				select {
				case <-time.Tick(5 * time.Second):
				case <-httpSrvDone:
				}
			}
		}

		logger.Info("Bye!")
	}()

	// Wait for SIGINT or SIGTERM signal
	return server.WaitForQuitSignals()
}

func openDB(rootDir string) (dbm.DB, error) {
	dataDir := filepath.Join(rootDir, "data")
	return sdk.NewLevelDB("application", dataDir)
}

func openTraceWriter(traceWriterFile string) (w io.Writer, err error) {
	if traceWriterFile == "" {
		return
	}

	filePath := filepath.Clean(traceWriterFile)
	return os.OpenFile(
		filePath,
		os.O_WRONLY|os.O_APPEND|os.O_CREATE,
		0o600,
	)
}<|MERGE_RESOLUTION|>--- conflicted
+++ resolved
@@ -358,13 +358,8 @@
 	// Add the tx service to the gRPC router. We only need to register this
 	// service if API or gRPC or JSONRPC is enabled, and avoid doing so in the general
 	// case, because it spawns a new local tendermint RPC client.
-<<<<<<< HEAD
 	if config.API.Enable || config.GRPC.Enable {
 		clientCtx = clientCtx.WithClient(srv.Client())
-=======
-	if config.API.Enable || config.GRPC.Enable || config.JSONRPC.Enable {
-		clientCtx = clientCtx.WithClient(local.New(tmNode))
->>>>>>> 8fe8072a
 
 		app.RegisterTxService(clientCtx)
 		app.RegisterTendermintService(clientCtx)
