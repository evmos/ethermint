package config

import (
	"errors"
	"fmt"
	"path"
	"time"

	"github.com/spf13/viper"

	"github.com/tendermint/tendermint/libs/strings"

	"github.com/cosmos/cosmos-sdk/server/config"

	sdkerrors "github.com/cosmos/cosmos-sdk/types/errors"
)

const (
	// DefaultGRPCAddress is the default address the gRPC server binds to.
	DefaultGRPCAddress = "0.0.0.0:9900"

	// DefaultJSONRPCAddress is the default address the JSON-RPC server binds to.
	DefaultJSONRPCAddress = "0.0.0.0:8545"

	// DefaultJSONRPCWsAddress is the default address the JSON-RPC WebSocket server binds to.
	DefaultJSONRPCWsAddress = "0.0.0.0:8546"

	// DefaultEVMTracer is the default vm.Tracer type
	DefaultEVMTracer = ""

	DefaultMaxTxGasWanted = 0

	DefaultGasCap uint64 = 25000000

	DefaultFilterCap int32 = 200

	DefaultFeeHistoryCap int32 = 100

	DefaultLogsCap int32 = 10000

	DefaultBlockRangeCap int32 = 10000

	DefaultEVMTimeout = 5 * time.Second
	// default 1.0 eth
	DefaultTxFeeCap float64 = 1.0

	DefaultHTTPTimeout = 30 * time.Second

	DefaultHTTPIdleTimeout = 120 * time.Second
	// DefaultAllowUnprotectedTxs value is false
	DefaultAllowUnprotectedTxs = false
	// DefaultMaxOpenConnections represents the amount of open connections (unlimited = 0)
	DefaultMaxOpenConnections = 0
)

var evmTracers = []string{"json", "markdown", "struct", "access_list"}

// Config defines the server's top level configuration. It includes the default app config
// from the SDK as well as the EVM configuration to enable the JSON-RPC APIs.
type Config struct {
	config.Config

	EVM     EVMConfig     `mapstructure:"evm"`
	JSONRPC JSONRPCConfig `mapstructure:"json-rpc"`
	TLS     TLSConfig     `mapstructure:"tls"`
}

// EVMConfig defines the application configuration values for the EVM.
type EVMConfig struct {
	// Tracer defines vm.Tracer type that the EVM will use if the node is run in
	// trace mode. Default: 'json'.
	Tracer string `mapstructure:"tracer"`
	// MaxTxGasWanted defines the gas wanted for each eth tx returned in ante handler in check tx mode.
	MaxTxGasWanted uint64 `mapstructure:"max-tx-gas-wanted"`
}

// JSONRPCConfig defines configuration for the EVM RPC server.
type JSONRPCConfig struct {
	// API defines a list of JSON-RPC namespaces that should be enabled
	API []string `mapstructure:"api"`
	// Address defines the HTTP server to listen on
	Address string `mapstructure:"address"`
	// WsAddress defines the WebSocket server to listen on
	WsAddress string `mapstructure:"ws-address"`
	// GasCap is the global gas cap for eth-call variants.
	GasCap uint64 `mapstructure:"gas-cap"`
	// EVMTimeout is the global timeout for eth-call.
	EVMTimeout time.Duration `mapstructure:"evm-timeout"`
	// TxFeeCap is the global tx-fee cap for send transaction
	TxFeeCap float64 `mapstructure:"txfee-cap"`
	// FilterCap is the global cap for total number of filters that can be created.
	FilterCap int32 `mapstructure:"filter-cap"`
	// FeeHistoryCap is the global cap for total number of blocks that can be fetched
	FeeHistoryCap int32 `mapstructure:"feehistory-cap"`
	// Enable defines if the EVM RPC server should be enabled.
	Enable bool `mapstructure:"enable"`
	// LogsCap defines the max number of results can be returned from single `eth_getLogs` query.
	LogsCap int32 `mapstructure:"logs-cap"`
	// BlockRangeCap defines the max block range allowed for `eth_getLogs` query.
	BlockRangeCap int32 `mapstructure:"block-range-cap"`
	// HTTPTimeout is the read/write timeout of http json-rpc server.
	HTTPTimeout time.Duration `mapstructure:"http-timeout"`
	// HTTPIdleTimeout is the idle timeout of http json-rpc server.
	HTTPIdleTimeout time.Duration `mapstructure:"http-idle-timeout"`
	// AllowUnprotectedTxs restricts unprotected (non EIP155 signed) transactions to be submitted via
	// the node's RPC when global parameter is disabled.
	AllowUnprotectedTxs bool `mapstructure:"allow-unprotected-txs"`
<<<<<<< HEAD
	// EnableIndexer defines if enable the custom indexer service.
	EnableIndexer bool `mapstructure:"enable-indexer"`
=======
	// MaxOpenConnections sets the maximum number of simultaneous connections
	// for the server listener.
	MaxOpenConnections int `mapstructure:"max-open-connections"`
>>>>>>> 42abb259
}

// TLSConfig defines the certificate and matching private key for the server.
type TLSConfig struct {
	// CertificatePath the file path for the certificate .pem file
	CertificatePath string `mapstructure:"certificate-path"`
	// KeyPath the file path for the key .pem file
	KeyPath string `mapstructure:"key-path"`
}

// AppConfig helps to override default appConfig template and configs.
// return "", nil if no custom configuration is required for the application.
func AppConfig(denom string) (string, interface{}) {
	// Optionally allow the chain developer to overwrite the SDK's default
	// server config.
	srvCfg := config.DefaultConfig()

	// The SDK's default minimum gas price is set to "" (empty value) inside
	// app.toml. If left empty by validators, the node will halt on startup.
	// However, the chain developer can set a default app.toml value for their
	// validators here.
	//
	// In summary:
	// - if you leave srvCfg.MinGasPrices = "", all validators MUST tweak their
	//   own app.toml config,
	// - if you set srvCfg.MinGasPrices non-empty, validators CAN tweak their
	//   own app.toml to override, or use this default value.
	//
	// In ethermint, we set the min gas prices to 0.
	if denom != "" {
		srvCfg.MinGasPrices = "0" + denom
	}

	customAppConfig := Config{
		Config:  *srvCfg,
		EVM:     *DefaultEVMConfig(),
		JSONRPC: *DefaultJSONRPCConfig(),
		TLS:     *DefaultTLSConfig(),
	}

	customAppTemplate := config.DefaultConfigTemplate + DefaultConfigTemplate

	return customAppTemplate, customAppConfig
}

// DefaultConfig returns server's default configuration.
func DefaultConfig() *Config {
	return &Config{
		Config:  *config.DefaultConfig(),
		EVM:     *DefaultEVMConfig(),
		JSONRPC: *DefaultJSONRPCConfig(),
		TLS:     *DefaultTLSConfig(),
	}
}

// DefaultEVMConfig returns the default EVM configuration
func DefaultEVMConfig() *EVMConfig {
	return &EVMConfig{
		Tracer:         DefaultEVMTracer,
		MaxTxGasWanted: DefaultMaxTxGasWanted,
	}
}

// Validate returns an error if the tracer type is invalid.
func (c EVMConfig) Validate() error {
	if c.Tracer != "" && !strings.StringInSlice(c.Tracer, evmTracers) {
		return fmt.Errorf("invalid tracer type %s, available types: %v", c.Tracer, evmTracers)
	}

	return nil
}

// GetDefaultAPINamespaces returns the default list of JSON-RPC namespaces that should be enabled
func GetDefaultAPINamespaces() []string {
	return []string{"eth", "net", "web3"}
}

// GetAPINamespaces returns the all the available JSON-RPC API namespaces.
func GetAPINamespaces() []string {
	return []string{"web3", "eth", "personal", "net", "txpool", "debug", "miner"}
}

// DefaultJSONRPCConfig returns an EVM config with the JSON-RPC API enabled by default
func DefaultJSONRPCConfig() *JSONRPCConfig {
	return &JSONRPCConfig{
		Enable:              true,
		API:                 GetDefaultAPINamespaces(),
		Address:             DefaultJSONRPCAddress,
		WsAddress:           DefaultJSONRPCWsAddress,
		GasCap:              DefaultGasCap,
		EVMTimeout:          DefaultEVMTimeout,
		TxFeeCap:            DefaultTxFeeCap,
		FilterCap:           DefaultFilterCap,
		FeeHistoryCap:       DefaultFeeHistoryCap,
		BlockRangeCap:       DefaultBlockRangeCap,
		LogsCap:             DefaultLogsCap,
		HTTPTimeout:         DefaultHTTPTimeout,
		HTTPIdleTimeout:     DefaultHTTPIdleTimeout,
		AllowUnprotectedTxs: DefaultAllowUnprotectedTxs,
<<<<<<< HEAD
		EnableIndexer:       false,
=======
		MaxOpenConnections:  DefaultMaxOpenConnections,
>>>>>>> 42abb259
	}
}

// Validate returns an error if the JSON-RPC configuration fields are invalid.
func (c JSONRPCConfig) Validate() error {
	if c.Enable && len(c.API) == 0 {
		return errors.New("cannot enable JSON-RPC without defining any API namespace")
	}

	if c.FilterCap < 0 {
		return errors.New("JSON-RPC filter-cap cannot be negative")
	}

	if c.FeeHistoryCap <= 0 {
		return errors.New("JSON-RPC feehistory-cap cannot be negative or 0")
	}

	if c.TxFeeCap < 0 {
		return errors.New("JSON-RPC tx fee cap cannot be negative")
	}

	if c.EVMTimeout < 0 {
		return errors.New("JSON-RPC EVM timeout duration cannot be negative")
	}

	if c.LogsCap < 0 {
		return errors.New("JSON-RPC logs cap cannot be negative")
	}

	if c.BlockRangeCap < 0 {
		return errors.New("JSON-RPC block range cap cannot be negative")
	}

	if c.HTTPTimeout < 0 {
		return errors.New("JSON-RPC HTTP timeout duration cannot be negative")
	}

	if c.HTTPIdleTimeout < 0 {
		return errors.New("JSON-RPC HTTP idle timeout duration cannot be negative")
	}

	// check for duplicates
	seenAPIs := make(map[string]bool)
	for _, api := range c.API {
		if seenAPIs[api] {
			return fmt.Errorf("repeated API namespace '%s'", api)
		}

		seenAPIs[api] = true
	}

	return nil
}

// DefaultTLSConfig returns the default TLS configuration
func DefaultTLSConfig() *TLSConfig {
	return &TLSConfig{
		CertificatePath: "",
		KeyPath:         "",
	}
}

// Validate returns an error if the TLS certificate and key file extensions are invalid.
func (c TLSConfig) Validate() error {
	certExt := path.Ext(c.CertificatePath)

	if c.CertificatePath != "" && certExt != ".pem" {
		return fmt.Errorf("invalid extension %s for certificate path %s, expected '.pem'", certExt, c.CertificatePath)
	}

	keyExt := path.Ext(c.KeyPath)

	if c.KeyPath != "" && keyExt != ".pem" {
		return fmt.Errorf("invalid extension %s for key path %s, expected '.pem'", keyExt, c.KeyPath)
	}

	return nil
}

// GetConfig returns a fully parsed Config object.
func GetConfig(v *viper.Viper) Config {
	cfg := config.GetConfig(v)

	return Config{
		Config: cfg,
		EVM: EVMConfig{
			Tracer:         v.GetString("evm.tracer"),
			MaxTxGasWanted: v.GetUint64("evm.max-tx-gas-wanted"),
		},
		JSONRPC: JSONRPCConfig{
<<<<<<< HEAD
			Enable:          v.GetBool("json-rpc.enable"),
			API:             v.GetStringSlice("json-rpc.api"),
			Address:         v.GetString("json-rpc.address"),
			WsAddress:       v.GetString("json-rpc.ws-address"),
			GasCap:          v.GetUint64("json-rpc.gas-cap"),
			FilterCap:       v.GetInt32("json-rpc.filter-cap"),
			FeeHistoryCap:   v.GetInt32("json-rpc.feehistory-cap"),
			TxFeeCap:        v.GetFloat64("json-rpc.txfee-cap"),
			EVMTimeout:      v.GetDuration("json-rpc.evm-timeout"),
			LogsCap:         v.GetInt32("json-rpc.logs-cap"),
			BlockRangeCap:   v.GetInt32("json-rpc.block-range-cap"),
			HTTPTimeout:     v.GetDuration("json-rpc.http-timeout"),
			HTTPIdleTimeout: v.GetDuration("json-rpc.http-idle-timeout"),
			EnableIndexer:   v.GetBool("json-rpc.enable-indexer"),
=======
			Enable:             v.GetBool("json-rpc.enable"),
			API:                v.GetStringSlice("json-rpc.api"),
			Address:            v.GetString("json-rpc.address"),
			WsAddress:          v.GetString("json-rpc.ws-address"),
			GasCap:             v.GetUint64("json-rpc.gas-cap"),
			FilterCap:          v.GetInt32("json-rpc.filter-cap"),
			FeeHistoryCap:      v.GetInt32("json-rpc.feehistory-cap"),
			TxFeeCap:           v.GetFloat64("json-rpc.txfee-cap"),
			EVMTimeout:         v.GetDuration("json-rpc.evm-timeout"),
			LogsCap:            v.GetInt32("json-rpc.logs-cap"),
			BlockRangeCap:      v.GetInt32("json-rpc.block-range-cap"),
			HTTPTimeout:        v.GetDuration("json-rpc.http-timeout"),
			HTTPIdleTimeout:    v.GetDuration("json-rpc.http-idle-timeout"),
			MaxOpenConnections: v.GetInt("json-rpc.max-open-connections"),
>>>>>>> 42abb259
		},
		TLS: TLSConfig{
			CertificatePath: v.GetString("tls.certificate-path"),
			KeyPath:         v.GetString("tls.key-path"),
		},
	}
}

// ParseConfig retrieves the default environment configuration for the
// application.
func ParseConfig(v *viper.Viper) (*Config, error) {
	conf := DefaultConfig()
	err := v.Unmarshal(conf)

	return conf, err
}

// ValidateBasic returns an error any of the application configuration fields are invalid
func (c Config) ValidateBasic() error {
	if err := c.EVM.Validate(); err != nil {
		return sdkerrors.Wrapf(sdkerrors.ErrAppConfig, "invalid evm config value: %s", err.Error())
	}

	if err := c.JSONRPC.Validate(); err != nil {
		return sdkerrors.Wrapf(sdkerrors.ErrAppConfig, "invalid json-rpc config value: %s", err.Error())
	}

	if err := c.TLS.Validate(); err != nil {
		return sdkerrors.Wrapf(sdkerrors.ErrAppConfig, "invalid tls config value: %s", err.Error())
	}

	return c.Config.ValidateBasic()
}<|MERGE_RESOLUTION|>--- conflicted
+++ resolved
@@ -105,14 +105,11 @@
 	// AllowUnprotectedTxs restricts unprotected (non EIP155 signed) transactions to be submitted via
 	// the node's RPC when global parameter is disabled.
 	AllowUnprotectedTxs bool `mapstructure:"allow-unprotected-txs"`
-<<<<<<< HEAD
-	// EnableIndexer defines if enable the custom indexer service.
-	EnableIndexer bool `mapstructure:"enable-indexer"`
-=======
 	// MaxOpenConnections sets the maximum number of simultaneous connections
 	// for the server listener.
 	MaxOpenConnections int `mapstructure:"max-open-connections"`
->>>>>>> 42abb259
+  // EnableIndexer defines if enable the custom indexer service.
+	EnableIndexer bool `mapstructure:"enable-indexer"`
 }
 
 // TLSConfig defines the certificate and matching private key for the server.
@@ -212,11 +209,8 @@
 		HTTPTimeout:         DefaultHTTPTimeout,
 		HTTPIdleTimeout:     DefaultHTTPIdleTimeout,
 		AllowUnprotectedTxs: DefaultAllowUnprotectedTxs,
-<<<<<<< HEAD
+		MaxOpenConnections:  DefaultMaxOpenConnections,
 		EnableIndexer:       false,
-=======
-		MaxOpenConnections:  DefaultMaxOpenConnections,
->>>>>>> 42abb259
 	}
 }
 
@@ -307,22 +301,6 @@
 			MaxTxGasWanted: v.GetUint64("evm.max-tx-gas-wanted"),
 		},
 		JSONRPC: JSONRPCConfig{
-<<<<<<< HEAD
-			Enable:          v.GetBool("json-rpc.enable"),
-			API:             v.GetStringSlice("json-rpc.api"),
-			Address:         v.GetString("json-rpc.address"),
-			WsAddress:       v.GetString("json-rpc.ws-address"),
-			GasCap:          v.GetUint64("json-rpc.gas-cap"),
-			FilterCap:       v.GetInt32("json-rpc.filter-cap"),
-			FeeHistoryCap:   v.GetInt32("json-rpc.feehistory-cap"),
-			TxFeeCap:        v.GetFloat64("json-rpc.txfee-cap"),
-			EVMTimeout:      v.GetDuration("json-rpc.evm-timeout"),
-			LogsCap:         v.GetInt32("json-rpc.logs-cap"),
-			BlockRangeCap:   v.GetInt32("json-rpc.block-range-cap"),
-			HTTPTimeout:     v.GetDuration("json-rpc.http-timeout"),
-			HTTPIdleTimeout: v.GetDuration("json-rpc.http-idle-timeout"),
-			EnableIndexer:   v.GetBool("json-rpc.enable-indexer"),
-=======
 			Enable:             v.GetBool("json-rpc.enable"),
 			API:                v.GetStringSlice("json-rpc.api"),
 			Address:            v.GetString("json-rpc.address"),
@@ -337,7 +315,7 @@
 			HTTPTimeout:        v.GetDuration("json-rpc.http-timeout"),
 			HTTPIdleTimeout:    v.GetDuration("json-rpc.http-idle-timeout"),
 			MaxOpenConnections: v.GetInt("json-rpc.max-open-connections"),
->>>>>>> 42abb259
+ 			EnableIndexer:      v.GetBool("json-rpc.enable-indexer"),
 		},
 		TLS: TLSConfig{
 			CertificatePath: v.GetString("tls.certificate-path"),
