--- conflicted
+++ resolved
@@ -32,12 +32,9 @@
 
 	DefaultFilterCap int32 = 200
 
-<<<<<<< HEAD
 	DefaultEVMTimeout = 5 * time.Second
-=======
 	// default 1.0 eth
 	DefaultTxFeeCap float64 = 1.0
->>>>>>> 0cab27d5
 )
 
 var evmTracers = []string{DefaultEVMTracer, "markdown", "struct", "access_list"}
@@ -69,13 +66,10 @@
 	WsAddress string `mapstructure:"ws-address"`
 	// GasCap is the global gas cap for eth-call variants.
 	GasCap uint64 `mapstructure:"gas-cap"`
-<<<<<<< HEAD
 	// EVMTimeout is the global timeout for eth-call.
 	EVMTimeout time.Duration `mapstructure:"evm-timeout"`
-=======
 	// TxFeeCap is the global tx-fee cap for send transaction
 	TxFeeCap float64 `mapstructure:"txfee-cap"`
->>>>>>> 0cab27d5
 	// FilterCap is the global cap for total number of filters that can be created.
 	FilterCap int32 `mapstructure:"filter-cap"`
 	// Enable defines if the EVM RPC server should be enabled.
