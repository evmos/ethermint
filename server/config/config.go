--- conflicted
+++ resolved
@@ -136,13 +136,10 @@
 	EnableIndexer bool `mapstructure:"enable-indexer"`
 	// MetricsAddress defines the metrics server to listen on
 	MetricsAddress string `mapstructure:"metrics-address"`
-<<<<<<< HEAD
+	// FixRevertGasRefundHeight defines the upgrade height for fix of revert gas refund logic when transaction reverted
+	FixRevertGasRefundHeight int64 `mapstructure:"fix-revert-gas-refund-height"`
 	// FixClearAccessListHeight defines the upgrade height for fix clear access list before processing each transaction
 	FixClearAccessListHeight int64 `mapstructure:"fix-clear-access-list-height"`
-=======
-	// FixRevertGasRefundHeight defines the upgrade height for fix of revert gas refund logic when transaction reverted
-	FixRevertGasRefundHeight int64 `mapstructure:"fix-revert-gas-refund-height"`
->>>>>>> c5fdad73
 }
 
 // TLSConfig defines the certificate and matching private key for the server.
@@ -355,11 +352,8 @@
 			MaxOpenConnections:       v.GetInt("json-rpc.max-open-connections"),
 			EnableIndexer:            v.GetBool("json-rpc.enable-indexer"),
 			MetricsAddress:           v.GetString("json-rpc.metrics-address"),
-<<<<<<< HEAD
+			FixRevertGasRefundHeight: v.GetInt64("json-rpc.fix-revert-gas-refund-height"),
 			FixClearAccessListHeight: v.GetInt64("json-rpc.fix-clear-access-list-height"),
-=======
-			FixRevertGasRefundHeight: v.GetInt64("json-rpc.fix-revert-gas-refund-height"),
->>>>>>> c5fdad73
 		},
 		TLS: TLSConfig{
 			CertificatePath: v.GetString("tls.certificate-path"),
