package config

// DefaultConfigTemplate defines the configuration template for the EVM RPC configuration
const DefaultConfigTemplate = `
###############################################################################
###                             EVM Configuration                           ###
###############################################################################

[evm]

# Tracer defines the 'vm.Tracer' type that the EVM will use when the node is run in
# debug mode. To enable tracing use the '--evm.tracer' flag when starting your node.
# Valid types are: json|struct|access_list|markdown
tracer = "{{ .EVM.Tracer }}"

# MaxTxGasWanted defines the gas wanted for each eth tx returned in ante handler in check tx mode.
max-tx-gas-wanted = {{ .EVM.MaxTxGasWanted }}

###############################################################################
###                           JSON RPC Configuration                        ###
###############################################################################

[json-rpc]

# Enable defines if the gRPC server should be enabled.
enable = {{ .JSONRPC.Enable }}

# Address defines the EVM RPC HTTP server address to bind to.
address = "{{ .JSONRPC.Address }}"

# Address defines the EVM WebSocket server address to bind to.
ws-address = "{{ .JSONRPC.WsAddress }}"

# API defines a list of JSON-RPC namespaces that should be enabled
# Example: "eth,txpool,personal,net,debug,web3"
api = "{{range $index, $elmt := .JSONRPC.API}}{{if $index}},{{$elmt}}{{else}}{{$elmt}}{{end}}{{end}}"

# GasCap sets a cap on gas that can be used in eth_call/estimateGas (0=infinite). Default: 25,000,000.
gas-cap = {{ .JSONRPC.GasCap }}

# EVMTimeout is the global timeout for eth_call. Default: 5s.
evm-timeout = "{{ .JSONRPC.EVMTimeout }}"

# TxFeeCap is the global tx-fee cap for send transaction. Default: 1eth.
txfee-cap = {{ .JSONRPC.TxFeeCap }}

# FilterCap sets the global cap for total number of filters that can be created
filter-cap = {{ .JSONRPC.FilterCap }}

# FeeHistoryCap sets the global cap for total number of blocks that can be fetched
feehistory-cap = {{ .JSONRPC.FeeHistoryCap }}

# LogsCap defines the max number of results can be returned from single 'eth_getLogs' query.
logs-cap = {{ .JSONRPC.LogsCap }}

# BlockRangeCap defines the max block range allowed for 'eth_getLogs' query.
block-range-cap = {{ .JSONRPC.BlockRangeCap }}

# HTTPTimeout is the read/write timeout of http json-rpc server.
http-timeout = "{{ .JSONRPC.HTTPTimeout }}"

# HTTPIdleTimeout is the idle timeout of http json-rpc server.
http-idle-timeout = "{{ .JSONRPC.HTTPIdleTimeout }}"

# AllowUnprotectedTxs restricts unprotected (non EIP155 signed) transactions to be submitted via
# the node's RPC when the global parameter is disabled.
allow-unprotected-txs = {{ .JSONRPC.AllowUnprotectedTxs }}

<<<<<<< HEAD
# EnableIndexer enables the custom transaction indexer for the EVM (ethereum transactions).
enable-indexer = {{ .JSONRPC.EnableIndexer }}
=======
# MaxOpenConnections sets the maximum number of simultaneous connections
# for the server listener.
max-open-connections = {{ .JSONRPC.MaxOpenConnections }}
>>>>>>> 42abb259

###############################################################################
###                             TLS Configuration                           ###
###############################################################################

[tls]

# Certificate path defines the cert.pem file path for the TLS configuration.
certificate-path = "{{ .TLS.CertificatePath }}"

# Key path defines the key.pem file path for the TLS configuration.
key-path = "{{ .TLS.KeyPath }}"
`<|MERGE_RESOLUTION|>--- conflicted
+++ resolved
@@ -66,14 +66,12 @@
 # the node's RPC when the global parameter is disabled.
 allow-unprotected-txs = {{ .JSONRPC.AllowUnprotectedTxs }}
 
-<<<<<<< HEAD
-# EnableIndexer enables the custom transaction indexer for the EVM (ethereum transactions).
-enable-indexer = {{ .JSONRPC.EnableIndexer }}
-=======
 # MaxOpenConnections sets the maximum number of simultaneous connections
 # for the server listener.
 max-open-connections = {{ .JSONRPC.MaxOpenConnections }}
->>>>>>> 42abb259
+
+# EnableIndexer enables the custom transaction indexer for the EVM (ethereum transactions).
+enable-indexer = {{ .JSONRPC.EnableIndexer }}
 
 ###############################################################################
 ###                             TLS Configuration                           ###
