--- conflicted
+++ resolved
@@ -19,11 +19,7 @@
 )
 
 // StartJSONRPC starts the JSON-RPC server
-<<<<<<< HEAD
-func StartJSONRPC(ctx *server.Context, clientCtx client.Context, tmRPCAddr, tmEndpoint string, config config.Config, indexer ethermint.EVMTxIndexer) (*http.Server, chan struct{}, error) {
-=======
-func StartJSONRPC(ctx *server.Context, clientCtx client.Context, tmRPCAddr, tmEndpoint string, config *config.Config) (*http.Server, chan struct{}, error) {
->>>>>>> 42abb259
+func StartJSONRPC(ctx *server.Context, clientCtx client.Context, tmRPCAddr, tmEndpoint string, config *config.Config, indexer ethermint.EVMTxIndexer) (*http.Server, chan struct{}, error) {
 	tmWsClient := ConnectTmWS(tmRPCAddr, tmEndpoint, ctx.Logger)
 
 	logger := ctx.Logger.With("module", "geth")
