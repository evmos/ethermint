package flags

import (
	"github.com/cosmos/cosmos-sdk/client/flags"
	"github.com/cosmos/cosmos-sdk/crypto/keyring"
	"github.com/spf13/cobra"
	"github.com/spf13/viper"
)

// Tendermint full-node start flags
const (
	WithTendermint = "with-tendermint"
	Address        = "address"
	Transport      = "transport"
	TraceStore     = "trace-store"
	CPUProfile     = "cpu-profile"
)

// GRPC-related flags.
const (
	GRPCEnable     = "grpc.enable"
	GRPCAddress    = "grpc.address"
	GRPCWebEnable  = "grpc-web.enable"
	GRPCWebAddress = "grpc-web.address"
)

// JSON-RPC flags
const (
<<<<<<< HEAD
	JSONRPCEnable     = "json-rpc.enable"
	JSONRPCAPI        = "json-rpc.api"
	JSONRPCAddress    = "json-rpc.address"
	JSONWsAddress     = "json-rpc.ws-address"
	JSONRPCGasCap     = "json-rpc.gas-cap"
	JSONRPCFilterCap  = "json-rpc.filter-cap"
	JSONRPCEVMTimeout = "json-rpc.evm-timeout"
=======
	JSONRPCEnable    = "json-rpc.enable"
	JSONRPCAPI       = "json-rpc.api"
	JSONRPCAddress   = "json-rpc.address"
	JSONWsAddress    = "json-rpc.ws-address"
	JSONRPCGasCap    = "json-rpc.gas-cap"
	JSONRPCTxFeeCap  = "json-rpc.txfee-cap"
	JSONRPCFilterCap = "json-rpc.filter-cap"
>>>>>>> 0cab27d5
)

// EVM flags
const (
	EVMTracer = "evm.tracer"
)

// TLS flags
const (
	TLSCertPath = "tls.certificate-path"
	TLSKeyPath  = "tls.key-path"
)

// AddTxFlags adds common flags for commands to post tx
func AddTxFlags(cmd *cobra.Command) *cobra.Command {
	cmd.PersistentFlags().String(flags.FlagChainID, "testnet", "Specify Chain ID for sending Tx")
	cmd.PersistentFlags().String(flags.FlagFrom, "", "Name or address of private key with which to sign")
	cmd.PersistentFlags().String(flags.FlagFees, "", "Fees to pay along with transaction; eg: 10aphoton")
	cmd.PersistentFlags().String(flags.FlagGasPrices, "", "Gas prices to determine the transaction fee (e.g. 10aphoton)")
	cmd.PersistentFlags().String(flags.FlagNode, "tcp://localhost:26657", "<host>:<port> to tendermint rpc interface for this chain")
	cmd.PersistentFlags().Float64(flags.FlagGasAdjustment, flags.DefaultGasAdjustment, "adjustment factor to be multiplied against the estimate returned by the tx simulation; if the gas limit is set manually this flag is ignored ")
	cmd.PersistentFlags().StringP(flags.FlagBroadcastMode, "b", flags.BroadcastSync, "Transaction broadcasting mode (sync|async|block)")
	cmd.PersistentFlags().String(flags.FlagKeyringBackend, keyring.BackendOS, "Select keyring's backend")

	// --gas can accept integers and "simulate"
	// cmd.PersistentFlags().Var(&flags.GasFlagVar, "gas", fmt.Sprintf(
	//	"gas limit to set per-transaction; set to %q to calculate required gas automatically (default %d)",
	//	flags.GasFlagAuto, flags.DefaultGasLimit,
	// ))

	// viper.BindPFlag(flags.FlagTrustNode, cmd.Flags().Lookup(flags.FlagTrustNode))

	// TODO: we need to handle the errors for these, decide if we should return error upward and handle
	// nolint: errcheck
	viper.BindPFlag(flags.FlagNode, cmd.Flags().Lookup(flags.FlagNode))
	// nolint: errcheck
	viper.BindPFlag(flags.FlagKeyringBackend, cmd.Flags().Lookup(flags.FlagKeyringBackend))
	// nolint: errcheck
	cmd.MarkFlagRequired(flags.FlagChainID)
	return cmd
}<|MERGE_RESOLUTION|>--- conflicted
+++ resolved
@@ -26,23 +26,14 @@
 
 // JSON-RPC flags
 const (
-<<<<<<< HEAD
 	JSONRPCEnable     = "json-rpc.enable"
 	JSONRPCAPI        = "json-rpc.api"
 	JSONRPCAddress    = "json-rpc.address"
 	JSONWsAddress     = "json-rpc.ws-address"
 	JSONRPCGasCap     = "json-rpc.gas-cap"
+	JSONRPCEVMTimeout = "json-rpc.evm-timeout"
+	JSONRPCTxFeeCap   = "json-rpc.txfee-cap"
 	JSONRPCFilterCap  = "json-rpc.filter-cap"
-	JSONRPCEVMTimeout = "json-rpc.evm-timeout"
-=======
-	JSONRPCEnable    = "json-rpc.enable"
-	JSONRPCAPI       = "json-rpc.api"
-	JSONRPCAddress   = "json-rpc.address"
-	JSONWsAddress    = "json-rpc.ws-address"
-	JSONRPCGasCap    = "json-rpc.gas-cap"
-	JSONRPCTxFeeCap  = "json-rpc.txfee-cap"
-	JSONRPCFilterCap = "json-rpc.filter-cap"
->>>>>>> 0cab27d5
 )
 
 // EVM flags
