--- conflicted
+++ resolved
@@ -69,11 +69,8 @@
 	// Set to `metrics` which is hardcoded flag from go-ethereum.
 	// https://github.com/ethereum/go-ethereum/blob/master/metrics/metrics.go#L35-L55
 	JSONRPCEnableMetrics            = "metrics"
-<<<<<<< HEAD
+	JSONRPCFixRevertGasRefundHeight = "json-rpc.fix-revert-gas-refund-height"
 	JSONRPCFixClearAccessListHeight = "json-rpc.fix-clear-access-list-height"
-=======
-	JSONRPCFixRevertGasRefundHeight = "json-rpc.fix-revert-gas-refund-height"
->>>>>>> c5fdad73
 )
 
 // EVM flags
