--- conflicted
+++ resolved
@@ -47,11 +47,8 @@
 	JSONRPCHTTPTimeout         = "json-rpc.http-timeout"
 	JSONRPCHTTPIdleTimeout     = "json-rpc.http-idle-timeout"
 	JSONRPCAllowUnprotectedTxs = "json-rpc.allow-unprotected-txs"
-<<<<<<< HEAD
-	JSONRPCEnableIndexer       = "json-rpc.enable-indexer"
-=======
 	JSONRPCMaxOpenConnections  = "json-rpc.max-open-connections"
->>>>>>> 42abb259
+  JSONRPCEnableIndexer       = "json-rpc.enable-indexer"
 )
 
 // EVM flags
