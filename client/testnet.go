--- conflicted
+++ resolved
@@ -292,15 +292,6 @@
 		}
 
 		config.WriteConfigFile(filepath.Join(nodeDir, "config/app.toml"), appConfig)
-<<<<<<< HEAD
-
-		ethPrivKey, err := keyring.NewUnsafe(kb).UnsafeExportPrivKeyHex(nodeDirName)
-		if err != nil {
-			return err
-		}
-		initPeggo(outputDir, nodeDirName, []byte(strings.ToUpper(ethPrivKey)))
-=======
->>>>>>> fcb7c114
 	}
 
 	if err := initGenFiles(clientCtx, mbm, chainID, coinDenom, genAccounts, genBalances, genFiles, numValidators); err != nil {
