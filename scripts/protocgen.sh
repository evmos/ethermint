#!/usr/bin/env bash

# --------------
# Commands to run locally
# docker run --network host --rm -v $(CURDIR):/workspace --workdir /workspace tendermintdev/sdk-proto-gen:v0.7 sh ./protocgen.sh
#
set -eo pipefail

<<<<<<< HEAD
# get protoc executions
go get github.com/regen-network/cosmos-proto/protoc-gen-gocosmos 2>/dev/null

# get cosmos sdk from github
go get github.com/cosmos/cosmos-sdk 2>/dev/null

echo "Generating gogo proto code"
cd proto
proto_dirs=$(find ./ethermint -path -prune -o -name '*.proto' -print0 | xargs -0 -n1 dirname | sort | uniq)
for dir in $proto_dirs; do
  for file in $(find "${dir}" -maxdepth 1 -name '*.proto'); do
    if grep go_package $file &>/dev/null; then
      buf generate --template buf.gen.gogo.yaml $file
=======
echo "Generating gogo proto code"
proto_dirs=$(find ./proto -path -prune -o -name '*.proto' -print0 | xargs -0 -n1 dirname | sort | uniq)
for dir in $proto_dirs; do
  for file in $(find "${dir}" -maxdepth 1 -name '*.proto'); do
    if grep go_package $file &>/dev/null; then
      buf generate --template proto/buf.gen.gogo.yaml $file
>>>>>>> f70dafde
    fi
  done
done

<<<<<<< HEAD
cd ..

=======
# TODO: command to generate docs using protoc-gen-doc was deleted here
>>>>>>> f70dafde

# move proto files to the right places
cp -r github.com/evmos/ethermint/* ./
rm -rf github.com<|MERGE_RESOLUTION|>--- conflicted
+++ resolved
@@ -6,38 +6,17 @@
 #
 set -eo pipefail
 
-<<<<<<< HEAD
-# get protoc executions
-go get github.com/regen-network/cosmos-proto/protoc-gen-gocosmos 2>/dev/null
-
-# get cosmos sdk from github
-go get github.com/cosmos/cosmos-sdk 2>/dev/null
-
-echo "Generating gogo proto code"
-cd proto
-proto_dirs=$(find ./ethermint -path -prune -o -name '*.proto' -print0 | xargs -0 -n1 dirname | sort | uniq)
-for dir in $proto_dirs; do
-  for file in $(find "${dir}" -maxdepth 1 -name '*.proto'); do
-    if grep go_package $file &>/dev/null; then
-      buf generate --template buf.gen.gogo.yaml $file
-=======
 echo "Generating gogo proto code"
 proto_dirs=$(find ./proto -path -prune -o -name '*.proto' -print0 | xargs -0 -n1 dirname | sort | uniq)
 for dir in $proto_dirs; do
   for file in $(find "${dir}" -maxdepth 1 -name '*.proto'); do
     if grep go_package $file &>/dev/null; then
       buf generate --template proto/buf.gen.gogo.yaml $file
->>>>>>> f70dafde
     fi
   done
 done
 
-<<<<<<< HEAD
-cd ..
-
-=======
 # TODO: command to generate docs using protoc-gen-doc was deleted here
->>>>>>> f70dafde
 
 # move proto files to the right places
 cp -r github.com/evmos/ethermint/* ./
