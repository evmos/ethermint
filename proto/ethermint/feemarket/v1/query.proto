syntax = "proto3";
package ethermint.feemarket.v1;

import "gogoproto/gogo.proto";
// import "cosmos/base/query/v1beta1/pagination.proto";
import "ethermint/feemarket/v1/feemarket.proto";
import "google/api/annotations.proto";

option go_package = "github.com/evmos/ethermint/x/feemarket/types";

// Query defines the gRPC querier service.
service Query {
  // Params queries the parameters of x/feemarket module.
  rpc Params(QueryParamsRequest) returns (QueryParamsResponse) {
    option (google.api.http).get = "/ethermint/feemarket/v1/params";
  }

  // BaseFee queries the base fee of the parent block of the current block.
  rpc BaseFee(QueryBaseFeeRequest) returns (QueryBaseFeeResponse) {
    option (google.api.http).get = "/ethermint/feemarket/v1/base_fee";
  }

  // BlockGas queries the gas used at a given block height
  rpc BlockGas(QueryBlockGasRequest) returns (QueryBlockGasResponse) {
    option (google.api.http).get = "/ethermint/feemarket/v1/block_gas";
  }
}

// QueryParamsRequest defines the request type for querying x/evm parameters.
message QueryParamsRequest {}

// QueryParamsResponse defines the response type for querying x/evm parameters.
message QueryParamsResponse {
  // params define the evm module parameters.
  Params params = 1 [(gogoproto.nullable) = false];
}

// QueryBaseFeeRequest defines the request type for querying the EIP1559 base
// fee.
message QueryBaseFeeRequest {}

// QueryBaseFeeResponse returns the EIP1559 base fee.
message QueryBaseFeeResponse {
<<<<<<< HEAD
  string base_fee = 1 [(gogoproto.customtype) = "cosmossdk.io/math.Int"];
=======
  // base_fee is the EIP1559 base fee
  string base_fee = 1 [(gogoproto.customtype) = "github.com/cosmos/cosmos-sdk/types.Int"];
>>>>>>> e3c8b0ef
}

// QueryBlockGasRequest defines the request type for querying the EIP1559 base
// fee.
message QueryBlockGasRequest {}

// QueryBlockGasResponse returns block gas used for a given height.
message QueryBlockGasResponse {
  // gas is the returned block gas
  int64 gas = 1;
}<|MERGE_RESOLUTION|>--- conflicted
+++ resolved
@@ -41,12 +41,7 @@
 
 // QueryBaseFeeResponse returns the EIP1559 base fee.
 message QueryBaseFeeResponse {
-<<<<<<< HEAD
   string base_fee = 1 [(gogoproto.customtype) = "cosmossdk.io/math.Int"];
-=======
-  // base_fee is the EIP1559 base fee
-  string base_fee = 1 [(gogoproto.customtype) = "github.com/cosmos/cosmos-sdk/types.Int"];
->>>>>>> e3c8b0ef
 }
 
 // QueryBlockGasRequest defines the request type for querying the EIP1559 base
