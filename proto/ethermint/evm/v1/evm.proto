--- conflicted
+++ resolved
@@ -26,7 +26,6 @@
 // ChainConfig defines the Ethereum ChainConfig parameters using *sdk.Int values
 // instead of *big.Int.
 message ChainConfig {
-<<<<<<< HEAD
   // Homestead switch block (nil no fork, 0 = already homestead)
   string homestead_block = 1
       [(gogoproto.customtype) = "cosmossdk.io/math.Int", (gogoproto.moretags) = "yaml:\"homestead_block\""];
@@ -34,54 +33,31 @@
   string dao_fork_block = 2 [
     (gogoproto.customname) = "DAOForkBlock",
     (gogoproto.customtype) = "cosmossdk.io/math.Int",
-    (gogoproto.moretags)   = "yaml:\"dao_fork_block\""
-=======
-  // homestead_block switch (nil no fork, 0 = already homestead)
-  string homestead_block = 1 [
-    (gogoproto.customtype) = "github.com/cosmos/cosmos-sdk/types.Int",
-    (gogoproto.moretags) = "yaml:\"homestead_block\""
-  ];
-  // dao_fork_block corresponds to TheDAO hard-fork switch block (nil no fork)
-  string dao_fork_block = 2 [
-    (gogoproto.customname) = "DAOForkBlock",
-    (gogoproto.customtype) = "github.com/cosmos/cosmos-sdk/types.Int",
     (gogoproto.moretags) = "yaml:\"dao_fork_block\""
->>>>>>> e3c8b0ef
   ];
   // dao_fork_support defines whether the nodes supports or opposes the DAO hard-fork
   bool dao_fork_support = 3
-  [(gogoproto.customname) = "DAOForkSupport", (gogoproto.moretags) = "yaml:\"dao_fork_support\""];
+      [(gogoproto.customname) = "DAOForkSupport", (gogoproto.moretags) = "yaml:\"dao_fork_support\""];
   // eip150_block: EIP150 implements the Gas price changes
   // (https://github.com/ethereum/EIPs/issues/150) EIP150 HF block (nil no fork)
   string eip150_block = 4 [
     (gogoproto.customname) = "EIP150Block",
-<<<<<<< HEAD
-    (gogoproto.customtype) = "cosmossdk.io/math.Int",
-    (gogoproto.moretags)   = "yaml:\"eip150_block\""
-=======
-    (gogoproto.customtype) = "github.com/cosmos/cosmos-sdk/types.Int",
+    (gogoproto.customtype) = "cosmossdk.io/math.Int",
     (gogoproto.moretags) = "yaml:\"eip150_block\""
->>>>>>> e3c8b0ef
   ];
   // eip150_hash: EIP150 HF hash (needed for header only clients as only gas pricing changed)
   string eip150_hash = 5 [(gogoproto.customname) = "EIP150Hash", (gogoproto.moretags) = "yaml:\"byzantium_block\""];
   // eip155_block: EIP155Block HF block
   string eip155_block = 6 [
     (gogoproto.customname) = "EIP155Block",
-<<<<<<< HEAD
-    (gogoproto.customtype) = "cosmossdk.io/math.Int",
-    (gogoproto.moretags)   = "yaml:\"eip155_block\""
-=======
-    (gogoproto.customtype) = "github.com/cosmos/cosmos-sdk/types.Int",
+    (gogoproto.customtype) = "cosmossdk.io/math.Int",
     (gogoproto.moretags) = "yaml:\"eip155_block\""
->>>>>>> e3c8b0ef
   ];
   // eip158_block: EIP158 HF block
   string eip158_block = 7 [
     (gogoproto.customname) = "EIP158Block",
-<<<<<<< HEAD
-    (gogoproto.customtype) = "cosmossdk.io/math.Int",
-    (gogoproto.moretags)   = "yaml:\"eip158_block\""
+    (gogoproto.customtype) = "cosmossdk.io/math.Int",
+    (gogoproto.moretags) = "yaml:\"eip158_block\""
   ];
   // Byzantium switch block (nil no fork, 0 = already on byzantium)
   string byzantium_block = 8
@@ -119,78 +95,12 @@
   // Virtual fork after The Merge to use as a network splitter
   string merge_netsplit_block = 21
       [(gogoproto.customtype) = "cosmossdk.io/math.Int", (gogoproto.moretags) = "yaml:\"merge_netsplit_block\""];
-=======
-    (gogoproto.customtype) = "github.com/cosmos/cosmos-sdk/types.Int",
-    (gogoproto.moretags) = "yaml:\"eip158_block\""
-  ];
-  // byzantium_block: Byzantium switch block (nil no fork, 0 = already on byzantium)
-  string byzantium_block = 8 [
-    (gogoproto.customtype) = "github.com/cosmos/cosmos-sdk/types.Int",
-    (gogoproto.moretags) = "yaml:\"byzantium_block\""
-  ];
-  // constantinople_block: Constantinople switch block (nil no fork, 0 = already activated)
-  string constantinople_block = 9 [
-    (gogoproto.customtype) = "github.com/cosmos/cosmos-sdk/types.Int",
-    (gogoproto.moretags) = "yaml:\"constantinople_block\""
-  ];
-  // petersburg_block: Petersburg switch block (nil same as Constantinople)
-  string petersburg_block = 10 [
-    (gogoproto.customtype) = "github.com/cosmos/cosmos-sdk/types.Int",
-    (gogoproto.moretags) = "yaml:\"petersburg_block\""
-  ];
-  // istanbul_block: Istanbul switch block (nil no fork, 0 = already on istanbul)
-  string istanbul_block = 11 [
-    (gogoproto.customtype) = "github.com/cosmos/cosmos-sdk/types.Int",
-    (gogoproto.moretags) = "yaml:\"istanbul_block\""
-  ];
-  // muir_glacier_block: Eip-2384 (bomb delay) switch block (nil no fork, 0 = already activated)
-  string muir_glacier_block = 12 [
-    (gogoproto.customtype) = "github.com/cosmos/cosmos-sdk/types.Int",
-    (gogoproto.moretags) = "yaml:\"muir_glacier_block\""
-  ];
-  // berlin_block: Berlin switch block (nil = no fork, 0 = already on berlin)
-  string berlin_block = 13 [
-    (gogoproto.customtype) = "github.com/cosmos/cosmos-sdk/types.Int",
-    (gogoproto.moretags) = "yaml:\"berlin_block\""
-  ];
-  // DEPRECATED: EWASM, YOLOV3 and Catalyst block have been deprecated
-  reserved 14, 15, 16;
-  reserved "yolo_v3_block", "ewasm_block", "catalyst_block";
-  // london_block: London switch block (nil = no fork, 0 = already on london)
-  string london_block = 17 [
-    (gogoproto.customtype) = "github.com/cosmos/cosmos-sdk/types.Int",
-    (gogoproto.moretags) = "yaml:\"london_block\""
-  ];
-  // arrow_glacier_block: Eip-4345 (bomb delay) switch block (nil = no fork, 0 = already activated)
-  string arrow_glacier_block = 18 [
-    (gogoproto.customtype) = "github.com/cosmos/cosmos-sdk/types.Int",
-    (gogoproto.moretags) = "yaml:\"arrow_glacier_block\""
-  ];
-  // DEPRECATED: merge fork block was deprecated: https://github.com/ethereum/go-ethereum/pull/24904
-  reserved 19;
-  reserved "merge_fork_block";
-  // gray_glacier_block: EIP-5133 (bomb delay) switch block (nil = no fork, 0 = already activated)
-  string gray_glacier_block = 20 [
-    (gogoproto.customtype) = "github.com/cosmos/cosmos-sdk/types.Int",
-    (gogoproto.moretags) = "yaml:\"gray_glacier_block\""
-  ];
-  // merge_netsplit_block: Virtual fork after The Merge to use as a network splitter
-  string merge_netsplit_block = 21 [
-    (gogoproto.customtype) = "github.com/cosmos/cosmos-sdk/types.Int",
-    (gogoproto.moretags) = "yaml:\"merge_netsplit_block\""
-  ];
   // shanghai_block switch block (nil = no fork, 0 = already on shanghai)
-  string shanghai_block = 22 [
-    (gogoproto.customtype) = "github.com/cosmos/cosmos-sdk/types.Int",
-    (gogoproto.moretags) = "yaml:\"shanghai_block\""
-  ];
+  string shanghai_block = 22
+      [(gogoproto.customtype) = "cosmossdk.io/math.Int", (gogoproto.moretags) = "yaml:\"shanghai_block\""];
   // cancun_block switch block (nil = no fork, 0 = already on cancun)
-  string cancun_block = 23 [
-    (gogoproto.customtype) = "github.com/cosmos/cosmos-sdk/types.Int",
-    (gogoproto.moretags) = "yaml:\"cancun_block\""
-  ];
-
->>>>>>> e3c8b0ef
+  string cancun_block = 23
+      [(gogoproto.customtype) = "cosmossdk.io/math.Int", (gogoproto.moretags) = "yaml:\"cancun_block\""];
 }
 
 // State represents a single Storage key value pair item.
