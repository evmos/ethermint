syntax = "proto3";
package ethermint.evm.v1;

import "gogoproto/gogo.proto";

option go_package = "github.com/tharsis/ethermint/x/evm/types";

// Params defines the EVM module parameters
message Params {
  option (gogoproto.goproto_stringer) = false;

  // evm denom represents the token denomination used to run the EVM state
  // transitions.
  string evm_denom = 1 [ (gogoproto.moretags) = "yaml:\"evm_denom\"" ];
  // enable create toggles state transitions that use the vm.Create function
  bool enable_create = 2 [ (gogoproto.moretags) = "yaml:\"enable_create\"" ];
  // enable call toggles state transitions that use the vm.Call function
  bool enable_call = 3 [ (gogoproto.moretags) = "yaml:\"enable_call\"" ];
  // extra eips defines the additional EIPs for the vm.Config
  repeated int64 extra_eips = 4 [
    (gogoproto.customname) = "ExtraEIPs",
    (gogoproto.moretags) = "yaml:\"extra_eips\""
  ];
  // chain config defines the EVM chain configuration parameters
  ChainConfig chain_config = 5 [
    (gogoproto.moretags) = "yaml:\"chain_config\"",
    (gogoproto.nullable) = false
  ];
<<<<<<< HEAD
  // no base fee forces the EIP-1559 base fee to 0 (needed for 0 price calls)
  bool no_base_fee = 6 [ (gogoproto.moretags) = "yaml:\"no_base_fee\"" ];
=======
>>>>>>> 66930f98
}

// ChainConfig defines the Ethereum ChainConfig parameters using *sdk.Int values
// instead of *big.Int.
message ChainConfig {
  // Homestead switch block (nil no fork, 0 = already homestead)
  string homestead_block = 1 [
    (gogoproto.customtype) = "github.com/cosmos/cosmos-sdk/types.Int",
    (gogoproto.moretags) = "yaml:\"homestead_block\""
  ];
  // TheDAO hard-fork switch block (nil no fork)
  string dao_fork_block = 2 [
    (gogoproto.customname) = "DAOForkBlock",
    (gogoproto.customtype) = "github.com/cosmos/cosmos-sdk/types.Int",
    (gogoproto.moretags) = "yaml:\"dao_fork_block\""
  ];
  // Whether the nodes supports or opposes the DAO hard-fork
  bool dao_fork_support = 3 [
    (gogoproto.customname) = "DAOForkSupport",
    (gogoproto.moretags) = "yaml:\"dao_fork_support\""
  ];
  // EIP150 implements the Gas price changes
  // (https://github.com/ethereum/EIPs/issues/150) EIP150 HF block (nil no fork)
  string eip150_block = 4 [
    (gogoproto.customname) = "EIP150Block",
    (gogoproto.customtype) = "github.com/cosmos/cosmos-sdk/types.Int",
    (gogoproto.moretags) = "yaml:\"eip150_block\""
  ];
  // EIP150 HF hash (needed for header only clients as only gas pricing changed)
  string eip150_hash = 5 [
    (gogoproto.customname) = "EIP150Hash",
    (gogoproto.moretags) = "yaml:\"byzantium_block\""
  ];
  // EIP155Block HF block
  string eip155_block = 6 [
    (gogoproto.customname) = "EIP155Block",
    (gogoproto.customtype) = "github.com/cosmos/cosmos-sdk/types.Int",
    (gogoproto.moretags) = "yaml:\"eip155_block\""
  ];
  // EIP158 HF block
  string eip158_block = 7 [
    (gogoproto.customname) = "EIP158Block",
    (gogoproto.customtype) = "github.com/cosmos/cosmos-sdk/types.Int",
    (gogoproto.moretags) = "yaml:\"eip158_block\""
  ];
  // Byzantium switch block (nil no fork, 0 = already on byzantium)
  string byzantium_block = 8 [
    (gogoproto.customtype) = "github.com/cosmos/cosmos-sdk/types.Int",
    (gogoproto.moretags) = "yaml:\"byzantium_block\""
  ];
  // Constantinople switch block (nil no fork, 0 = already activated)
  string constantinople_block = 9 [
    (gogoproto.customtype) = "github.com/cosmos/cosmos-sdk/types.Int",
    (gogoproto.moretags) = "yaml:\"constantinople_block\""
  ];
  // Petersburg switch block (nil same as Constantinople)
  string petersburg_block = 10 [
    (gogoproto.customtype) = "github.com/cosmos/cosmos-sdk/types.Int",
    (gogoproto.moretags) = "yaml:\"petersburg_block\""
  ];
  // Istanbul switch block (nil no fork, 0 = already on istanbul)
  string istanbul_block = 11 [
    (gogoproto.customtype) = "github.com/cosmos/cosmos-sdk/types.Int",
    (gogoproto.moretags) = "yaml:\"istanbul_block\""
  ];
  // Eip-2384 (bomb delay) switch block (nil no fork, 0 = already activated)
  string muir_glacier_block = 12 [
    (gogoproto.customtype) = "github.com/cosmos/cosmos-sdk/types.Int",
    (gogoproto.moretags) = "yaml:\"muir_glacier_block\""
  ];
  // Berlin switch block (nil = no fork, 0 = already on berlin)
  string berlin_block = 13 [
    (gogoproto.customtype) = "github.com/cosmos/cosmos-sdk/types.Int",
    (gogoproto.moretags) = "yaml:\"berlin_block\""
  ];
  // DEPRECATED: EWASM and YOLOV3 block have been deprecated
  reserved 14, 15;
  reserved "yolo_v3_block", "ewasm_block";
  // Catalyst switch block (nil = no fork, 0 = already on catalyst)
  string catalyst_block = 16 [
    (gogoproto.customtype) = "github.com/cosmos/cosmos-sdk/types.Int",
    (gogoproto.moretags) = "yaml:\"catalyst_block\""
  ];
  // London switch block (nil = no fork, 0 = already on london)
  string london_block = 17 [
    (gogoproto.customtype) = "github.com/cosmos/cosmos-sdk/types.Int",
    (gogoproto.moretags) = "yaml:\"london_block\""
  ];
}

// State represents a single Storage key value pair item.
message State {
  string key = 1;
  string value = 2;
}

// TransactionLogs define the logs generated from a transaction execution
// with a given hash. It it used for import/export data as transactions are not
// persisted on blockchain state after an upgrade.
message TransactionLogs {
  string hash = 1;
  repeated Log logs = 2;
}

// Log represents an protobuf compatible Ethereum Log that defines a contract
// log event. These events are generated by the LOG opcode and stored/indexed by
// the node.
message Log {
  // Consensus fields:

  // address of the contract that generated the event
  string address = 1;
  // list of topics provided by the contract.
  repeated string topics = 2;
  // supplied by the contract, usually ABI-encoded
  bytes data = 3;

  // Derived fields. These fields are filled in by the node
  // but not secured by consensus.

  // block in which the transaction was included
  uint64 block_number = 4 [ (gogoproto.jsontag) = "blockNumber" ];
  // hash of the transaction
  string tx_hash = 5 [ (gogoproto.jsontag) = "transactionHash" ];
  // index of the transaction in the block
  uint64 tx_index = 6 [ (gogoproto.jsontag) = "transactionIndex" ];
  // hash of the block in which the transaction was included
  string block_hash = 7 [ (gogoproto.jsontag) = "blockHash" ];
  // index of the log in the block
  uint64 index = 8 [ (gogoproto.jsontag) = "logIndex" ];

  // The Removed field is true if this log was reverted due to a chain
  // reorganisation. You must pay attention to this field if you receive logs
  // through a filter query.
  bool removed = 9;
}

// TxResult stores results of Tx execution.
message TxResult {
  option (gogoproto.goproto_getters) = false;

  // contract_address contains the ethereum address of the created contract (if
  // any). If the state transition is an evm.Call, the contract address will be
  // empty.
  string contract_address = 1
      [ (gogoproto.moretags) = "yaml:\"contract_address\"" ];
  // bloom represents the bloom filter bytes
  bytes bloom = 2;
  // tx_logs contains the transaction hash and the proto-compatible ethereum
  // logs.
  TransactionLogs tx_logs = 3 [
    (gogoproto.moretags) = "yaml:\"tx_logs\"",
    (gogoproto.nullable) = false
  ];
  // ret defines the bytes from the execution.
  bytes ret = 4;
  // reverted flag is set to true when the call has been reverted
  bool reverted = 5;
  // gas_used notes the amount of gas consumed while execution
  uint64 gas_used = 6;
}

// AccessTuple is the element type of an access list.
message AccessTuple {
  option (gogoproto.goproto_getters) = false;

  // hex formatted ethereum address
  string address = 1;
  // hex formatted hashes of the storage keys
  repeated string storage_keys = 2 [ (gogoproto.jsontag) = "storageKeys" ];
}<|MERGE_RESOLUTION|>--- conflicted
+++ resolved
@@ -26,11 +26,6 @@
     (gogoproto.moretags) = "yaml:\"chain_config\"",
     (gogoproto.nullable) = false
   ];
-<<<<<<< HEAD
-  // no base fee forces the EIP-1559 base fee to 0 (needed for 0 price calls)
-  bool no_base_fee = 6 [ (gogoproto.moretags) = "yaml:\"no_base_fee\"" ];
-=======
->>>>>>> 66930f98
 }
 
 // ChainConfig defines the Ethereum ChainConfig parameters using *sdk.Int values
