--- conflicted
+++ resolved
@@ -13,11 +13,7 @@
 service Msg {
   // EthereumTx defines a method submitting Ethereum transactions.
   rpc EthereumTx(MsgEthereumTx) returns (MsgEthereumTxResponse) {
-<<<<<<< HEAD
-    option (google.api.http).post = "/ethermint/evm/v1/ethereum_tx";
-=======
     option (google.api.http).get = "/ethermint/evm/v1/ethereum_tx";
->>>>>>> 7c7f3f02
   };
 }
 
