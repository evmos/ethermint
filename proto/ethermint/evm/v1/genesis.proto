--- conflicted
+++ resolved
@@ -11,16 +11,7 @@
   // accounts is an array containing the ethereum genesis accounts.
   repeated GenesisAccount accounts = 1 [ (gogoproto.nullable) = false ];
   // params defines all the paramaters of the module.
-<<<<<<< HEAD
-  Params params = 3 [ (gogoproto.nullable) = false ];
-
-  repeated TransactionLogs txs_logs = 4 [
-    (gogoproto.moretags) = "yaml:\"txs_logs\"",
-    (gogoproto.nullable) = false
-  ];
-=======
-  Params params = 3 [(gogoproto.nullable) = false];
->>>>>>> d84837a4
+  Params params = 2 [(gogoproto.nullable) = false];
 }
 
 // GenesisAccount defines an account to be initialized in the genesis state.
