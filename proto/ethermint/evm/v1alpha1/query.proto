syntax = "proto3";
package ethermint.evm.v1alpha1;

import "gogoproto/gogo.proto";
import "cosmos/base/query/v1beta1/pagination.proto";
import "google/api/annotations.proto";
import "ethermint/evm/v1alpha1/evm.proto";
import "ethermint/evm/v1alpha1/tx.proto";

option go_package = "github.com/tharsis/ethermint/x/evm/types";

// Query defines the gRPC querier service.
service Query {
  // Account queries an Ethereum account.
  rpc Account(QueryAccountRequest) returns (QueryAccountResponse) {
    option (google.api.http).get = "/ethermint/evm/v1alpha1/account/{address}";
  }

  // CosmosAccount queries an Ethereum account's Cosmos Address.
  rpc CosmosAccount(QueryCosmosAccountRequest) returns (QueryCosmosAccountResponse) {
    option (google.api.http).get = "/ethermint/evm/v1alpha1/cosmos_account/{address}";
  }

  // ValidatorAccount queries an Ethereum account's from a validator consensus Address.
  rpc ValidatorAccount(QueryValidatorAccountRequest) returns (QueryValidatorAccountResponse) {
    option (google.api.http).get = "/ethermint/evm/v1alpha1/validator_account/{cons_address}";
  }

  // Balance queries the balance of a the EVM denomination for a single
  // EthAccount.
  rpc Balance(QueryBalanceRequest) returns (QueryBalanceResponse) {
    option (google.api.http).get = "/ethermint/evm/v1alpha1/balances/{address}";
  }

  // Storage queries the balance of all coins for a single account.
  rpc Storage(QueryStorageRequest) returns (QueryStorageResponse) {
    option (google.api.http).get = "/ethermint/evm/v1alpha1/storage/{address}/{key}";
  }

  // Code queries the balance of all coins for a single account.
  rpc Code(QueryCodeRequest) returns (QueryCodeResponse) {
    option (google.api.http).get = "/ethermint/evm/v1alpha1/codes/{address}";
  }

  // TxLogs queries ethereum logs from a transaction.
  rpc TxLogs(QueryTxLogsRequest) returns (QueryTxLogsResponse) {
    option (google.api.http).get = "/ethermint/evm/v1alpha1/tx_logs/{hash}";
  }

  // BlockLogs queries all the ethereum logs for a given block hash.
  rpc BlockLogs(QueryBlockLogsRequest) returns (QueryBlockLogsResponse) {
    option (google.api.http).get = "/ethermint/evm/v1alpha1/block_logs/{hash}";
  }

  // BlockBloom queries the block bloom filter bytes at a given height.
  rpc BlockBloom(QueryBlockBloomRequest) returns (QueryBlockBloomResponse) {
    option (google.api.http).get = "/ethermint/evm/v1alpha1/block_bloom";
  }

  // Params queries the parameters of x/evm module.
  rpc Params(QueryParamsRequest) returns (QueryParamsResponse) {
    option (google.api.http).get = "/ethermint/evm/v1alpha1/params";
  }

<<<<<<< HEAD
  // ChainConfig queries the chain configuration values of EVM.
  rpc ChainConfig(QueryChainConfigRequest) returns (QueryChainConfigResponse) {
    option (google.api.http).get = "/ethermint/evm/v1alpha1/chain_config";
=======
  // StaticCall queries the static call value of x/evm module.
  rpc StaticCall(QueryStaticCallRequest) returns (QueryStaticCallResponse) {
    option (google.api.http).get = "/ethermint/evm/v1alpha1/static_call";
>>>>>>> 0a8f02e0
  }

  // EthCall implements the `eth_call` rpc api
  rpc EthCall(EthCallRequest) returns (MsgEthereumTxResponse) {
    option (google.api.http).get = "/ethermint/evm/v1alpha1/eth_call";
  }
}

// QueryAccountRequest is the request type for the Query/Account RPC method.
message QueryAccountRequest {
  option (gogoproto.equal)           = false;
  option (gogoproto.goproto_getters) = false;

  // address is the ethereum hex address to query the account for.
  string address = 1;
}

// QueryAccountResponse is the response type for the Query/Account RPC method.
message QueryAccountResponse {
  // balance is the balance of the EVM denomination.
  string balance = 1;
  // code hash is the hex-formatted code bytes from the EOA.
  string code_hash = 2;
  // nonce is the account's sequence number.
  uint64 nonce = 3;
}

// QueryCosmosAccountRequest is the request type for the Query/CosmosAccount RPC method.
message QueryCosmosAccountRequest {
  option (gogoproto.equal)           = false;
  option (gogoproto.goproto_getters) = false;

  // address is the ethereum hex address to query the account for.
  string address = 1;
}

// QueryCosmosAccountResponse is the response type for the Query/CosmosAccount RPC method.
message QueryCosmosAccountResponse {
  // cosmos_address is the cosmos address of the account.
  string cosmos_address = 1;
  // sequence is the account's sequence number.
  uint64 sequence = 2;
  // account_number is the account numbert
  uint64 account_number = 3;
}

// QueryValidatorAccountRequest is the request type for the Query/ValidatorAccount RPC method.
message QueryValidatorAccountRequest {
  option (gogoproto.equal)           = false;
  option (gogoproto.goproto_getters) = false;

  // cons_address is the validator cons address to query the account for.
  string cons_address = 1;
}

// QueryValidatorAccountResponse is the response type for the Query/ValidatorAccount RPC method.
message QueryValidatorAccountResponse {
  // account_address is the cosmos address of the account in bech32 format.
  string account_address = 1;
  // sequence is the account's sequence number.
  uint64 sequence = 2;
  // account_number is the account number
  uint64 account_number = 3;
}

// QueryBalanceRequest is the request type for the Query/Balance RPC method.
message QueryBalanceRequest {
  option (gogoproto.equal)           = false;
  option (gogoproto.goproto_getters) = false;

  // address is the ethereum hex address to query the balance for.
  string address = 1;
}

// QueryBalanceResponse is the response type for the Query/Balance RPC method.
message QueryBalanceResponse {
  // balance is the balance of the EVM denomination.
  string balance = 1;
}

// QueryStorageRequest is the request type for the Query/Storage RPC method.
message QueryStorageRequest {
  option (gogoproto.equal)           = false;
  option (gogoproto.goproto_getters) = false;

  /// address is the ethereum hex address to query the storage state for.
  string address = 1;

  // key defines the key of the storage state
  string key = 2;
}

// QueryStorageResponse is the response type for the Query/Storage RPC
// method.
message QueryStorageResponse {
  // key defines the storage state value hash associated with the given key.
  string value = 1;
}

// QueryCodeRequest is the request type for the Query/Code RPC method.
message QueryCodeRequest {
  option (gogoproto.equal)           = false;
  option (gogoproto.goproto_getters) = false;

  // address is the ethereum hex address to query the code for.
  string address = 1;
}

// QueryCodeResponse is the response type for the Query/Code RPC
// method.
message QueryCodeResponse {
  // code represents the code bytes from an ethereum address.
  bytes code = 1;
}

// QueryTxLogsRequest is the request type for the Query/TxLogs RPC method.
message QueryTxLogsRequest {
  option (gogoproto.equal)           = false;
  option (gogoproto.goproto_getters) = false;

  // hash is the ethereum transaction hex hash to query the logs for.
  string hash = 1;
}

// QueryTxLogs is the response type for the Query/TxLogs RPC method.
message QueryTxLogsResponse {
  // logs represents the ethereum logs generated from the given transaction.
  repeated Log logs = 1;
}

// QueryBlockLogsRequest is the request type for the Query/BlockLogs RPC method.
message QueryBlockLogsRequest {
  option (gogoproto.equal)           = false;
  option (gogoproto.goproto_getters) = false;

  // hash is the block hash to query the logs for.
  string hash = 1;
  // pagination defines an optional pagination for the request.
  cosmos.base.query.v1beta1.PageRequest pagination = 2;
}

// QueryTxLogs is the response type for the Query/BlockLogs RPC method.
message QueryBlockLogsResponse {
  // logs represents the ethereum logs generated at the given block hash.
  repeated TransactionLogs tx_logs = 1 [(gogoproto.nullable) = false];
  // pagination defines the pagination in the response.
  cosmos.base.query.v1beta1.PageResponse pagination = 2;
}

// QueryBlockBloomRequest is the request type for the Query/BlockBloom RPC
// method.
message QueryBlockBloomRequest {}

// QueryBlockBloomResponse is the response type for the Query/BlockBloom RPC
// method.
message QueryBlockBloomResponse {
  // bloom represents bloom filter for the given block hash.
  bytes bloom = 1;
}

// QueryParamsRequest defines the request type for querying x/evm parameters.
message QueryParamsRequest {}

// QueryParamsResponse defines the response type for querying x/evm parameters.
message QueryParamsResponse {
  // params define the evm module parameters.
  Params params = 1 [(gogoproto.nullable) = false];
}

<<<<<<< HEAD
// QueryChainConfigRequest defines the request type for querying x/evm chain configuration.
message QueryChainConfigRequest {}

// QueryChainConfigResponse defines the response type for querying x/evm chain configuration.
message QueryChainConfigResponse {
  // ChainConfig define the evm chain configuration.
  ChainConfig config = 1 [(gogoproto.nullable) = false];
=======
// QueryStaticCallRequest defines static call request
message QueryStaticCallRequest {
  // address is the ethereum contract hex address to for static call.
  string address = 1;
  // static call input generated from abi
  bytes input = 2;
}

// QueryStaticCallRequest defines static call response
message QueryStaticCallResponse {
  bytes data = 1;
>>>>>>> 0a8f02e0
}

// EthCallRequest defines EthCall request
message EthCallRequest {
  // same json format as the json rpc api.
  bytes args = 1;
}<|MERGE_RESOLUTION|>--- conflicted
+++ resolved
@@ -60,17 +60,6 @@
   // Params queries the parameters of x/evm module.
   rpc Params(QueryParamsRequest) returns (QueryParamsResponse) {
     option (google.api.http).get = "/ethermint/evm/v1alpha1/params";
-  }
-
-<<<<<<< HEAD
-  // ChainConfig queries the chain configuration values of EVM.
-  rpc ChainConfig(QueryChainConfigRequest) returns (QueryChainConfigResponse) {
-    option (google.api.http).get = "/ethermint/evm/v1alpha1/chain_config";
-=======
-  // StaticCall queries the static call value of x/evm module.
-  rpc StaticCall(QueryStaticCallRequest) returns (QueryStaticCallResponse) {
-    option (google.api.http).get = "/ethermint/evm/v1alpha1/static_call";
->>>>>>> 0a8f02e0
   }
 
   // EthCall implements the `eth_call` rpc api
@@ -240,27 +229,9 @@
   Params params = 1 [(gogoproto.nullable) = false];
 }
 
-<<<<<<< HEAD
-// QueryChainConfigRequest defines the request type for querying x/evm chain configuration.
-message QueryChainConfigRequest {}
-
-// QueryChainConfigResponse defines the response type for querying x/evm chain configuration.
-message QueryChainConfigResponse {
-  // ChainConfig define the evm chain configuration.
-  ChainConfig config = 1 [(gogoproto.nullable) = false];
-=======
-// QueryStaticCallRequest defines static call request
-message QueryStaticCallRequest {
-  // address is the ethereum contract hex address to for static call.
-  string address = 1;
-  // static call input generated from abi
-  bytes input = 2;
-}
-
 // QueryStaticCallRequest defines static call response
 message QueryStaticCallResponse {
   bytes data = 1;
->>>>>>> 0a8f02e0
 }
 
 // EthCallRequest defines EthCall request
