import json
import os
import socket
import subprocess
import sys
import time
from pathlib import Path

import bech32
from dateutil.parser import isoparse
from dotenv import load_dotenv
from eth_account import Account
from hexbytes import HexBytes
from web3._utils.transactions import fill_nonce, fill_transaction_defaults
from web3.exceptions import TimeExhausted

load_dotenv(Path(__file__).parent.parent.parent / "scripts/.env")
Account.enable_unaudited_hdwallet_features()
ACCOUNTS = {
    "validator": Account.from_mnemonic(os.getenv("VALIDATOR1_MNEMONIC")),
    "community": Account.from_mnemonic(os.getenv("COMMUNITY_MNEMONIC")),
    "signer1": Account.from_mnemonic(os.getenv("SIGNER1_MNEMONIC")),
    "signer2": Account.from_mnemonic(os.getenv("SIGNER2_MNEMONIC")),
}
KEYS = {name: account.key for name, account in ACCOUNTS.items()}
ADDRS = {name: account.address for name, account in ACCOUNTS.items()}
ETHERMINT_ADDRESS_PREFIX = "ethm"
TEST_CONTRACTS = {
    "TestERC20A": "TestERC20A.sol",
    "Greeter": "Greeter.sol",
    "BurnGas": "BurnGas.sol",
    "TestChainID": "ChainID.sol",
    "Mars": "Mars.sol",
}


def contract_path(name, filename):
    return (
        Path(__file__).parent
        / "hardhat/artifacts/contracts/"
        / filename
        / (name + ".json")
    )


CONTRACTS = {
    **{
        name: contract_path(name, filename) for name, filename in TEST_CONTRACTS.items()
    },
}


def wait_for_port(port, host="127.0.0.1", timeout=40.0):
    start_time = time.perf_counter()
    while True:
        try:
            with socket.create_connection((host, port), timeout=timeout):
                break
        except OSError as ex:
            time.sleep(0.1)
            if time.perf_counter() - start_time >= timeout:
                raise TimeoutError(
                    "Waited too long for the port {} on host {} to start accepting "
                    "connections.".format(port, host)
                ) from ex


def w3_wait_for_new_blocks(w3, n, sleep=0.5):
    begin_height = w3.eth.block_number
    while True:
        time.sleep(sleep)
        cur_height = w3.eth.block_number
        if cur_height - begin_height >= n:
            break


def wait_for_new_blocks(cli, n):
    begin_height = int((cli.status())["SyncInfo"]["latest_block_height"])
    while True:
        time.sleep(0.5)
        cur_height = int((cli.status())["SyncInfo"]["latest_block_height"])
        if cur_height - begin_height >= n:
            break


def wait_for_block(cli, height, timeout=240):
    for _ in range(timeout * 2):
        try:
            status = cli.status()
        except AssertionError as e:
            print(f"get sync status failed: {e}", file=sys.stderr)
        else:
            current_height = int(status["SyncInfo"]["latest_block_height"])
            if current_height >= height:
                break
            print("current block height", current_height)
        time.sleep(0.5)
    else:
        raise TimeoutError(f"wait for block {height} timeout")


def w3_wait_for_block(w3, height, timeout=240):
    for _ in range(timeout * 2):
        try:
            current_height = w3.eth.block_number
        except Exception as e:
            print(f"get json-rpc block number failed: {e}", file=sys.stderr)
        else:
            if current_height >= height:
                break
            print("current block height", current_height)
        time.sleep(0.5)
    else:
        raise TimeoutError(f"wait for block {height} timeout")


def wait_for_block_time(cli, t):
    print("wait for block time", t)
    while True:
        now = isoparse((cli.status())["SyncInfo"]["latest_block_time"])
        print("block time now: ", now)
        if now >= t:
            break
        time.sleep(0.5)


def deploy_contract(w3, jsonfile, args=(), key=KEYS["validator"]):
    """
    deploy contract and return the deployed contract instance
    """
    acct = Account.from_key(key)
    info = json.loads(jsonfile.read_text())
    contract = w3.eth.contract(abi=info["abi"], bytecode=info["bytecode"])
    tx = contract.constructor(*args).build_transaction({"from": acct.address})
    txreceipt = send_transaction(w3, tx, key)
    assert txreceipt.status == 1
    address = txreceipt.contractAddress
    return w3.eth.contract(address=address, abi=info["abi"]), txreceipt


def fill_defaults(w3, tx):
    return fill_nonce(w3, fill_transaction_defaults(w3, tx))


def sign_transaction(w3, tx, key=KEYS["validator"]):
    "fill default fields and sign"
    acct = Account.from_key(key)
    tx["from"] = acct.address
    tx = fill_transaction_defaults(w3, tx)
    tx = fill_nonce(w3, tx)
    return acct.sign_transaction(tx)


def send_transaction(w3, tx, key=KEYS["validator"], i=0):
    if i > 3:
        raise TimeExhausted
    signed = sign_transaction(w3, tx, key)
    txhash = w3.eth.send_raw_transaction(signed.rawTransaction)
    try:
        return w3.eth.wait_for_transaction_receipt(txhash, timeout=20)
    except TimeExhausted:
        return send_transaction(w3, tx, key, i + 1)


def send_successful_transaction(w3, i=0):
    if i > 3:
        raise TimeExhausted
    signed = sign_transaction(w3, {"to": ADDRS["community"], "value": 1000})
    txhash = w3.eth.send_raw_transaction(signed.rawTransaction)
    try:
        receipt = w3.eth.wait_for_transaction_receipt(txhash, timeout=20)
<<<<<<< HEAD
    except TimeExhausted:
        return send_successful_transaction(w3, i + 1)
    assert receipt.status == 1
=======
        assert receipt.status == 1
    except TimeExhausted:
        return send_successful_transaction(w3, i + 1)
>>>>>>> fac43e57
    return txhash


def eth_to_bech32(addr, prefix=ETHERMINT_ADDRESS_PREFIX):
    bz = bech32.convertbits(HexBytes(addr), 8, 5)
    return bech32.bech32_encode(prefix, bz)


def decode_bech32(addr):
    _, bz = bech32.bech32_decode(addr)
    return HexBytes(bytes(bech32.convertbits(bz, 5, 8)))


def supervisorctl(inipath, *args):
    subprocess.run(
        (sys.executable, "-msupervisor.supervisorctl", "-c", inipath, *args),
        check=True,
    )


def parse_events(logs):
    return {
        ev["type"]: {attr["key"]: attr["value"] for attr in ev["attributes"]}
        for ev in logs[0]["events"]
    }<|MERGE_RESOLUTION|>--- conflicted
+++ resolved
@@ -169,15 +169,9 @@
     txhash = w3.eth.send_raw_transaction(signed.rawTransaction)
     try:
         receipt = w3.eth.wait_for_transaction_receipt(txhash, timeout=20)
-<<<<<<< HEAD
-    except TimeExhausted:
-        return send_successful_transaction(w3, i + 1)
-    assert receipt.status == 1
-=======
         assert receipt.status == 1
     except TimeExhausted:
         return send_successful_transaction(w3, i + 1)
->>>>>>> fac43e57
     return txhash
 
 
