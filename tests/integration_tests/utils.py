import json
import os
import socket
import time
from pathlib import Path

import bech32
from dotenv import load_dotenv
from eth_account import Account
from hexbytes import HexBytes
from web3._utils.transactions import fill_nonce, fill_transaction_defaults

load_dotenv(Path(__file__).parent.parent.parent / "scripts/.env")
Account.enable_unaudited_hdwallet_features()
ACCOUNTS = {
    "validator": Account.from_mnemonic(os.getenv("VALIDATOR1_MNEMONIC")),
    "community": Account.from_mnemonic(os.getenv("COMMUNITY_MNEMONIC")),
    "signer1": Account.from_mnemonic(os.getenv("SIGNER1_MNEMONIC")),
    "signer2": Account.from_mnemonic(os.getenv("SIGNER2_MNEMONIC")),
}
KEYS = {name: account.key for name, account in ACCOUNTS.items()}
ADDRS = {name: account.address for name, account in ACCOUNTS.items()}
ETHERMINT_ADDRESS_PREFIX = "ethm"
TEST_CONTRACTS = {
    "TestERC20A": "TestERC20A.sol",
    "Greeter": "Greeter.sol",
}

def contract_path(name, filename):
    return (
        Path(__file__).parent
        / "contracts/artifacts/contracts/"
        / filename
        / (name + ".json")
    )


CONTRACTS = {
    **{
        name: contract_path(name, filename) for name, filename in TEST_CONTRACTS.items()
    },
}


def wait_for_port(port, host="127.0.0.1", timeout=40.0):
    start_time = time.perf_counter()
    while True:
        try:
            with socket.create_connection((host, port), timeout=timeout):
                break
        except OSError as ex:
            time.sleep(0.1)
            if time.perf_counter() - start_time >= timeout:
                raise TimeoutError(
                    "Waited too long for the port {} on host {} to start accepting "
                    "connections.".format(port, host)
                ) from ex


def w3_wait_for_new_blocks(w3, n):
    begin_height = w3.eth.block_number
    while True:
        time.sleep(0.5)
        cur_height = w3.eth.block_number
        if cur_height - begin_height >= n:
            break


def wait_for_new_blocks(cli, n):
    begin_height = int((cli.status())["SyncInfo"]["latest_block_height"])
    while True:
        time.sleep(0.5)
        cur_height = int((cli.status())["SyncInfo"]["latest_block_height"])
        if cur_height - begin_height >= n:
            break


def deploy_contract(w3, jsonfile, args=(), key=KEYS["validator"]):
    """
    deploy contract and return the deployed contract instance
    """
    acct = Account.from_key(key)
    info = json.loads(jsonfile.read_text())
    contract = w3.eth.contract(abi=info["abi"], bytecode=info["bytecode"])
    tx = contract.constructor(*args).buildTransaction({"from": acct.address})
    txreceipt = send_transaction(w3, tx, key)
    assert txreceipt.status == 1
    address = txreceipt.contractAddress
    return w3.eth.contract(address=address, abi=info["abi"])


def fill_defaults(w3, tx):
    return fill_nonce(w3, fill_transaction_defaults(w3, tx))


def sign_transaction(w3, tx, key=KEYS["validator"]):
    "fill default fields and sign"
    acct = Account.from_key(key)
    tx["from"] = acct.address
    tx = fill_transaction_defaults(w3, tx)
    tx = fill_nonce(w3, tx)
    return acct.sign_transaction(tx)


def send_transaction(w3, tx, key=KEYS["validator"]):
    signed = sign_transaction(w3, tx, key)
    txhash = w3.eth.send_raw_transaction(signed.rawTransaction)
    return w3.eth.wait_for_transaction_receipt(txhash)


<<<<<<< HEAD
def send_successful_transaction(w3):
    signed = sign_transaction(w3, {"to": ADDRS["community"], "value": 1000})
    txhash = w3.eth.send_raw_transaction(signed.rawTransaction)
    receipt = w3.eth.wait_for_transaction_receipt(txhash)
    assert receipt.status == 1
    return txhash
=======
def eth_to_bech32(addr, prefix=ETHERMINT_ADDRESS_PREFIX):
    bz = bech32.convertbits(HexBytes(addr), 8, 5)
    return bech32.bech32_encode(prefix, bz)
>>>>>>> 737c1de6
<|MERGE_RESOLUTION|>--- conflicted
+++ resolved
@@ -108,15 +108,14 @@
     return w3.eth.wait_for_transaction_receipt(txhash)
 
 
-<<<<<<< HEAD
 def send_successful_transaction(w3):
     signed = sign_transaction(w3, {"to": ADDRS["community"], "value": 1000})
     txhash = w3.eth.send_raw_transaction(signed.rawTransaction)
     receipt = w3.eth.wait_for_transaction_receipt(txhash)
     assert receipt.status == 1
     return txhash
-=======
+
+
 def eth_to_bech32(addr, prefix=ETHERMINT_ADDRESS_PREFIX):
     bz = bech32.convertbits(HexBytes(addr), 8, 5)
-    return bech32.bech32_encode(prefix, bz)
->>>>>>> 737c1de6
+    return bech32.bech32_encode(prefix, bz)