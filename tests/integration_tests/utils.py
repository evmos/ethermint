import json
import os
import socket
import time
from pathlib import Path

from dotenv import load_dotenv
from eth_account import Account
from web3._utils.transactions import fill_nonce, fill_transaction_defaults

load_dotenv(Path(__file__).parent.parent.parent / "scripts/.env")
Account.enable_unaudited_hdwallet_features()
ACCOUNTS = {
    "validator": Account.from_mnemonic(os.getenv("VALIDATOR1_MNEMONIC")),
    "community": Account.from_mnemonic(os.getenv("COMMUNITY_MNEMONIC")),
    "signer1": Account.from_mnemonic(os.getenv("SIGNER1_MNEMONIC")),
    "signer2": Account.from_mnemonic(os.getenv("SIGNER2_MNEMONIC")),
}
KEYS = {name: account.key for name, account in ACCOUNTS.items()}
ADDRS = {name: account.address for name, account in ACCOUNTS.items()}
ETHERMINT_ADDRESS_PREFIX = "ethm"
TEST_CONTRACTS = {
    "TestERC20A": "TestERC20A.sol",
}

<<<<<<< HEAD
def contract_path(name, filename):
    return (
        Path(__file__).parent
        / "contracts/artifacts/contracts"
=======

def contract_path(name, filename):
    return (
        Path(__file__).parent
        / "contracts/artifacts/contracts/"
>>>>>>> ccbaf1fe
        / filename
        / (name + ".json")
    )


CONTRACTS = {
    **{
        name: contract_path(name, filename) for name, filename in TEST_CONTRACTS.items()
    },
}
<<<<<<< HEAD
=======

Account.enable_unaudited_hdwallet_features()

ACCOUNTS = {
    "validator": Account.from_mnemonic(os.getenv("VALIDATOR1_MNEMONIC")),
    "community": Account.from_mnemonic(os.getenv("COMMUNITY_MNEMONIC")),
    "signer1": Account.from_mnemonic(os.getenv("SIGNER1_MNEMONIC")),
    "signer2": Account.from_mnemonic(os.getenv("SIGNER2_MNEMONIC")),
}
KEYS = {name: account.key for name, account in ACCOUNTS.items()}
ADDRS = {name: account.address for name, account in ACCOUNTS.items()}

>>>>>>> ccbaf1fe

def wait_for_port(port, host="127.0.0.1", timeout=40.0):
    start_time = time.perf_counter()
    while True:
        try:
            with socket.create_connection((host, port), timeout=timeout):
                break
        except OSError as ex:
            time.sleep(0.1)
            if time.perf_counter() - start_time >= timeout:
                raise TimeoutError(
                    "Waited too long for the port {} on host {} to start accepting "
                    "connections.".format(port, host)
                ) from ex

<<<<<<< HEAD
=======

>>>>>>> ccbaf1fe
def w3_wait_for_new_blocks(w3, n):
    begin_height = w3.eth.block_number
    while True:
        time.sleep(0.5)
        cur_height = w3.eth.block_number
        if cur_height - begin_height >= n:
            break

<<<<<<< HEAD
=======

>>>>>>> ccbaf1fe
def deploy_contract(w3, jsonfile, args=(), key=KEYS["validator"]):
    """
    deploy contract and return the deployed contract instance
    """
    acct = Account.from_key(key)
    info = json.loads(jsonfile.read_text())
    contract = w3.eth.contract(abi=info["abi"], bytecode=info["bytecode"])
    tx = contract.constructor(*args).buildTransaction({"from": acct.address})
    txreceipt = send_transaction(w3, tx, key)
    assert txreceipt.status == 1
    address = txreceipt.contractAddress
    return w3.eth.contract(address=address, abi=info["abi"])


<<<<<<< HEAD
=======
def fill_defaults(w3, tx):
    return fill_nonce(w3, fill_transaction_defaults(w3, tx))


>>>>>>> ccbaf1fe
def sign_transaction(w3, tx, key=KEYS["validator"]):
    "fill default fields and sign"
    acct = Account.from_key(key)
    tx["from"] = acct.address
<<<<<<< HEAD
    tx = fill_transaction_defaults(w3, tx)
    tx = fill_nonce(w3, tx)
=======
    tx = fill_defaults(w3, tx)
>>>>>>> ccbaf1fe
    return acct.sign_transaction(tx)


def send_transaction(w3, tx, key=KEYS["validator"]):
    signed = sign_transaction(w3, tx, key)
    txhash = w3.eth.send_raw_transaction(signed.rawTransaction)
    return w3.eth.wait_for_transaction_receipt(txhash)<|MERGE_RESOLUTION|>--- conflicted
+++ resolved
@@ -23,18 +23,11 @@
     "TestERC20A": "TestERC20A.sol",
 }
 
-<<<<<<< HEAD
-def contract_path(name, filename):
-    return (
-        Path(__file__).parent
-        / "contracts/artifacts/contracts"
-=======
 
 def contract_path(name, filename):
     return (
         Path(__file__).parent
         / "contracts/artifacts/contracts/"
->>>>>>> ccbaf1fe
         / filename
         / (name + ".json")
     )
@@ -45,8 +38,6 @@
         name: contract_path(name, filename) for name, filename in TEST_CONTRACTS.items()
     },
 }
-<<<<<<< HEAD
-=======
 
 Account.enable_unaudited_hdwallet_features()
 
@@ -59,7 +50,6 @@
 KEYS = {name: account.key for name, account in ACCOUNTS.items()}
 ADDRS = {name: account.address for name, account in ACCOUNTS.items()}
 
->>>>>>> ccbaf1fe
 
 def wait_for_port(port, host="127.0.0.1", timeout=40.0):
     start_time = time.perf_counter()
@@ -75,10 +65,7 @@
                     "connections.".format(port, host)
                 ) from ex
 
-<<<<<<< HEAD
-=======
 
->>>>>>> ccbaf1fe
 def w3_wait_for_new_blocks(w3, n):
     begin_height = w3.eth.block_number
     while True:
@@ -87,10 +74,7 @@
         if cur_height - begin_height >= n:
             break
 
-<<<<<<< HEAD
-=======
 
->>>>>>> ccbaf1fe
 def deploy_contract(w3, jsonfile, args=(), key=KEYS["validator"]):
     """
     deploy contract and return the deployed contract instance
@@ -105,23 +89,16 @@
     return w3.eth.contract(address=address, abi=info["abi"])
 
 
-<<<<<<< HEAD
-=======
 def fill_defaults(w3, tx):
     return fill_nonce(w3, fill_transaction_defaults(w3, tx))
 
 
->>>>>>> ccbaf1fe
 def sign_transaction(w3, tx, key=KEYS["validator"]):
     "fill default fields and sign"
     acct = Account.from_key(key)
     tx["from"] = acct.address
-<<<<<<< HEAD
     tx = fill_transaction_defaults(w3, tx)
     tx = fill_nonce(w3, tx)
-=======
-    tx = fill_defaults(w3, tx)
->>>>>>> ccbaf1fe
     return acct.sign_transaction(tx)
 
 
