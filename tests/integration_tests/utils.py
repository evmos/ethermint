--- conflicted
+++ resolved
@@ -205,14 +205,13 @@
     }
 
 
-<<<<<<< HEAD
 def module_address(name):
     data = hashlib.sha256(name.encode()).digest()[:20]
     return to_checksum_address(decode_bech32(eth_to_bech32(data)).hex())
-=======
+
+
 def derive_new_account(n=1):
     # derive a new address
     account_path = f"m/44'/60'/0'/0/{n}"
     mnemonic = os.getenv("COMMUNITY_MNEMONIC")
-    return Account.from_mnemonic(mnemonic, account_path=account_path)
->>>>>>> 06d24279
+    return Account.from_mnemonic(mnemonic, account_path=account_path)