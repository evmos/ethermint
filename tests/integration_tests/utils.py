--- conflicted
+++ resolved
@@ -1,7 +1,4 @@
-<<<<<<< HEAD
 import json
-=======
->>>>>>> 7331cd20
 import os
 import socket
 import time
@@ -70,7 +67,6 @@
                     "connections.".format(port, host)
                 ) from ex
 
-<<<<<<< HEAD
 def w3_wait_for_new_blocks(w3, n):
     begin_height = w3.eth.block_number
     while True:
@@ -91,23 +87,16 @@
     assert txreceipt.status == 1
     address = txreceipt.contractAddress
     return w3.eth.contract(address=address, abi=info["abi"])
-=======
 
 def fill_defaults(w3, tx):
     return fill_nonce(w3, fill_transaction_defaults(w3, tx))
->>>>>>> 7331cd20
 
 
 def sign_transaction(w3, tx, key=KEYS["validator"]):
     "fill default fields and sign"
     acct = Account.from_key(key)
     tx["from"] = acct.address
-<<<<<<< HEAD
-    tx = fill_transaction_defaults(w3, tx)
-    tx = fill_nonce(w3, tx)
-=======
     tx = fill_defaults(w3, tx)
->>>>>>> 7331cd20
     return acct.sign_transaction(tx)
 
 
