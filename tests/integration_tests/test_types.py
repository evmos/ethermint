from web3 import Web3

from .expected_constants import (
    EXPECTED_ACCOUNT_PROOF,
    EXPECTED_FEE_HISTORY,
    EXPECTED_GET_PROOF,
    EXPECTED_GET_STORAGE_AT,
    EXPECTED_GET_TRANSACTION,
    EXPECTED_GET_TRANSACTION_RECEIPT,
    EXPECTED_STORAGE_PROOF,
)
from .utils import (
    ADDRS,
    CONTRACTS,
    KEYS,
    deploy_contract,
    send_transaction,
    w3_wait_for_block,
    w3_wait_for_new_blocks,
)


def test_block(ethermint, geth):
    get_blocks(ethermint, geth, False)
    get_blocks(ethermint, geth, True)


def get_blocks(ethermint_rpc_ws, geth, with_transactions):
    w3: Web3 = ethermint_rpc_ws.w3
    eth_rpc = w3.provider
    geth_rpc = geth.w3.provider
    make_same_rpc_calls(
        eth_rpc, geth_rpc, "eth_getBlockByNumber", ["0x0", with_transactions]
    )

    make_same_rpc_calls(
        eth_rpc, geth_rpc, "eth_getBlockByNumber", ["0x2710", with_transactions]
    )

    ethermint_blk = w3.eth.get_block(1)
    # Get existing block, no transactions
    eth_rsp = eth_rpc.make_request(
        "eth_getBlockByHash", [ethermint_blk["hash"].hex(), with_transactions]
    )
    geth_rsp = geth_rpc.make_request(
        "eth_getBlockByHash",
        [
            "0x124d099a1f435d3a6155e5d157ff1078eaefb742435892677ee5b3cb5e6fa055",
            with_transactions,
        ],
    )
    compare_types(eth_rsp, geth_rsp)

    # Get not existing block
    make_same_rpc_calls(
        eth_rpc,
        geth_rpc,
        "eth_getBlockByHash",
        [
            "0x4e3a3754410177e6937ef1f84bba68ea139e8d1a2258c5f85db9f1cd715a1bdd",
            with_transactions,
        ],
    )

    # Bad call
    make_same_rpc_calls(
        eth_rpc, geth_rpc, "eth_getBlockByHash", ["0", with_transactions]
    )


def test_accounts(ethermint_rpc_ws, geth):
    w3: Web3 = ethermint_rpc_ws.w3
    eth_rpc = w3.provider
    geth_rpc = geth.w3.provider
    make_same_rpc_calls(eth_rpc, geth_rpc, "eth_accounts", [])


def test_syncing(ethermint_rpc_ws, geth):
    w3: Web3 = ethermint_rpc_ws.w3
    eth_rpc = w3.provider
    geth_rpc = geth.w3.provider
    make_same_rpc_calls(eth_rpc, geth_rpc, "eth_syncing", [])


def test_coinbase(ethermint_rpc_ws, geth):
    w3: Web3 = ethermint_rpc_ws.w3
    eth_rpc = w3.provider
    geth_rpc = geth.w3.provider
    make_same_rpc_calls(eth_rpc, geth_rpc, "eth_coinbase", [])


def test_max_priority_fee(ethermint_rpc_ws, geth):
    w3: Web3 = ethermint_rpc_ws.w3
    eth_rpc = w3.provider
    geth_rpc = geth.w3.provider
    make_same_rpc_calls(eth_rpc, geth_rpc, "eth_maxPriorityFeePerGas", [])


def test_gas_price(ethermint_rpc_ws, geth):
    w3: Web3 = ethermint_rpc_ws.w3
    eth_rpc = w3.provider
    geth_rpc = geth.w3.provider
    make_same_rpc_calls(eth_rpc, geth_rpc, "eth_gasPrice", [])


def test_block_number(ethermint_rpc_ws, geth):
    w3: Web3 = ethermint_rpc_ws.w3
    eth_rpc = w3.provider
    geth_rpc = geth.w3.provider
    make_same_rpc_calls(eth_rpc, geth_rpc, "eth_blockNumber", [])


def test_balance(ethermint_rpc_ws, geth):
    w3: Web3 = ethermint_rpc_ws.w3
    eth_rpc = w3.provider
    geth_rpc = geth.w3.provider
    make_same_rpc_calls(
        eth_rpc,
        geth_rpc,
        "eth_getBalance",
        ["0x57f96e6b86cdefdb3d412547816a82e3e0ebf9d2", "latest"],
    )
    make_same_rpc_calls(eth_rpc, geth_rpc, "eth_getBalance", ["0", "latest"])
    make_same_rpc_calls(
        eth_rpc,
        geth_rpc,
        "eth_getBalance",
        ["0x9907a0cf64ec9fbf6ed8fd4971090de88222a9ac", "latest"],
    )
    make_same_rpc_calls(
        eth_rpc,
        geth_rpc,
        "eth_getBalance",
        ["0x57f96e6b86cdefdb3d412547816a82e3e0ebf9d2", "0x0"],
    )
    make_same_rpc_calls(eth_rpc, geth_rpc, "eth_getBalance", ["0", "0x0"])
    make_same_rpc_calls(
        eth_rpc,
        geth_rpc,
        "eth_getBalance",
        ["0x9907a0cf64ec9fbf6ed8fd4971090de88222a9ac", "0x0"],
    )
    make_same_rpc_calls(
        eth_rpc,
        geth_rpc,
        "eth_getBalance",
        ["0x57f96e6b86cdefdb3d412547816a82e3e0ebf9d2", "0x10000"],
    )
    make_same_rpc_calls(eth_rpc, geth_rpc, "eth_getBalance", ["0", "0x10000"])
    make_same_rpc_calls(
        eth_rpc,
        geth_rpc,
        "eth_getBalance",
        ["0x9907a0cf64ec9fbf6ed8fd4971090de88222a9ac", "0x10000"],
    )


def deploy_and_wait(w3, number=1):
    contract, _ = deploy_contract(
        w3,
        CONTRACTS["TestERC20A"],
    )

    w3_wait_for_new_blocks(w3, number)
    return contract


def test_get_storage_at(ethermint_rpc_ws, geth):
    w3: Web3 = ethermint_rpc_ws.w3
    eth_rpc = w3.provider
    geth_rpc = geth.w3.provider
    make_same_rpc_calls(
        eth_rpc,
        geth_rpc,
        "eth_getStorageAt",
        ["0x57f96e6b86cdefdb3d412547816a82e3e0ebf9d2", "0x0", "latest"],
    )

    contract = deploy_and_wait(w3)
    res = eth_rpc.make_request("eth_getStorageAt", [contract.address, "0x0", "latest"])
    compare_types(res["result"], EXPECTED_GET_STORAGE_AT)


def send_tnx(w3, tx_value=10):
    # Do an ethereum transfer
    gas_price = w3.eth.gas_price
    tx = {"to": ADDRS["community"], "value": tx_value, "gasPrice": gas_price}
    return send_transaction(w3, tx, KEYS["validator"])


def send_and_get_hash(w3, tx_value=10):
    return send_tnx(w3, tx_value)["transactionHash"].hex()


def test_get_proof(ethermint_rpc_ws, geth):
    # on ethermint the proof query will fail for block numbers <= 2
    # so we must wait for several blocks
    w3: Web3 = ethermint_rpc_ws.w3
    eth_rpc = w3.provider
    w3_wait_for_block(w3, 3)
    geth_rpc = geth.w3.provider
    validator = ADDRS["validator"]
    method = "eth_getProof"
    for quantity in ["latest", "0x1024"]:
        res = make_same_rpc_calls(
            eth_rpc,
            geth_rpc,
            method,
            [validator, ["0x0"], quantity],
        )
    res = send_tnx(w3)

    proof = (eth_rpc.make_request(
        method, [validator, ["0x0"], hex(res["blockNumber"])]
    ))["result"]
    res, err = same_types(proof, EXPECTED_GET_PROOF)
    assert res, err
    assert proof["accountProof"], EXPECTED_ACCOUNT_PROOF
    assert proof["storageProof"][0]["proof"], EXPECTED_STORAGE_PROOF

<<<<<<< HEAD
    proof = eth_rpc.make_request(
        "eth_getProof", [ADDRS["validator"], ["0x0"], "latest"]
    )
    compare_types(proof, EXPECTED_GET_PROOF)
=======
    proof = (geth_rpc.make_request(
        method, [validator, ["0x0"], "latest"]
    ))["result"]
    res, err = same_types(proof, EXPECTED_GET_PROOF)
    assert res, err
>>>>>>> 3abda6e7


def test_get_code(ethermint_rpc_ws, geth):
    w3: Web3 = ethermint_rpc_ws.w3
    eth_rpc = w3.provider
    geth_rpc = geth.w3.provider
    make_same_rpc_calls(
        eth_rpc,
        geth_rpc,
        "eth_getCode",
        ["0x57f96e6b86cdefdb3d412547816a82e3e0ebf9d2", "latest"],
    )

    # Do an ethereum transfer
    contract = deploy_and_wait(w3)
    code = eth_rpc.make_request("eth_getCode", [contract.address, "latest"])
    expected = {"id": 4, "jsonrpc": "2.0", "result": "0x"}
    compare_types(code, expected)


def test_get_block_transaction_count(ethermint_rpc_ws, geth):
    w3: Web3 = ethermint_rpc_ws.w3
    eth_rpc = w3.provider
    geth_rpc = geth.w3.provider
    make_same_rpc_calls(
        eth_rpc, geth_rpc, "eth_getBlockTransactionCountByNumber", ["0x0"]
    )

    make_same_rpc_calls(
        eth_rpc, geth_rpc, "eth_getBlockTransactionCountByNumber", ["0x1000"]
    )

    tx_hash = send_and_get_hash(w3)

    tx_res = eth_rpc.make_request("eth_getTransactionByHash", [tx_hash])
    block_number = tx_res["result"]["blockNumber"]
    block_hash = tx_res["result"]["blockHash"]
    block_res = eth_rpc.make_request(
        "eth_getBlockTransactionCountByNumber", [block_number]
    )

    expected = {"id": 1, "jsonrpc": "2.0", "result": "0x1"}
    compare_types(block_res, expected)

    make_same_rpc_calls(
        eth_rpc,
        geth_rpc,
        "eth_getBlockTransactionCountByHash",
        ["0x4e3a3754410177e6937ef1f84bba68ea139e8d1a2258c5f85db9f1cd715a1bdd"],
    )
    block_res = eth_rpc.make_request("eth_getBlockTransactionCountByHash", [block_hash])
    expected = {"id": 1, "jsonrpc": "2.0", "result": "0x1"}
    compare_types(block_res, expected)


def test_get_transaction(ethermint_rpc_ws, geth):
    w3: Web3 = ethermint_rpc_ws.w3
    eth_rpc = w3.provider
    geth_rpc = geth.w3.provider
    make_same_rpc_calls(
        eth_rpc,
        geth_rpc,
        "eth_getTransactionByHash",
        ["0x5c504ed432cb51138bcf09aa5e8a410dd4a1e204ef84bfed1be16dfba1b22060"],
    )

    tx_hash = send_and_get_hash(w3)

    tx_res = eth_rpc.make_request("eth_getTransactionByHash", [tx_hash])

    compare_types(EXPECTED_GET_TRANSACTION, tx_res)


def test_get_transaction_receipt(ethermint_rpc_ws, geth):
    w3: Web3 = ethermint_rpc_ws.w3
    eth_rpc = w3.provider
    geth_rpc = geth.w3.provider
    make_same_rpc_calls(
        eth_rpc,
        geth_rpc,
        "eth_getTransactionReceipt",
        ["0x5c504ed432cb51138bcf09aa5e8a410dd4a1e204ef84bfed1be16dfba1b22060"],
    )

    tx_hash = send_and_get_hash(w3)

    tx_res = eth_rpc.make_request("eth_getTransactionReceipt", [tx_hash])
    compare_types(tx_res, EXPECTED_GET_TRANSACTION_RECEIPT)


def test_fee_history(ethermint_rpc_ws, geth):
    w3: Web3 = ethermint_rpc_ws.w3
    eth_rpc = w3.provider
    geth_rpc = geth.w3.provider
    make_same_rpc_calls(eth_rpc, geth_rpc, "eth_feeHistory", [4, "latest", [10, 90]])

    make_same_rpc_calls(eth_rpc, geth_rpc, "eth_feeHistory", [4, "0x5000", [10, 90]])

    _ = send_and_get_hash(w3)
    fee_history = eth_rpc.make_request("eth_feeHistory", [4, "latest", [100]])

    compare_types(fee_history, EXPECTED_FEE_HISTORY)


def test_estimate_gas(ethermint_rpc_ws, geth):
    tx = {"to": ADDRS["community"], "from": ADDRS["validator"]}

    w3: Web3 = ethermint_rpc_ws.w3
    eth_rpc = w3.provider
    geth_rpc = geth.w3.provider
    make_same_rpc_calls(eth_rpc, geth_rpc, "eth_estimateGas", [tx])
    make_same_rpc_calls(eth_rpc, geth_rpc, "eth_estimateGas", [tx, "0x0"])
    make_same_rpc_calls(eth_rpc, geth_rpc, "eth_estimateGas", [tx, "0x5000"])
    make_same_rpc_calls(eth_rpc, geth_rpc, "eth_estimateGas", [{}])


def compare_types(actual, expected):
    res, err = same_types(actual, expected)
    if not res:
        print(actual)
        print(expected)
    assert res, err


def make_same_rpc_calls(rpc1, rpc2, method, params):
    res1 = rpc1.make_request(method, params)
    res2 = rpc2.make_request(method, params)
    compare_types(res1, res2)


def test_incomplete_send_transaction(ethermint_rpc_ws, geth):
    # Send ethereum tx with nothing in from field
    w3: Web3 = ethermint_rpc_ws.w3
    eth_rpc = w3.provider
    geth_rpc = geth.w3.provider
    gas_price = w3.eth.gas_price
    tx = {"from": "", "to": ADDRS["community"], "value": 0, "gasPrice": gas_price}
    make_same_rpc_calls(eth_rpc, geth_rpc, "eth_sendTransaction", [tx])


def same_types(given, expected):
    if isinstance(given, dict):
        if not isinstance(expected, dict):
            return False, "A is dict, B is not"
        keys = list(set(list(given.keys()) + list(expected.keys())))
        for key in keys:
            if key not in expected or key not in given:
                return False, key + " key not on both json"
            res, err = same_types(given[key], expected[key])
            if not res:
                return res, key + " key failed. Error: " + err
        return True, ""
    elif isinstance(given, list):
        if not isinstance(expected, list):
            return False, "A is list, B is not"
        if len(given) == 0 and len(expected) == 0:
            return True, ""
        if len(given) > 0 and len(expected) > 0:
            return same_types(given[0], expected[0])
        else:
            return True, ""
    elif given is None and expected is None:
        return True, ""
    elif type(given) is type(expected):
        return True, ""
    elif (
        type(given) is int
        and type(expected) is float
        and given == 0
        or type(expected) is int
        and type(given) is float
        and expected == 0
    ):
        return True, ""
    else:
        return (
            False,
            "different types. Given object is type "
            + type(given).__name__
            + " expected object is type "
            + type(expected).__name__,
        )<|MERGE_RESOLUTION|>--- conflicted
+++ resolved
@@ -218,18 +218,12 @@
     assert proof["accountProof"], EXPECTED_ACCOUNT_PROOF
     assert proof["storageProof"][0]["proof"], EXPECTED_STORAGE_PROOF
 
-<<<<<<< HEAD
+    _ = send_and_get_hash(w3)
+
     proof = eth_rpc.make_request(
-        "eth_getProof", [ADDRS["validator"], ["0x0"], "latest"]
+        method, [validator, ["0x0"], "latest"]
     )
     compare_types(proof, EXPECTED_GET_PROOF)
-=======
-    proof = (geth_rpc.make_request(
-        method, [validator, ["0x0"], "latest"]
-    ))["result"]
-    res, err = same_types(proof, EXPECTED_GET_PROOF)
-    assert res, err
->>>>>>> 3abda6e7
 
 
 def test_get_code(ethermint_rpc_ws, geth):
