<<<<<<< HEAD
import pytest

from .utils import (
    ADDRS,
    CONTRACTS,
    KEYS,
    deploy_contract,
    send_transaction,
    w3_wait_for_new_blocks,
)
=======
from .utils import ADDRS, CONTRACTS, KEYS, deploy_contract, send_transaction
>>>>>>> 15e4da3c


def test_gas_eth_tx(geth, ethermint):
    tx_value = 10

    # send a transaction with geth
    geth_gas_price = geth.w3.eth.gas_price
    tx = {"to": ADDRS["community"], "value": tx_value, "gasPrice": geth_gas_price}
    geth_receipt = send_transaction(geth.w3, tx, KEYS["validator"])

    # send an equivalent transaction with ethermint
    ethermint_gas_price = ethermint.w3.eth.gas_price
    tx = {"to": ADDRS["community"], "value": tx_value, "gasPrice": ethermint_gas_price}
    ethermint_receipt = send_transaction(ethermint.w3, tx, KEYS["validator"])

    # ensure that the gasUsed is equivalent
    assert geth_receipt.gasUsed == ethermint_receipt.gasUsed


def test_gas_deployment(geth, ethermint):
    # deploy an identical contract on geth and ethermint
    # ensure that the gasUsed is equivalent
    _, geth_contract_receipt = deploy_contract(
        geth.w3,
        CONTRACTS["TestERC20A"])
    _, ethermint_contract_receipt = deploy_contract(
        ethermint.w3,
        CONTRACTS["TestERC20A"])
<<<<<<< HEAD
    assert geth_contract_reciept.gasUsed == ethermint_contract_reciept.gasUsed


def test_block_gas_limit(ethermint):
    tx_value = 10
    
    # get the block gas limit from the latest block
    w3_wait_for_new_blocks(ethermint.w3, 5)
    block = ethermint.w3.eth.get_block("latest")
    exceededGasLimit = block.gasLimit + 100

    # send a transaction exceeding the block gas limit
    ethermint_gas_price = ethermint.w3.eth.gas_price
    tx = {"to": ADDRS["community"], "value": tx_value, "gas": exceededGasLimit, "gasPrice": ethermint_gas_price}

    # expect an error due to the block gas limit
    with pytest.raises(Exception):
        send_transaction(ethermint.w3, tx, KEYS["validator"])
=======
    assert geth_contract_receipt.gasUsed == ethermint_contract_receipt.gasUsed


def test_gas_call(geth, ethermint):
    function_input = 10

    # deploy an identical contract on geth and ethermint
    # ensure that the contract has a function which consumes non-trivial gas
    geth_contract, _ = deploy_contract(
        geth.w3,
        CONTRACTS["BurnGas"])
    ethermint_contract, _ = deploy_contract(
        ethermint.w3,
        CONTRACTS["BurnGas"])

    # call the contract and get tx receipt for geth
    geth_gas_price = geth.w3.eth.gas_price
    geth_txhash = (geth_contract.functions
                   .burnGas(function_input)
                   .transact({'from': ADDRS["validator"], "gasPrice": geth_gas_price}))
    geth_call_receipt = geth.w3.eth.wait_for_transaction_receipt(geth_txhash)

    # repeat the above for ethermint
    ethermint_gas_price = ethermint.w3.eth.gas_price
    ethermint_txhash = (ethermint_contract.functions
                        .burnGas(function_input)
                        .transact({'from': ADDRS["validator"],
                                   "gasPrice": ethermint_gas_price}))
    ethermint_call_receipt = (ethermint.w3.
                              eth.wait_for_transaction_receipt(ethermint_txhash))

    # ensure that the gasUsed is equivalent
    assert geth_call_receipt.gasUsed == ethermint_call_receipt.gasUsed
>>>>>>> 15e4da3c
<|MERGE_RESOLUTION|>--- conflicted
+++ resolved
@@ -1,17 +1,6 @@
-<<<<<<< HEAD
 import pytest
 
-from .utils import (
-    ADDRS,
-    CONTRACTS,
-    KEYS,
-    deploy_contract,
-    send_transaction,
-    w3_wait_for_new_blocks,
-)
-=======
-from .utils import ADDRS, CONTRACTS, KEYS, deploy_contract, send_transaction
->>>>>>> 15e4da3c
+from .utils import ADDRS, CONTRACTS, KEYS, deploy_contract, send_transaction, w3_wait_for_new_blocks
 
 
 def test_gas_eth_tx(geth, ethermint):
@@ -40,8 +29,7 @@
     _, ethermint_contract_receipt = deploy_contract(
         ethermint.w3,
         CONTRACTS["TestERC20A"])
-<<<<<<< HEAD
-    assert geth_contract_reciept.gasUsed == ethermint_contract_reciept.gasUsed
+    assert geth_contract_receipt.gasUsed == ethermint_contract_receipt.gasUsed
 
 
 def test_block_gas_limit(ethermint):
@@ -58,39 +46,4 @@
 
     # expect an error due to the block gas limit
     with pytest.raises(Exception):
-        send_transaction(ethermint.w3, tx, KEYS["validator"])
-=======
-    assert geth_contract_receipt.gasUsed == ethermint_contract_receipt.gasUsed
-
-
-def test_gas_call(geth, ethermint):
-    function_input = 10
-
-    # deploy an identical contract on geth and ethermint
-    # ensure that the contract has a function which consumes non-trivial gas
-    geth_contract, _ = deploy_contract(
-        geth.w3,
-        CONTRACTS["BurnGas"])
-    ethermint_contract, _ = deploy_contract(
-        ethermint.w3,
-        CONTRACTS["BurnGas"])
-
-    # call the contract and get tx receipt for geth
-    geth_gas_price = geth.w3.eth.gas_price
-    geth_txhash = (geth_contract.functions
-                   .burnGas(function_input)
-                   .transact({'from': ADDRS["validator"], "gasPrice": geth_gas_price}))
-    geth_call_receipt = geth.w3.eth.wait_for_transaction_receipt(geth_txhash)
-
-    # repeat the above for ethermint
-    ethermint_gas_price = ethermint.w3.eth.gas_price
-    ethermint_txhash = (ethermint_contract.functions
-                        .burnGas(function_input)
-                        .transact({'from': ADDRS["validator"],
-                                   "gasPrice": ethermint_gas_price}))
-    ethermint_call_receipt = (ethermint.w3.
-                              eth.wait_for_transaction_receipt(ethermint_txhash))
-
-    # ensure that the gasUsed is equivalent
-    assert geth_call_receipt.gasUsed == ethermint_call_receipt.gasUsed
->>>>>>> 15e4da3c
+        send_transaction(ethermint.w3, tx, KEYS["validator"])