--- conflicted
+++ resolved
@@ -19,11 +19,8 @@
         'feehistory-cap': 100,
         'block-range-cap': 10000,
         'logs-cap': 10000,
-<<<<<<< HEAD
+        'fix-revert-gas-refund-height': 1,
         'fix-clear-access-list-height': 1,
-=======
-        'fix-revert-gas-refund-height': 1,
->>>>>>> c5fdad73
       },
     },
     validators: [{
