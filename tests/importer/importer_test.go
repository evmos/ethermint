--- conflicted
+++ resolved
@@ -105,11 +105,7 @@
 	genBlock := ethcore.DefaultGenesisBlock()
 	ms := cms.CacheMultiStore()
 	ctx := sdk.NewContext(ms, tmproto.Header{}, false, logger)
-<<<<<<< HEAD
 	evmKeeper.WithContext(ctx)
-=======
-	evmKeeper.CommitStateDB.WithContext(ctx)
->>>>>>> 1aa8c7e7
 
 	// Set the default Ethermint parameters to the parameter keeper store
 	evmKeeper.SetParams(ctx, evmtypes.DefaultParams())
@@ -128,41 +124,18 @@
 		addr := ethcmn.HexToAddress(addrStr)
 		acc := genBlock.Alloc[addr]
 
-<<<<<<< HEAD
 		evmKeeper.AddBalance(addr, acc.Balance)
 		evmKeeper.SetCode(addr, acc.Code)
 		evmKeeper.SetNonce(addr, acc.Nonce)
 
 		for key, value := range acc.Storage {
 			evmKeeper.SetState(addr, key, value)
-=======
-		evmKeeper.CommitStateDB.AddBalance(addr, acc.Balance)
-		evmKeeper.CommitStateDB.SetCode(addr, acc.Code)
-		evmKeeper.CommitStateDB.SetNonce(addr, acc.Nonce)
-
-		for key, value := range acc.Storage {
-			evmKeeper.CommitStateDB.SetState(addr, key, value)
->>>>>>> 1aa8c7e7
 		}
 	}
 
 	// get balance of one of the genesis account having 400 ETH
-<<<<<<< HEAD
 	b := evmKeeper.GetBalance(genInvestor)
-=======
-	b := evmKeeper.CommitStateDB.GetBalance(genInvestor)
->>>>>>> 1aa8c7e7
 	require.Equal(t, "200000000000000000000", b.String())
-
-	// commit the stateDB with 'false' to delete empty objects
-	//
-	// NOTE: Commit does not yet return the intra merkle root (version)
-<<<<<<< HEAD
-	_, err := evmKeeper.Commit(false)
-=======
-	_, err := evmKeeper.CommitStateDB.Commit(false)
->>>>>>> 1aa8c7e7
-	require.NoError(t, err)
 
 	// persist multi-store cache state
 	ms.Write()
@@ -283,24 +256,14 @@
 		ms := cms.CacheMultiStore()
 		ctx := sdk.NewContext(ms, tmproto.Header{}, false, logger)
 		ctx = ctx.WithBlockHeight(int64(block.NumberU64()))
-<<<<<<< HEAD
 		evmKeeper.WithContext(ctx)
-=======
-		evmKeeper.CommitStateDB.WithContext(ctx)
->>>>>>> 1aa8c7e7
 
 		if chainConfig.DAOForkSupport && chainConfig.DAOForkBlock != nil && chainConfig.DAOForkBlock.Cmp(block.Number()) == 0 {
 			applyDAOHardFork(evmKeeper)
 		}
 
-		for i, tx := range block.Transactions() {
-<<<<<<< HEAD
-			evmKeeper.Prepare(tx.Hash(), block.Hash(), i)
+		for _, tx := range block.Transactions() {
 			// evmKeeper.Set(block.Hash())
-=======
-			evmKeeper.CommitStateDB.Prepare(tx.Hash(), block.Hash(), i)
-			// evmKeeper.CommitStateDB.Set(block.Hash())
->>>>>>> 1aa8c7e7
 
 			receipt, gas, err := applyTransaction(
 				chainConfig, chainContext, nil, gp, evmKeeper, header, tx, usedGas, vmConfig,
@@ -311,10 +274,6 @@
 
 		// apply mining rewards
 		accumulateRewards(chainConfig, evmKeeper, header, block.Uncles())
-
-		// commit stateDB
-		_, err := evmKeeper.Commit(chainConfig.IsEIP158(block.Number()))
-		require.NoError(t, err, "failed to commit StateDB")
 
 		// simulate BaseApp EndBlocker commitment
 		ms.Write()
