--- conflicted
+++ resolved
@@ -208,20 +208,11 @@
 	@echo "protoc already installed; skipping..."
 endif
 
-<<<<<<< HEAD
-docs-tools:
-ifeq (, $(shell which yarn))
-	@echo "Installing yarn..."
-	@npm install -g yarn
-else
-	@echo "yarn already installed; skipping..."
-=======
 ifeq (, $(shell which solcjs))
 	@echo "Installing solcjs..."
 	@npm install -g solc@0.5.11
 else
 	@echo "solcjs already installed; skipping..."
->>>>>>> 548bf48d
 endif
 
 tools: tools-stamp
