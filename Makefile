--- conflicted
+++ resolved
@@ -403,13 +403,8 @@
 protolintVer=0.42.2
 protolintName=yoheimuta/protolint:$(protolintVer)
 protolintImage=$(DOCKER) run --network host --rm -v $(CURDIR):/workspace --workdir /workspace $(protolintName)
-<<<<<<< HEAD
-
-
-=======
-
-
->>>>>>> 39309e0b
+
+
 # ------
 # NOTE: If you are experiencing problems running these commands, try deleting
 #       the docker images and execute the desired command again.
