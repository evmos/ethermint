--- conflicted
+++ resolved
@@ -455,17 +455,11 @@
 	@echo "Generating Protobuf files"
 	$(protoCosmosImage) sh ./scripts/protocgen.sh
 
-<<<<<<< HEAD
-proto-swagger-gen:
-	@echo "Generating Protobuf Swagger"
-	$(protoCosmosImage) sh ./scripts/protoc-swagger-gen.sh
-=======
 
 # TODO: Rethink API docs generation
 # proto-swagger-gen:
 # 	@echo "Generating Protobuf Swagger"
 # 	$(protoImage) sh ./scripts/protoc-swagger-gen.sh
->>>>>>> e3c8b0ef
 
 proto-format:
 	@echo "Formatting Protobuf files"
@@ -474,11 +468,7 @@
 # NOTE: The linter configuration lives in .protolint.yaml
 proto-lint:
 	@echo "Linting Protobuf files"
-<<<<<<< HEAD
-	$(protoCosmosImage) buf lint --error-format=json
-=======
 	$(protolintImage) lint ./proto
->>>>>>> e3c8b0ef
 
 proto-check-breaking:
 	@echo "Checking Protobuf files for breaking changes"
