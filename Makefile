#!/usr/bin/make -f

PACKAGES_NOSIMULATION=$(shell go list ./... | grep -v '/simulation')
PACKAGES_SIMTEST=$(shell go list ./... | grep '/simulation')
VERSION := $(shell echo $(shell git describe --always) | sed 's/^v//')
COMMIT := $(shell git log -1 --format='%H')
<<<<<<< HEAD
LEDGER_ENABLED ?= true
BINDIR ?= $(GOPATH)/bin
=======
PACKAGES=$(shell go list ./... | grep -Ev 'vendor|importer|rpc/tester')
DOCKER_TAG = unstable
DOCKER_IMAGE = tharsis/ethermint
DOCKER_BUF := docker run -v $(shell pwd):/workspace --workdir /workspace bufbuild/buf
>>>>>>> 1f962044
ETHERMINT_BINARY = ethermintd
ETHERMINT_DIR = ethermint
BUILDDIR ?= $(CURDIR)/build
SIMAPP = ./app
<<<<<<< HEAD
HTTPS_GIT := https://github.com/cosmos/ethermint.git
=======
LEDGER_ENABLED ?= true
HTTPS_GIT := https://github.com/tharsis/ethermint.git
>>>>>>> 1f962044
DOCKER := $(shell which docker)
DOCKER_BUF := $(DOCKER) run --rm -v $(CURDIR):/workspace --workdir /workspace bufbuild/buf

export GO111MODULE = on

# process build tags

build_tags = netgo
ifeq ($(LEDGER_ENABLED),true)
  ifeq ($(OS),Windows_NT)
    GCCEXE = $(shell where gcc.exe 2> NUL)
    ifeq ($(GCCEXE),)
      $(error gcc.exe not installed for ledger support, please install or set LEDGER_ENABLED=false)
    else
      build_tags += ledger
    endif
  else
    UNAME_S = $(shell uname -s)
    ifeq ($(UNAME_S),OpenBSD)
      $(warning OpenBSD detected, disabling ledger support (https://github.com/cosmos/cosmos-sdk/issues/1988))
    else
      GCC = $(shell command -v gcc 2> /dev/null)
      ifeq ($(GCC),)
        $(error gcc not installed for ledger support, please install or set LEDGER_ENABLED=false)
      else
        build_tags += ledger
      endif
    endif
  endif
endif

ifeq (cleveldb,$(findstring cleveldb,$(COSMOS_BUILD_OPTIONS)))
  build_tags += gcc
endif
build_tags += $(BUILD_TAGS)
build_tags := $(strip $(build_tags))

whitespace :=
whitespace += $(whitespace)
comma := ,
build_tags_comma_sep := $(subst $(whitespace),$(comma),$(build_tags))

# process linker flags

ldflags = -X github.com/cosmos/cosmos-sdk/version.Name=ethermint \
		  -X github.com/cosmos/cosmos-sdk/version.AppName=$(ETHERMINT_BINARY) \
		  -X github.com/cosmos/cosmos-sdk/version.Version=$(VERSION) \
		  -X github.com/cosmos/cosmos-sdk/version.Commit=$(COMMIT) \
		  -X "github.com/cosmos/cosmos-sdk/version.BuildTags=$(build_tags_comma_sep)"

# DB backend selection
ifeq (cleveldb,$(findstring cleveldb,$(COSMOS_BUILD_OPTIONS)))
  ldflags += -X github.com/cosmos/cosmos-sdk/types.DBBackend=cleveldb
endif
ifeq (badgerdb,$(findstring badgerdb,$(COSMOS_BUILD_OPTIONS)))
  ldflags += -X github.com/cosmos/cosmos-sdk/types.DBBackend=badgerdb
endif
# handle rocksdb
ifeq (rocksdb,$(findstring rocksdb,$(COSMOS_BUILD_OPTIONS)))
  CGO_ENABLED=1
  BUILD_TAGS += rocksdb
  ldflags += -X github.com/cosmos/cosmos-sdk/types.DBBackend=rocksdb
endif
# handle boltdb
ifeq (boltdb,$(findstring boltdb,$(COSMOS_BUILD_OPTIONS)))
  BUILD_TAGS += boltdb
  ldflags += -X github.com/cosmos/cosmos-sdk/types.DBBackend=boltdb
endif

ifeq (,$(findstring nostrip,$(COSMOS_BUILD_OPTIONS)))
  ldflags += -w -s
endif
ldflags += $(LDFLAGS)
ldflags := $(strip $(ldflags))

BUILD_FLAGS := -tags "$(build_tags)" -ldflags '$(ldflags)'
# check for nostrip option
ifeq (,$(findstring nostrip,$(COSMOS_BUILD_OPTIONS)))
  BUILD_FLAGS += -trimpath
endif

all: tools build lint test

# # The below include contains the tools and runsim targets.
# include contrib/devtools/Makefile

###############################################################################
###                                  Build                                  ###
###############################################################################

BUILD_TARGETS := build install

build: BUILD_ARGS=-o $(BUILDDIR)/
build-linux:
	GOOS=linux GOARCH=amd64 LEDGER_ENABLED=false $(MAKE) build

$(BUILD_TARGETS): go.sum $(BUILDDIR)/
	go $@ -mod=readonly $(BUILD_FLAGS) $(BUILD_ARGS) ./...

$(BUILDDIR)/:
	mkdir -p $(BUILDDIR)/




docker-build:
	# TODO replace with kaniko
	docker build -t ${DOCKER_IMAGE}:${DOCKER_TAG} .
	docker tag ${DOCKER_IMAGE}:${DOCKER_TAG} ${DOCKER_IMAGE}:latest
	# docker tag ${DOCKER_IMAGE}:${DOCKER_TAG} ${DOCKER_IMAGE}:${COMMIT_HASH}
	# update old container
	docker rm ethermint || true
	# create a new container from the latest image
	docker create --name ethermint -t -i tharsis/ethermint:latest ethermint
	# move the binaries to the ./build directory
	mkdir -p ./build/
	docker cp ethermint:/usr/bin/ethermintd ./build/

docker-localnet:
	docker build -f ./networks/local/ethermintnode/Dockerfile . -t ethermintd/node


$(MOCKS_DIR):
	mkdir -p $(MOCKS_DIR)

distclean: clean tools-clean

clean:
	rm -rf \
    $(BUILDDIR)/ \
    artifacts/ \
    tmp-swagger-gen/

.PHONY: distclean clean

###############################################################################
###                          Tools & Dependencies                           ###
###############################################################################

TOOLS_DESTDIR  ?= $(GOPATH)/bin
STATIK         = $(TOOLS_DESTDIR)/statik
RUNSIM         = $(TOOLS_DESTDIR)/runsim

# Install the runsim binary with a temporary workaround of entering an outside
# directory as the "go get" command ignores the -mod option and will polute the
# go.{mod, sum} files.
#
# ref: https://github.com/golang/go/issues/30515
runsim: $(RUNSIM)
$(RUNSIM):
	@echo "Installing runsim..."
	@(cd /tmp && ${GO_MOD} go get github.com/cosmos/tools/cmd/runsim@master)

statik: $(STATIK)
$(STATIK):
	@echo "Installing statik..."
	@(cd /tmp && go get github.com/rakyll/statik@v0.1.6)

contract-tools:
ifeq (, $(shell which stringer))
	@echo "Installing stringer..."
	@go get golang.org/x/tools/cmd/stringer
else
	@echo "stringer already installed; skipping..."
endif

ifeq (, $(shell which go-bindata))
	@echo "Installing go-bindata..."
	@go get github.com/kevinburke/go-bindata/go-bindata
else
	@echo "go-bindata already installed; skipping..."
endif

ifeq (, $(shell which gencodec))
	@echo "Installing gencodec..."
	@go get github.com/fjl/gencodec
else
	@echo "gencodec already installed; skipping..."
endif

ifeq (, $(shell which protoc-gen-go))
	@echo "Installing protoc-gen-go..."
	@go get github.com/fjl/gencodec github.com/golang/protobuf/protoc-gen-go
else
	@echo "protoc-gen-go already installed; skipping..."
endif

ifeq (, $(shell which protoc))
	@echo "Please istalling protobuf according to your OS"
	@echo "macOS: brew install protobuf"
	@echo "linux: apt-get install -f -y protobuf-compiler"
else
	@echo "protoc already installed; skipping..."
endif

ifeq (, $(shell which solcjs))
	@echo "Installing solcjs..."
	@npm install -g solc@0.5.11
else
	@echo "solcjs already installed; skipping..."
endif

docs-tools:
ifeq (, $(shell which yarn))
	@echo "Installing yarn..."
	@npm install -g yarn
else
	@echo "yarn already installed; skipping..."
endif

tools: tools-stamp
tools-stamp: contract-tools docs-tools proto-tools statik runsim
	# Create dummy file to satisfy dependency and avoid
	# rebuilding when this Makefile target is hit twice
	# in a row.
	touch $@

tools-clean:
	rm -f $(RUNSIM)
	rm -f tools-stamp

docs-tools-stamp: docs-tools
	# Create dummy file to satisfy dependency and avoid
	# rebuilding when this Makefile target is hit twice
	# in a row.
	touch $@

.PHONY: runsim statik tools contract-tools docs-tools proto-tools  tools-stamp tools-clean docs-tools-stamp

go.sum: go.mod
	echo "Ensure dependencies have not been modified ..." >&2
	go mod verify
	go mod tidy

###############################################################################
###                              Documentation                              ###
###############################################################################

update-swagger-docs: statik
	$(BINDIR)/statik -src=client/docs/swagger-ui -dest=client/docs -f -m
	@if [ -n "$(git status --porcelain)" ]; then \
        echo "\033[91mSwagger docs are out of sync!!!\033[0m";\
        exit 1;\
    else \
        echo "\033[92mSwagger docs are in sync\033[0m";\
    fi
.PHONY: update-swagger-docs

godocs:
	@echo "--> Wait a few seconds and visit http://localhost:6060/pkg/github.com/tharsis/ethermint/types"
	godoc -http=:6060

# This builds a docs site for each branch/tag in `./docs/versions`
# and copies each site to a version prefixed path. The last entry inside
# the `versions` file will be the default root index.html.
build-docs:
	@cd docs && \
	while read -r branch path_prefix; do \
		(git checkout $${branch} && npm install && VUEPRESS_BASE="/$${path_prefix}/" npm run build) ; \
		mkdir -p ~/output/$${path_prefix} ; \
		cp -r .vuepress/dist/* ~/output/$${path_prefix}/ ; \
		cp ~/output/$${path_prefix}/index.html ~/output ; \
	done < versions ;
.PHONY: build-docs

###############################################################################
###                           Tests & Simulation                            ###
###############################################################################

test: test-unit
test-all: test-unit test-race

TEST_PACKAGES=./...
TEST_TARGETS := test-unit test-race

# Test runs-specific rules. To add a new test target, just add
# a new rule, customise ARGS or TEST_PACKAGES ad libitum, and
# append the new rule to the TEST_TARGETS list.
test-unit: ARGS=-tags='norace'
test-race: ARGS=-race
test-race: TEST_PACKAGES=$(PACKAGES_NOSIMULATION)
$(TEST_TARGETS): run-tests


run-tests:
ifneq (,$(shell which tparse 2>/dev/null))
	go test -mod=readonly -json $(ARGS) $(EXTRA_ARGS) $(TEST_PACKAGES) | tparse
else
	go test -mod=readonly $(ARGS)  $(EXTRA_ARGS) $(TEST_PACKAGES)
endif

test-import:
	@go test ./tests/importer -v --vet=off --run=TestImportBlocks --datadir tmp \
	--blockchain blockchain
	rm -rf tests/importer/tmp

test-rpc:
	./scripts/integration-test-all.sh -t "rpc" -q 1 -z 1 -s 2 -m "rpc" -r "true"

test-rpc-pending:
	./scripts/integration-test-all.sh -t "pending" -q 1 -z 1 -s 2 -m "pending" -r "true"

test-contract:
	@type "npm" 2> /dev/null || (echo 'Npm does not exist. Please install node.js and npm."' && exit 1)
	@type "solcjs" 2> /dev/null || (echo 'Solcjs does not exist. Please install solcjs using make contract-tools."' && exit 1)
	@type "protoc" 2> /dev/null || (echo 'Failed to install protoc. Please reinstall protoc using make contract-tools.' && exit 1)
	bash scripts/contract-test.sh

test-solidity:
	@echo "Beginning solidity tests..."
	./scripts/run-solidity-tests.sh


.PHONY: run-tests test test-all test-import test-rpc test-contract test-solidity $(TEST_TARGETS)

test-sim-nondeterminism:
	@echo "Running non-determinism test..."
	@go test -mod=readonly $(SIMAPP) -run TestAppStateDeterminism -Enabled=true \
		-NumBlocks=100 -BlockSize=200 -Commit=true -Period=0 -v -timeout 24h

test-sim-custom-genesis-fast:
	@echo "Running custom genesis simulation..."
	@echo "By default, ${HOME}/.$(ETHERMINT_DIR)/config/genesis.json will be used."
	@go test -mod=readonly $(SIMAPP) -run TestFullAppSimulation -Genesis=${HOME}/.$(ETHERMINT_DIR)/config/genesis.json \
		-Enabled=true -NumBlocks=100 -BlockSize=200 -Commit=true -Seed=99 -Period=5 -v -timeout 24h

test-sim-import-export: runsim
	@echo "Running application import/export simulation. This may take several minutes..."
	@$(BINDIR)/runsim -Jobs=4 -SimAppPkg=$(SIMAPP) -ExitOnFail 50 5 TestAppImportExport

test-sim-after-import: runsim
	@echo "Running application simulation-after-import. This may take several minutes..."
	@$(BINDIR)/runsim -Jobs=4 -SimAppPkg=$(SIMAPP) -ExitOnFail 50 5 TestAppSimulationAfterImport

test-sim-custom-genesis-multi-seed: runsim
	@echo "Running multi-seed custom genesis simulation..."
	@echo "By default, ${HOME}/.$(ETHERMINT_DIR)/config/genesis.json will be used."
	@$(BINDIR)/runsim -Genesis=${HOME}/.$(ETHERMINT_DIR)/config/genesis.json -SimAppPkg=$(SIMAPP) -ExitOnFail 400 5 TestFullAppSimulation

test-sim-multi-seed-long: runsim
	@echo "Running long multi-seed application simulation. This may take awhile!"
	@$(BINDIR)/runsim -Jobs=4 -SimAppPkg=$(SIMAPP) -ExitOnFail 500 50 TestFullAppSimulation

test-sim-multi-seed-short: runsim
	@echo "Running short multi-seed application simulation. This may take awhile!"
	@$(BINDIR)/runsim -Jobs=4 -SimAppPkg=$(SIMAPP) -ExitOnFail 50 10 TestFullAppSimulation

test-sim-benchmark-invariants:
	@echo "Running simulation invariant benchmarks..."
	@go test -mod=readonly $(SIMAPP) -benchmem -bench=BenchmarkInvariants -run=^$ \
	-Enabled=true -NumBlocks=1000 -BlockSize=200 \
	-Period=1 -Commit=true -Seed=57 -v -timeout 24h

.PHONY: \
test-sim-nondeterminism \
test-sim-custom-genesis-fast \
test-sim-import-export \
test-sim-after-import \
test-sim-custom-genesis-multi-seed \
test-sim-multi-seed-short \
test-sim-multi-seed-long \
test-sim-benchmark-invariants

SIM_NUM_BLOCKS ?= 500
SIM_BLOCK_SIZE ?= 200
SIM_COMMIT ?= true

test-sim-benchmark:
	@echo "Running application benchmark for numBlocks=$(SIM_NUM_BLOCKS), blockSize=$(SIM_BLOCK_SIZE). This may take awhile!"
	@go test -mod=readonly -benchmem -run=^$$ $(SIMAPP) -bench ^BenchmarkFullAppSimulation$$  \
		-Enabled=true -NumBlocks=$(SIM_NUM_BLOCKS) -BlockSize=$(SIM_BLOCK_SIZE) -Commit=$(SIM_COMMIT) -timeout 24h

test-sim-profile:
	@echo "Running application benchmark for numBlocks=$(SIM_NUM_BLOCKS), blockSize=$(SIM_BLOCK_SIZE). This may take awhile!"
	@go test -mod=readonly -benchmem -run=^$$ $(SIMAPP) -bench ^BenchmarkFullAppSimulation$$ \
		-Enabled=true -NumBlocks=$(SIM_NUM_BLOCKS) -BlockSize=$(SIM_BLOCK_SIZE) -Commit=$(SIM_COMMIT) -timeout 24h -cpuprofile cpu.out -memprofile mem.out

.PHONY: test-sim-profile test-sim-benchmark

test-cover:
	@export VERSION=$(VERSION); bash -x contrib/test_cover.sh
.PHONY: test-cover

benchmark:
	@go test -mod=readonly -bench=. $(PACKAGES_NOSIMULATION)
.PHONY: benchmark

###############################################################################
###                                Linting                                  ###
###############################################################################

lint:
	golangci-lint run --out-format=tab

<<<<<<< HEAD
lint-fix:
	golangci-lint run --fix --out-format=tab --issues-exit-code=0
.PHONY: lint lint-fix
=======
format:
	find . -name '*.go' -type f -not -path "./vendor*" -not -path "*.git*" -not -name '*.pb.go' | xargs gofmt -w -s
	find . -name '*.go' -type f -not -path "./vendor*" -not -path "*.git*" -not -name '*.pb.go' | xargs misspell -w
	find . -name '*.go' -type f -not -path "./vendor*" -not -path "*.git*" -not -name '*.pb.go' | xargs goimports -w -local github.com/tendermint
	find . -name '*.go' -type f -not -path "./vendor*" -not -path "*.git*" -not -name '*.pb.go' | xargs goimports -w -local github.com/ethereum/go-ethereum
	find . -name '*.go' -type f -not -path "./vendor*" -not -path "*.git*" -not -name '*.pb.go' | xargs goimports -w -local github.com/cosmos/cosmos-sdk
	find . -name '*.go' -type f -not -path "./vendor*" -not -path "*.git*" -not -name '*.pb.go' | xargs goimports -w -local github.com/tharsis/ethermint
>>>>>>> 1f962044

format:
	find . -name '*.go' -type f -not -path "./vendor*" -not -path "*.git*" -not -path "./client/docs/statik/statik.go" -not -name '*.pb.go' | xargs gofmt -w -s
	find . -name '*.go' -type f -not -path "./vendor*" -not -path "*.git*" -not -path "./client/docs/statik/statik.go" -not -name '*.pb.go' | xargs misspell -w
	find . -name '*.go' -type f -not -path "./vendor*" -not -path "*.git*" -not -path "./client/docs/statik/statik.go" -not -name '*.pb.go' | xargs goimports -w -local github.com/cosmos/cosmos-sdk
.PHONY: format

###############################################################################
###                                Protobuf                                 ###
###############################################################################

containerProtoVer=v0.2
containerProtoImage=tendermintdev/sdk-proto-gen:$(containerProtoVer)
containerProtoGen=cosmos-sdk-proto-gen-$(containerProtoVer)
containerProtoGenSwagger=cosmos-sdk-proto-gen-swagger-$(containerProtoVer)
containerProtoFmt=cosmos-sdk-proto-fmt-$(containerProtoVer)

proto-all: proto-format proto-lint proto-gen

proto-gen:
	@echo "Generating Protobuf files"
	@if $(DOCKER) ps -a --format '{{.Names}}' | grep -Eq "^${containerProtoGen}$$"; then $(DOCKER) start -a $(containerProtoGen); else $(DOCKER) run --name $(containerProtoGen) -v $(CURDIR):/workspace --workdir /workspace $(containerProtoImage) \
		sh ./scripts/protocgen.sh; fi

proto-swagger-gen:
	@echo "Generating Protobuf Swagger"
	@if $(DOCKER) ps -a --format '{{.Names}}' | grep -Eq "^${containerProtoGenSwagger}$$"; then $(DOCKER) start -a $(containerProtoGenSwagger); else $(DOCKER) run --name $(containerProtoGenSwagger) -v $(CURDIR):/workspace --workdir /workspace $(containerProtoImage) \
		sh ./scripts/protoc-swagger-gen.sh; fi

proto-format:
	@echo "Formatting Protobuf files"
	find ./ -not -path "./third_party/*" -name *.proto -exec clang-format -i {} \;

proto-lint:
	@$(DOCKER_BUF) check lint --error-format=json

proto-check-breaking:
	@$(DOCKER_BUF) check breaking --against-input $(HTTPS_GIT)#branch=main


TM_URL              = https://raw.githubusercontent.com/tendermint/tendermint/v0.34.1/proto/tendermint
GOGO_PROTO_URL      = https://raw.githubusercontent.com/regen-network/protobuf/cosmos
COSMOS_SDK_URL      = https://raw.githubusercontent.com/cosmos/cosmos-sdk/v0.42.5
COSMOS_PROTO_URL    = https://raw.githubusercontent.com/regen-network/cosmos-proto/master

TM_CRYPTO_TYPES     = third_party/proto/tendermint/crypto
TM_ABCI_TYPES       = third_party/proto/tendermint/abci
TM_TYPES            = third_party/proto/tendermint/types

GOGO_PROTO_TYPES    = third_party/proto/gogoproto

COSMOS_PROTO_TYPES  = third_party/proto/cosmos_proto

proto-update-deps:
	@mkdir -p $(GOGO_PROTO_TYPES)
	@curl -sSL $(GOGO_PROTO_URL)/gogoproto/gogo.proto > $(GOGO_PROTO_TYPES)/gogo.proto

	@mkdir -p $(COSMOS_PROTO_TYPES)
	@curl -sSL $(COSMOS_PROTO_URL)/cosmos.proto > $(COSMOS_PROTO_TYPES)/cosmos.proto

## Importing of tendermint protobuf definitions currently requires the
## use of `sed` in order to build properly with cosmos-sdk's proto file layout
## (which is the standard Buf.build FILE_LAYOUT)
## Issue link: https://github.com/tendermint/tendermint/issues/5021
	@mkdir -p $(TM_ABCI_TYPES)
	@curl -sSL $(TM_URL)/abci/types.proto > $(TM_ABCI_TYPES)/types.proto

	@mkdir -p $(TM_TYPES)
	@curl -sSL $(TM_URL)/types/types.proto > $(TM_TYPES)/types.proto

	@mkdir -p $(TM_CRYPTO_TYPES)
	@curl -sSL $(TM_URL)/crypto/proof.proto > $(TM_CRYPTO_TYPES)/proof.proto
	@curl -sSL $(TM_URL)/crypto/keys.proto > $(TM_CRYPTO_TYPES)/keys.proto



.PHONY: proto-all proto-gen proto-gen-any proto-swagger-gen proto-format proto-lint proto-check-breaking proto-update-deps

###############################################################################
###                                Localnet                                 ###
###############################################################################

# Run a 4-node testnet locally
build-docker-local-ethermint:
	@$(MAKE) -C networks/local

# Run a 4-node testnet locally
localnet-start: localnet-stop
ifeq ($(OS),Windows_NT)
	mkdir build &
	@$(MAKE) docker-localnet

	IF not exist "build/node0/$(ETHERMINT_BINARY)/config/genesis.json" docker run --rm -v $(CURDIR)/build\ethermint\Z ethermintd/node "ethermintd testnet --v 4 -o /ethermint --keyring-backend=test"
	docker-compose up -d
else
	mkdir -p ./build/
	@$(MAKE) docker-localnet

	if ! [ -f build/node0/$(ETHERMINT_BINARY)/config/genesis.json ]; then docker run --rm -v $(CURDIR)/build:/ethermint:Z ethermintd/node "ethermintd testnet --v 4 -o /ethermint --keyring-backend=test"; fi
	docker-compose up -d
endif

localnet-stop:
	docker-compose down

# clean testnet
localnet-clean:
	docker-compose down
	sudo rm -rf build/*

 # reset testnet
localnet-unsafe-reset:
	docker-compose down
ifeq ($(OS),Windows_NT)
	@docker run --rm -v $(CURDIR)/build\ethermint\Z ethermintd/node "ethermintd unsafe-reset-all --home=/ethermint/node0/ethermintd"
	@docker run --rm -v $(CURDIR)/build\ethermint\Z ethermintd/node "ethermintd unsafe-reset-all --home=/ethermint/node1/ethermintd"
	@docker run --rm -v $(CURDIR)/build\ethermint\Z ethermintd/node "ethermintd unsafe-reset-all --home=/ethermint/node2/ethermintd"
	@docker run --rm -v $(CURDIR)/build\ethermint\Z ethermintd/node "ethermintd unsafe-reset-all --home=/ethermint/node3/ethermintd"
else
	@docker run --rm -v $(CURDIR)/build:/ethermint:Z ethermintd/node "ethermintd unsafe-reset-all --home=/ethermint/node0/ethermintd"
	@docker run --rm -v $(CURDIR)/build:/ethermint:Z ethermintd/node "ethermintd unsafe-reset-all --home=/ethermint/node1/ethermintd"
	@docker run --rm -v $(CURDIR)/build:/ethermint:Z ethermintd/node "ethermintd unsafe-reset-all --home=/ethermint/node2/ethermintd"
	@docker run --rm -v $(CURDIR)/build:/ethermint:Z ethermintd/node "ethermintd unsafe-reset-all --home=/ethermint/node3/ethermintd"
endif

.PHONY: build-docker-local-ethermint localnet-start localnet-stop<|MERGE_RESOLUTION|>--- conflicted
+++ resolved
@@ -4,25 +4,13 @@
 PACKAGES_SIMTEST=$(shell go list ./... | grep '/simulation')
 VERSION := $(shell echo $(shell git describe --always) | sed 's/^v//')
 COMMIT := $(shell git log -1 --format='%H')
-<<<<<<< HEAD
 LEDGER_ENABLED ?= true
 BINDIR ?= $(GOPATH)/bin
-=======
-PACKAGES=$(shell go list ./... | grep -Ev 'vendor|importer|rpc/tester')
-DOCKER_TAG = unstable
-DOCKER_IMAGE = tharsis/ethermint
-DOCKER_BUF := docker run -v $(shell pwd):/workspace --workdir /workspace bufbuild/buf
->>>>>>> 1f962044
 ETHERMINT_BINARY = ethermintd
 ETHERMINT_DIR = ethermint
 BUILDDIR ?= $(CURDIR)/build
 SIMAPP = ./app
-<<<<<<< HEAD
-HTTPS_GIT := https://github.com/cosmos/ethermint.git
-=======
-LEDGER_ENABLED ?= true
 HTTPS_GIT := https://github.com/tharsis/ethermint.git
->>>>>>> 1f962044
 DOCKER := $(shell which docker)
 DOCKER_BUF := $(DOCKER) run --rm -v $(CURDIR):/workspace --workdir /workspace bufbuild/buf
 
@@ -417,24 +405,14 @@
 lint:
 	golangci-lint run --out-format=tab
 
-<<<<<<< HEAD
 lint-fix:
 	golangci-lint run --fix --out-format=tab --issues-exit-code=0
 .PHONY: lint lint-fix
-=======
-format:
-	find . -name '*.go' -type f -not -path "./vendor*" -not -path "*.git*" -not -name '*.pb.go' | xargs gofmt -w -s
-	find . -name '*.go' -type f -not -path "./vendor*" -not -path "*.git*" -not -name '*.pb.go' | xargs misspell -w
-	find . -name '*.go' -type f -not -path "./vendor*" -not -path "*.git*" -not -name '*.pb.go' | xargs goimports -w -local github.com/tendermint
-	find . -name '*.go' -type f -not -path "./vendor*" -not -path "*.git*" -not -name '*.pb.go' | xargs goimports -w -local github.com/ethereum/go-ethereum
-	find . -name '*.go' -type f -not -path "./vendor*" -not -path "*.git*" -not -name '*.pb.go' | xargs goimports -w -local github.com/cosmos/cosmos-sdk
-	find . -name '*.go' -type f -not -path "./vendor*" -not -path "*.git*" -not -name '*.pb.go' | xargs goimports -w -local github.com/tharsis/ethermint
->>>>>>> 1f962044
 
 format:
 	find . -name '*.go' -type f -not -path "./vendor*" -not -path "*.git*" -not -path "./client/docs/statik/statik.go" -not -name '*.pb.go' | xargs gofmt -w -s
 	find . -name '*.go' -type f -not -path "./vendor*" -not -path "*.git*" -not -path "./client/docs/statik/statik.go" -not -name '*.pb.go' | xargs misspell -w
-	find . -name '*.go' -type f -not -path "./vendor*" -not -path "*.git*" -not -path "./client/docs/statik/statik.go" -not -name '*.pb.go' | xargs goimports -w -local github.com/cosmos/cosmos-sdk
+	find . -name '*.go' -type f -not -path "./vendor*" -not -path "*.git*" -not -path "./client/docs/statik/statik.go" -not -name '*.pb.go' | xargs goimports -w -local github.com/tharsis/ethermint
 .PHONY: format
 
 ###############################################################################
