package app

import (
	"encoding/json"
	"time"

	"cosmossdk.io/simapp"
	"github.com/cosmos/cosmos-sdk/codec"
	codectypes "github.com/cosmos/cosmos-sdk/codec/types"
	cryptocodec "github.com/cosmos/cosmos-sdk/crypto/codec"
	"github.com/cosmos/cosmos-sdk/crypto/keys/secp256k1"
	"github.com/cosmos/cosmos-sdk/testutil/mock"
	authtypes "github.com/cosmos/cosmos-sdk/x/auth/types"
	banktypes "github.com/cosmos/cosmos-sdk/x/bank/types"
	stakingtypes "github.com/cosmos/cosmos-sdk/x/staking/types"

<<<<<<< HEAD
	ethermint "github.com/evmos/ethermint/types"
	evmtypes "github.com/evmos/ethermint/x/evm/types"

	"github.com/cosmos/cosmos-sdk/crypto/keys/ed25519"
	sdk "github.com/cosmos/cosmos-sdk/types"
	simtypes "github.com/cosmos/cosmos-sdk/types/simulation"
	"github.com/ethereum/go-ethereum/common"
	"github.com/ethereum/go-ethereum/crypto"
	"github.com/evmos/ethermint/crypto/ethsecp256k1"
=======
	sdk "github.com/cosmos/cosmos-sdk/types"
	"github.com/evmos/ethermint/encoding"
	abci "github.com/tendermint/tendermint/abci/types"
	"github.com/tendermint/tendermint/libs/log"
	tmproto "github.com/tendermint/tendermint/proto/tendermint/types"
>>>>>>> 1dfe2c08
	tmtypes "github.com/tendermint/tendermint/types"

	log "github.com/tendermint/tendermint/libs/log"
	dbm "github.com/tendermint/tm-db"

	simapputil "github.com/cosmos/cosmos-sdk/testutil/sims"
	tmproto "github.com/tendermint/tendermint/proto/tendermint/types"

	abci "github.com/tendermint/tendermint/abci/types"
)

// DefaultConsensusParams defines the default Tendermint consensus params used in
// EthermintApp testing.
var DefaultConsensusParams = &tmproto.ConsensusParams{
	Block: &tmproto.BlockParams{
		MaxBytes: 200000,
		MaxGas:   -1, // no limit
	},
	Evidence: &tmproto.EvidenceParams{
		MaxAgeNumBlocks: 302400,
		MaxAgeDuration:  504 * time.Hour, // 3 weeks is the max duration
		MaxBytes:        10000,
	},
	Validator: &tmproto.ValidatorParams{
		PubKeyTypes: []string{
			tmtypes.ABCIPubKeyTypeEd25519,
		},
	},
}

// Setup initializes a new EthermintApp. A Nop logger is set in EthermintApp.
func Setup(isCheckTx bool, patchGenesis func(*EthermintApp, simapp.GenesisState) simapp.GenesisState) *EthermintApp {
	return SetupWithDB(isCheckTx, patchGenesis, dbm.NewMemDB())
}

// SetupWithDB initializes a new EthermintApp. A Nop logger is set in EthermintApp.
func SetupWithDB(isCheckTx bool, patchGenesis func(*EthermintApp, simapp.GenesisState) simapp.GenesisState, db dbm.DB) *EthermintApp {
	app := NewEthermintApp(log.NewNopLogger(),
		db,
		nil,
		true,
		map[int64]bool{},
		DefaultNodeHome,
		5,
		simapputil.EmptyAppOptions{})
	if !isCheckTx {
		// init chain must be called to stop deliverState from being nil
		genesisState := NewTestGenesisState(app.AppCodec())
		if patchGenesis != nil {
			genesisState = patchGenesis(app, genesisState)
		}

		stateBytes, err := json.MarshalIndent(genesisState, "", " ")
		if err != nil {
			panic(err)
		}
		// Initialize the chain
		app.InitChain(
			abci.RequestInitChain{
				ChainId:         "ethermint_9000-1",
				Validators:      []abci.ValidatorUpdate{},
				ConsensusParams: DefaultConsensusParams,
				AppStateBytes:   stateBytes,
			})
	}

	return app
}

<<<<<<< HEAD
// RandomEthGenesisAccounts is used by the auth module to create random genesis accounts in simulation when a genesis.json is not specified.
// In contrast, the default auth module's RandomEthGenesisAccounts implementation creates only base accounts and vestings accounts.
func RandomEthGenesisAccounts(simState *module.SimulationState) authtypes.GenesisAccounts {
	emptyCodeHash := crypto.Keccak256(nil)
	genesisAccs := make(authtypes.GenesisAccounts, len(simState.Accounts))
	for i, acc := range simState.Accounts {
		bacc := authtypes.NewBaseAccountWithAddress(acc.Address)

		ethacc := &ethermint.EthAccount{
			BaseAccount: bacc,
			CodeHash:    common.BytesToHash(emptyCodeHash).String(),
		}
		genesisAccs[i] = ethacc
	}

	return genesisAccs
}

// RandomAccounts creates random accounts with an ethsecp256k1 private key
// TODO: replace secp256k1.GenPrivKeyFromSecret() with similar function in go-ethereum
func RandomAccounts(r *rand.Rand, n int) []simtypes.Account {
	accs := make([]simtypes.Account, n)

	for i := 0; i < n; i++ {
		// don't need that much entropy for simulation
		privkeySeed := make([]byte, 15)
		_, _ = r.Read(privkeySeed)

		prv := secp256k1.GenPrivKeyFromSecret(privkeySeed)
		ethPrv := &ethsecp256k1.PrivKey{}
		_ = ethPrv.UnmarshalAmino(prv.Bytes()) // UnmarshalAmino simply copies the bytes and assigns them to ethPrv.Key
		accs[i].PrivKey = ethPrv
		accs[i].PubKey = accs[i].PrivKey.PubKey()
		accs[i].Address = sdk.AccAddress(accs[i].PubKey.Address())

		accs[i].ConsKey = ed25519.GenPrivKeyFromSecret(privkeySeed)
	}

	return accs
}

// StateFn returns the initial application state using a genesis or the simulation parameters.
// It is a wrapper of simapp.AppStateFn to replace evm param EvmDenom with staking param BondDenom.
func StateFn(cdc codec.JSONCodec, simManager *module.SimulationManager) simtypes.AppStateFn {
	return func(r *rand.Rand, accs []simtypes.Account, config simtypes.Config,
	) (appState json.RawMessage, simAccs []simtypes.Account, chainID string, genesisTimestamp time.Time) {
		appStateFn := simapp.AppStateFn(cdc, simManager)
		appState, simAccs, chainID, genesisTimestamp = appStateFn(r, accs, config)

		rawState := make(map[string]json.RawMessage)
		err := json.Unmarshal(appState, &rawState)
		if err != nil {
			panic(err)
		}

		stakingStateBz, ok := rawState[stakingtypes.ModuleName]
		if !ok {
			panic("staking genesis state is missing")
		}

		stakingState := new(stakingtypes.GenesisState)
		cdc.MustUnmarshalJSON(stakingStateBz, stakingState)

		// we should get the BondDenom and make it the evmdenom.
		// thus simulation accounts could have positive amount of gas token.
		bondDenom := stakingState.Params.BondDenom

		evmStateBz, ok := rawState[evmtypes.ModuleName]
		if !ok {
			panic("evm genesis state is missing")
		}

		evmState := new(evmtypes.GenesisState)
		cdc.MustUnmarshalJSON(evmStateBz, evmState)

		// we should replace the EvmDenom with BondDenom
		evmState.Params.EvmDenom = bondDenom

		// change appState back
		rawState[evmtypes.ModuleName] = cdc.MustMarshalJSON(evmState)

		// replace appstate
		appState, err = json.Marshal(rawState)
		if err != nil {
			panic(err)
		}
		return appState, simAccs, chainID, genesisTimestamp
	}
}

=======
>>>>>>> 1dfe2c08
// NewTestGenesisState generate genesis state with single validator
func NewTestGenesisState(codec codec.Codec) simapp.GenesisState {
	privVal := mock.NewPV()
	pubKey, err := privVal.GetPubKey()
	if err != nil {
		panic(err)
	}
	// create validator set with single validator
	validator := tmtypes.NewValidator(pubKey, 1)
	valSet := tmtypes.NewValidatorSet([]*tmtypes.Validator{validator})

	// generate genesis account
	senderPrivKey := secp256k1.GenPrivKey()
	acc := authtypes.NewBaseAccount(senderPrivKey.PubKey().Address().Bytes(), senderPrivKey.PubKey(), 0, 0)
	balance := banktypes.Balance{
		Address: acc.GetAddress().String(),
		Coins:   sdk.NewCoins(sdk.NewCoin(sdk.DefaultBondDenom, sdk.NewInt(100000000000000))),
	}

	genesisState := NewDefaultGenesisState()
	return genesisStateWithValSet(codec, genesisState, valSet, []authtypes.GenesisAccount{acc}, balance)
}

func genesisStateWithValSet(codec codec.Codec, genesisState simapp.GenesisState,
	valSet *tmtypes.ValidatorSet, genAccs []authtypes.GenesisAccount,
	balances ...banktypes.Balance,
) simapp.GenesisState {
	// set genesis accounts
	authGenesis := authtypes.NewGenesisState(authtypes.DefaultParams(), genAccs)
	genesisState[authtypes.ModuleName] = codec.MustMarshalJSON(authGenesis)

	validators := make([]stakingtypes.Validator, 0, len(valSet.Validators))
	delegations := make([]stakingtypes.Delegation, 0, len(valSet.Validators))

	bondAmt := sdk.DefaultPowerReduction

	for _, val := range valSet.Validators {
		pk, err := cryptocodec.FromTmPubKeyInterface(val.PubKey)
		if err != nil {
			panic(err)
		}
		pkAny, err := codectypes.NewAnyWithValue(pk)
		if err != nil {
			panic(err)
		}
		validator := stakingtypes.Validator{
			OperatorAddress:   sdk.ValAddress(val.Address).String(),
			ConsensusPubkey:   pkAny,
			Jailed:            false,
			Status:            stakingtypes.Bonded,
			Tokens:            bondAmt,
			DelegatorShares:   sdk.OneDec(),
			Description:       stakingtypes.Description{},
			UnbondingHeight:   int64(0),
			UnbondingTime:     time.Unix(0, 0).UTC(),
			Commission:        stakingtypes.NewCommission(sdk.ZeroDec(), sdk.ZeroDec(), sdk.ZeroDec()),
			MinSelfDelegation: sdk.ZeroInt(),
		}
		validators = append(validators, validator)
		delegations = append(delegations, stakingtypes.NewDelegation(genAccs[0].GetAddress(), val.Address.Bytes(), sdk.OneDec()))
	}
	// set validators and delegations
	stakingGenesis := stakingtypes.NewGenesisState(stakingtypes.DefaultParams(), validators, delegations)
	genesisState[stakingtypes.ModuleName] = codec.MustMarshalJSON(stakingGenesis)

	totalSupply := sdk.NewCoins()
	for _, b := range balances {
		// add genesis acc tokens to total supply
		totalSupply = totalSupply.Add(b.Coins...)
	}

	for range delegations {
		// add delegated tokens to total supply
		totalSupply = totalSupply.Add(sdk.NewCoin(sdk.DefaultBondDenom, bondAmt))
	}

	// add bonded amount to bonded pool module account
	balances = append(balances, banktypes.Balance{
		Address: authtypes.NewModuleAddress(stakingtypes.BondedPoolName).String(),
		Coins:   sdk.Coins{sdk.NewCoin(sdk.DefaultBondDenom, bondAmt)},
	})

	// update total supply
	bankGenesis := banktypes.NewGenesisState(banktypes.DefaultGenesisState().Params, balances, totalSupply, []banktypes.Metadata{}, []banktypes.SendEnabled{})
	genesisState[banktypes.ModuleName] = codec.MustMarshalJSON(bankGenesis)

	return genesisState
}<|MERGE_RESOLUTION|>--- conflicted
+++ resolved
@@ -14,32 +14,15 @@
 	banktypes "github.com/cosmos/cosmos-sdk/x/bank/types"
 	stakingtypes "github.com/cosmos/cosmos-sdk/x/staking/types"
 
-<<<<<<< HEAD
-	ethermint "github.com/evmos/ethermint/types"
-	evmtypes "github.com/evmos/ethermint/x/evm/types"
-
-	"github.com/cosmos/cosmos-sdk/crypto/keys/ed25519"
 	sdk "github.com/cosmos/cosmos-sdk/types"
-	simtypes "github.com/cosmos/cosmos-sdk/types/simulation"
-	"github.com/ethereum/go-ethereum/common"
-	"github.com/ethereum/go-ethereum/crypto"
-	"github.com/evmos/ethermint/crypto/ethsecp256k1"
-=======
-	sdk "github.com/cosmos/cosmos-sdk/types"
-	"github.com/evmos/ethermint/encoding"
 	abci "github.com/tendermint/tendermint/abci/types"
 	"github.com/tendermint/tendermint/libs/log"
 	tmproto "github.com/tendermint/tendermint/proto/tendermint/types"
->>>>>>> 1dfe2c08
 	tmtypes "github.com/tendermint/tendermint/types"
 
-	log "github.com/tendermint/tendermint/libs/log"
 	dbm "github.com/tendermint/tm-db"
 
 	simapputil "github.com/cosmos/cosmos-sdk/testutil/sims"
-	tmproto "github.com/tendermint/tendermint/proto/tendermint/types"
-
-	abci "github.com/tendermint/tendermint/abci/types"
 )
 
 // DefaultConsensusParams defines the default Tendermint consensus params used in
@@ -100,99 +83,6 @@
 	return app
 }
 
-<<<<<<< HEAD
-// RandomEthGenesisAccounts is used by the auth module to create random genesis accounts in simulation when a genesis.json is not specified.
-// In contrast, the default auth module's RandomEthGenesisAccounts implementation creates only base accounts and vestings accounts.
-func RandomEthGenesisAccounts(simState *module.SimulationState) authtypes.GenesisAccounts {
-	emptyCodeHash := crypto.Keccak256(nil)
-	genesisAccs := make(authtypes.GenesisAccounts, len(simState.Accounts))
-	for i, acc := range simState.Accounts {
-		bacc := authtypes.NewBaseAccountWithAddress(acc.Address)
-
-		ethacc := &ethermint.EthAccount{
-			BaseAccount: bacc,
-			CodeHash:    common.BytesToHash(emptyCodeHash).String(),
-		}
-		genesisAccs[i] = ethacc
-	}
-
-	return genesisAccs
-}
-
-// RandomAccounts creates random accounts with an ethsecp256k1 private key
-// TODO: replace secp256k1.GenPrivKeyFromSecret() with similar function in go-ethereum
-func RandomAccounts(r *rand.Rand, n int) []simtypes.Account {
-	accs := make([]simtypes.Account, n)
-
-	for i := 0; i < n; i++ {
-		// don't need that much entropy for simulation
-		privkeySeed := make([]byte, 15)
-		_, _ = r.Read(privkeySeed)
-
-		prv := secp256k1.GenPrivKeyFromSecret(privkeySeed)
-		ethPrv := &ethsecp256k1.PrivKey{}
-		_ = ethPrv.UnmarshalAmino(prv.Bytes()) // UnmarshalAmino simply copies the bytes and assigns them to ethPrv.Key
-		accs[i].PrivKey = ethPrv
-		accs[i].PubKey = accs[i].PrivKey.PubKey()
-		accs[i].Address = sdk.AccAddress(accs[i].PubKey.Address())
-
-		accs[i].ConsKey = ed25519.GenPrivKeyFromSecret(privkeySeed)
-	}
-
-	return accs
-}
-
-// StateFn returns the initial application state using a genesis or the simulation parameters.
-// It is a wrapper of simapp.AppStateFn to replace evm param EvmDenom with staking param BondDenom.
-func StateFn(cdc codec.JSONCodec, simManager *module.SimulationManager) simtypes.AppStateFn {
-	return func(r *rand.Rand, accs []simtypes.Account, config simtypes.Config,
-	) (appState json.RawMessage, simAccs []simtypes.Account, chainID string, genesisTimestamp time.Time) {
-		appStateFn := simapp.AppStateFn(cdc, simManager)
-		appState, simAccs, chainID, genesisTimestamp = appStateFn(r, accs, config)
-
-		rawState := make(map[string]json.RawMessage)
-		err := json.Unmarshal(appState, &rawState)
-		if err != nil {
-			panic(err)
-		}
-
-		stakingStateBz, ok := rawState[stakingtypes.ModuleName]
-		if !ok {
-			panic("staking genesis state is missing")
-		}
-
-		stakingState := new(stakingtypes.GenesisState)
-		cdc.MustUnmarshalJSON(stakingStateBz, stakingState)
-
-		// we should get the BondDenom and make it the evmdenom.
-		// thus simulation accounts could have positive amount of gas token.
-		bondDenom := stakingState.Params.BondDenom
-
-		evmStateBz, ok := rawState[evmtypes.ModuleName]
-		if !ok {
-			panic("evm genesis state is missing")
-		}
-
-		evmState := new(evmtypes.GenesisState)
-		cdc.MustUnmarshalJSON(evmStateBz, evmState)
-
-		// we should replace the EvmDenom with BondDenom
-		evmState.Params.EvmDenom = bondDenom
-
-		// change appState back
-		rawState[evmtypes.ModuleName] = cdc.MustMarshalJSON(evmState)
-
-		// replace appstate
-		appState, err = json.Marshal(rawState)
-		if err != nil {
-			panic(err)
-		}
-		return appState, simAccs, chainID, genesisTimestamp
-	}
-}
-
-=======
->>>>>>> 1dfe2c08
 // NewTestGenesisState generate genesis state with single validator
 func NewTestGenesisState(codec codec.Codec) simapp.GenesisState {
 	privVal := mock.NewPV()
