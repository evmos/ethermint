--- conflicted
+++ resolved
@@ -595,20 +595,6 @@
 	// add test gRPC service for testing gRPC queries in isolation
 	// testdata.RegisterTestServiceServer(app.GRPCQueryRouter(), testdata.TestServiceImpl{})
 
-<<<<<<< HEAD
-=======
-	// create the simulation manager and define the order of the modules for deterministic simulations
-	//
-	// NOTE: this is not required apps that don't use the simulator for fuzz testing
-	// transactions
-	overrideModules := map[string]module.AppModuleSimulation{
-		authtypes.ModuleName: auth.NewAppModule(app.appCodec, app.AccountKeeper, authsims.RandomGenesisAccounts),
-	}
-	app.sm = module.NewSimulationManagerFromAppModules(app.mm.Modules, overrideModules)
-
-	app.sm.RegisterStoreDecoders()
-
->>>>>>> 1788e944
 	// initialize stores
 	app.MountKVStores(keys)
 	app.MountTransientStores(tkeys)
