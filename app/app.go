// Copyright 2021 Evmos Foundation
// This file is part of Evmos' Ethermint library.
//
// The Ethermint library is free software: you can redistribute it and/or modify
// it under the terms of the GNU Lesser General Public License as published by
// the Free Software Foundation, either version 3 of the License, or
// (at your option) any later version.
//
// The Ethermint library is distributed in the hope that it will be useful,
// but WITHOUT ANY WARRANTY; without even the implied warranty of
// MERCHANTABILITY or FITNESS FOR A PARTICULAR PURPOSE. See the
// GNU Lesser General Public License for more details.
//
// You should have received a copy of the GNU Lesser General Public License
// along with the Ethermint library. If not, see https://github.com/evmos/ethermint/blob/main/LICENSE
package app

import (
	"encoding/json"
	"fmt"
	"io"
	"net/http"
	"os"
	"path/filepath"

	"github.com/gorilla/mux"
	"github.com/rakyll/statik/fs"
	"github.com/spf13/cast"

	abci "github.com/tendermint/tendermint/abci/types"
	"github.com/tendermint/tendermint/libs/log"
	tmos "github.com/tendermint/tendermint/libs/os"
	dbm "github.com/tendermint/tm-db"

	"github.com/cosmos/cosmos-sdk/baseapp"
	"github.com/cosmos/cosmos-sdk/client"
	"github.com/cosmos/cosmos-sdk/client/grpc/node"
	"github.com/cosmos/cosmos-sdk/client/grpc/tmservice"
	"github.com/cosmos/cosmos-sdk/codec"
	"github.com/cosmos/cosmos-sdk/codec/types"
	"github.com/cosmos/cosmos-sdk/server/api"
	"github.com/cosmos/cosmos-sdk/server/config"
	servertypes "github.com/cosmos/cosmos-sdk/server/types"
	"github.com/cosmos/cosmos-sdk/simapp"
	simappparams "github.com/cosmos/cosmos-sdk/simapp/params"
	"github.com/cosmos/cosmos-sdk/store/streaming"
	storetypes "github.com/cosmos/cosmos-sdk/store/types"
	sdk "github.com/cosmos/cosmos-sdk/types"
	"github.com/cosmos/cosmos-sdk/types/module"
	"github.com/cosmos/cosmos-sdk/version"
	"github.com/cosmos/cosmos-sdk/x/auth"
	authkeeper "github.com/cosmos/cosmos-sdk/x/auth/keeper"
	"github.com/cosmos/cosmos-sdk/x/auth/posthandler"
	authsims "github.com/cosmos/cosmos-sdk/x/auth/simulation"
	authtx "github.com/cosmos/cosmos-sdk/x/auth/tx"
	authtypes "github.com/cosmos/cosmos-sdk/x/auth/types"
	"github.com/cosmos/cosmos-sdk/x/auth/vesting"
	vestingtypes "github.com/cosmos/cosmos-sdk/x/auth/vesting/types"
	"github.com/cosmos/cosmos-sdk/x/authz"
	authzkeeper "github.com/cosmos/cosmos-sdk/x/authz/keeper"
	authzmodule "github.com/cosmos/cosmos-sdk/x/authz/module"
	"github.com/cosmos/cosmos-sdk/x/bank"
	bankkeeper "github.com/cosmos/cosmos-sdk/x/bank/keeper"
	banktypes "github.com/cosmos/cosmos-sdk/x/bank/types"
	"github.com/cosmos/cosmos-sdk/x/capability"
	capabilitykeeper "github.com/cosmos/cosmos-sdk/x/capability/keeper"
	capabilitytypes "github.com/cosmos/cosmos-sdk/x/capability/types"
	"github.com/cosmos/cosmos-sdk/x/crisis"
	crisiskeeper "github.com/cosmos/cosmos-sdk/x/crisis/keeper"
	crisistypes "github.com/cosmos/cosmos-sdk/x/crisis/types"
	distr "github.com/cosmos/cosmos-sdk/x/distribution"
	distrclient "github.com/cosmos/cosmos-sdk/x/distribution/client"
	distrkeeper "github.com/cosmos/cosmos-sdk/x/distribution/keeper"
	distrtypes "github.com/cosmos/cosmos-sdk/x/distribution/types"
	"github.com/cosmos/cosmos-sdk/x/evidence"
	evidencekeeper "github.com/cosmos/cosmos-sdk/x/evidence/keeper"
	evidencetypes "github.com/cosmos/cosmos-sdk/x/evidence/types"
	"github.com/cosmos/cosmos-sdk/x/feegrant"
	feegrantkeeper "github.com/cosmos/cosmos-sdk/x/feegrant/keeper"
	feegrantmodule "github.com/cosmos/cosmos-sdk/x/feegrant/module"
	"github.com/cosmos/cosmos-sdk/x/genutil"
	genutiltypes "github.com/cosmos/cosmos-sdk/x/genutil/types"
	"github.com/cosmos/cosmos-sdk/x/gov"
	govclient "github.com/cosmos/cosmos-sdk/x/gov/client"
	govkeeper "github.com/cosmos/cosmos-sdk/x/gov/keeper"
	govtypes "github.com/cosmos/cosmos-sdk/x/gov/types"
	govv1 "github.com/cosmos/cosmos-sdk/x/gov/types/v1"
	govv1beta1 "github.com/cosmos/cosmos-sdk/x/gov/types/v1beta1"
	"github.com/cosmos/cosmos-sdk/x/mint"
	mintkeeper "github.com/cosmos/cosmos-sdk/x/mint/keeper"
	minttypes "github.com/cosmos/cosmos-sdk/x/mint/types"
	"github.com/cosmos/cosmos-sdk/x/params"
	paramsclient "github.com/cosmos/cosmos-sdk/x/params/client"
	paramskeeper "github.com/cosmos/cosmos-sdk/x/params/keeper"
	paramstypes "github.com/cosmos/cosmos-sdk/x/params/types"
	paramproposal "github.com/cosmos/cosmos-sdk/x/params/types/proposal"
	"github.com/cosmos/cosmos-sdk/x/slashing"
	slashingkeeper "github.com/cosmos/cosmos-sdk/x/slashing/keeper"
	slashingtypes "github.com/cosmos/cosmos-sdk/x/slashing/types"
	"github.com/cosmos/cosmos-sdk/x/staking"
	stakingkeeper "github.com/cosmos/cosmos-sdk/x/staking/keeper"
	stakingtypes "github.com/cosmos/cosmos-sdk/x/staking/types"
	"github.com/cosmos/cosmos-sdk/x/upgrade"
	upgradeclient "github.com/cosmos/cosmos-sdk/x/upgrade/client"
	upgradekeeper "github.com/cosmos/cosmos-sdk/x/upgrade/keeper"
	upgradetypes "github.com/cosmos/cosmos-sdk/x/upgrade/types"

	"github.com/cosmos/ibc-go/v6/modules/apps/transfer"
	ibctransferkeeper "github.com/cosmos/ibc-go/v6/modules/apps/transfer/keeper"
	ibctransfertypes "github.com/cosmos/ibc-go/v6/modules/apps/transfer/types"
	ibc "github.com/cosmos/ibc-go/v6/modules/core"
	ibcclient "github.com/cosmos/ibc-go/v6/modules/core/02-client"
	ibcclientclient "github.com/cosmos/ibc-go/v6/modules/core/02-client/client"
	porttypes "github.com/cosmos/ibc-go/v6/modules/core/05-port/types"
	ibchost "github.com/cosmos/ibc-go/v6/modules/core/24-host"
	ibckeeper "github.com/cosmos/ibc-go/v6/modules/core/keeper"

	// unnamed import of statik for swagger UI support
	_ "github.com/evmos/ethermint/client/docs/statik"

	"github.com/evmos/ethermint/app/ante"
	"github.com/evmos/ethermint/ethereum/eip712"
	srvflags "github.com/evmos/ethermint/server/flags"
	ethermint "github.com/evmos/ethermint/types"
	"github.com/evmos/ethermint/x/evm"
	evmkeeper "github.com/evmos/ethermint/x/evm/keeper"
	evmtypes "github.com/evmos/ethermint/x/evm/types"
	"github.com/evmos/ethermint/x/feemarket"
	feemarketkeeper "github.com/evmos/ethermint/x/feemarket/keeper"
	feemarkettypes "github.com/evmos/ethermint/x/feemarket/types"

	// Force-load the tracer engines to trigger registration due to Go-Ethereum v1.10.15 changes
	_ "github.com/ethereum/go-ethereum/eth/tracers/js"
	_ "github.com/ethereum/go-ethereum/eth/tracers/native"
)

func init() {
	userHomeDir, err := os.UserHomeDir()
	if err != nil {
		panic(err)
	}

	DefaultNodeHome = filepath.Join(userHomeDir, ".ethermintd")
}

const appName = "ethermintd"

var (
	// DefaultNodeHome default home directories for the application daemon
	DefaultNodeHome string

	// ModuleBasics defines the module BasicManager is in charge of setting up basic,
	// non-dependant module elements, such as codec registration
	// and genesis verification.
	ModuleBasics = module.NewBasicManager(
		auth.AppModuleBasic{},
		genutil.AppModuleBasic{},
		bank.AppModuleBasic{},
		capability.AppModuleBasic{},
		staking.AppModuleBasic{},
		mint.AppModuleBasic{},
		distr.AppModuleBasic{},
		gov.NewAppModuleBasic([]govclient.ProposalHandler{
			paramsclient.ProposalHandler, distrclient.ProposalHandler, upgradeclient.LegacyProposalHandler, upgradeclient.LegacyCancelProposalHandler,
			ibcclientclient.UpdateClientProposalHandler, ibcclientclient.UpgradeProposalHandler,
		}),
		params.AppModuleBasic{},
		crisis.AppModuleBasic{},
		slashing.AppModuleBasic{},
		ibc.AppModuleBasic{},
		authzmodule.AppModuleBasic{},
		feegrantmodule.AppModuleBasic{},
		upgrade.AppModuleBasic{},
		evidence.AppModuleBasic{},
		transfer.AppModuleBasic{},
		vesting.AppModuleBasic{},
		// Ethermint modules
		evm.AppModuleBasic{},
		feemarket.AppModuleBasic{},
	)

	// module account permissions
	maccPerms = map[string][]string{
		authtypes.FeeCollectorName:     nil,
		distrtypes.ModuleName:          nil,
		minttypes.ModuleName:           {authtypes.Minter},
		stakingtypes.BondedPoolName:    {authtypes.Burner, authtypes.Staking},
		stakingtypes.NotBondedPoolName: {authtypes.Burner, authtypes.Staking},
		govtypes.ModuleName:            {authtypes.Burner},
		ibctransfertypes.ModuleName:    {authtypes.Minter, authtypes.Burner},
		evmtypes.ModuleName:            {authtypes.Minter, authtypes.Burner}, // used for secure addition and subtraction of balance using module account
	}

	// module accounts that are allowed to receive tokens
	allowedReceivingModAcc = map[string]bool{
		distrtypes.ModuleName: true,
	}
)

// var _ server.Application (*EthermintApp)(nil)

// EthermintApp implements an extended ABCI application. It is an application
// that may process transactions through Ethereum's EVM running atop of
// Tendermint consensus.
type EthermintApp struct {
	*baseapp.BaseApp

	// encoding
	cdc               *codec.LegacyAmino
	appCodec          codec.Codec
	interfaceRegistry types.InterfaceRegistry

	invCheckPeriod uint

	// keys to access the substores
	keys    map[string]*storetypes.KVStoreKey
	tkeys   map[string]*storetypes.TransientStoreKey
	memKeys map[string]*storetypes.MemoryStoreKey

	// keepers
	AccountKeeper    authkeeper.AccountKeeper
	BankKeeper       bankkeeper.Keeper
	CapabilityKeeper *capabilitykeeper.Keeper
	StakingKeeper    stakingkeeper.Keeper
	SlashingKeeper   slashingkeeper.Keeper
	MintKeeper       mintkeeper.Keeper
	DistrKeeper      distrkeeper.Keeper
	GovKeeper        govkeeper.Keeper
	CrisisKeeper     crisiskeeper.Keeper
	UpgradeKeeper    upgradekeeper.Keeper
	ParamsKeeper     paramskeeper.Keeper
	FeeGrantKeeper   feegrantkeeper.Keeper
	AuthzKeeper      authzkeeper.Keeper
	IBCKeeper        *ibckeeper.Keeper // IBC Keeper must be a pointer in the app, so we can SetRouter on it correctly
	EvidenceKeeper   evidencekeeper.Keeper
	TransferKeeper   ibctransferkeeper.Keeper

	// make scoped keepers public for test purposes
	ScopedIBCKeeper      capabilitykeeper.ScopedKeeper
	ScopedTransferKeeper capabilitykeeper.ScopedKeeper

	// Ethermint keepers
	EvmKeeper       *evmkeeper.Keeper
	FeeMarketKeeper feemarketkeeper.Keeper

	// the module manager
	mm *module.Manager

	// the configurator
	configurator module.Configurator
}

// NewEthermintApp returns a reference to a new initialized Ethermint application.
func NewEthermintApp(
	logger log.Logger,
	db dbm.DB,
	traceStore io.Writer,
	loadLatest bool,
	skipUpgradeHeights map[int64]bool,
	homePath string,
	invCheckPeriod uint,
	encodingConfig simappparams.EncodingConfig,
	appOpts servertypes.AppOptions,
	baseAppOptions ...func(*baseapp.BaseApp),
) *EthermintApp {
	appCodec := encodingConfig.Codec
	cdc := encodingConfig.Amino
	interfaceRegistry := encodingConfig.InterfaceRegistry

	eip712.SetEncodingConfig(encodingConfig)

	// NOTE we use custom transaction decoder that supports the sdk.Tx interface instead of sdk.StdTx
	bApp := baseapp.NewBaseApp(
		appName,
		logger,
		db,
		encodingConfig.TxConfig.TxDecoder(),
		baseAppOptions...,
	)
	bApp.SetCommitMultiStoreTracer(traceStore)
	bApp.SetVersion(version.Version)
	bApp.SetInterfaceRegistry(interfaceRegistry)

	keys := sdk.NewKVStoreKeys(
		// SDK keys
		authtypes.StoreKey, banktypes.StoreKey, stakingtypes.StoreKey,
		minttypes.StoreKey, distrtypes.StoreKey, slashingtypes.StoreKey,
		govtypes.StoreKey, paramstypes.StoreKey, upgradetypes.StoreKey,
		evidencetypes.StoreKey, capabilitytypes.StoreKey,
		feegrant.StoreKey, authzkeeper.StoreKey,
		// ibc keys
		ibchost.StoreKey, ibctransfertypes.StoreKey,
		// ethermint keys
		evmtypes.StoreKey, feemarkettypes.StoreKey,
	)

	// Add the EVM transient store key
	tkeys := sdk.NewTransientStoreKeys(paramstypes.TStoreKey, evmtypes.TransientKey, feemarkettypes.TransientKey)
	memKeys := sdk.NewMemoryStoreKeys(capabilitytypes.MemStoreKey)

	// load state streaming if enabled
	if _, _, err := streaming.LoadStreamingServices(bApp, appOpts, appCodec, keys); err != nil {
		fmt.Printf("failed to load state streaming: %s", err)
		os.Exit(1)
	}

	app := &EthermintApp{
		BaseApp:           bApp,
		cdc:               cdc,
		appCodec:          appCodec,
		interfaceRegistry: interfaceRegistry,
		invCheckPeriod:    invCheckPeriod,
		keys:              keys,
		tkeys:             tkeys,
		memKeys:           memKeys,
	}

	// init params keeper and subspaces
	app.ParamsKeeper = initParamsKeeper(appCodec, cdc, keys[paramstypes.StoreKey], tkeys[paramstypes.TStoreKey])
	// set the BaseApp's parameter store
	bApp.SetParamStore(app.ParamsKeeper.Subspace(baseapp.Paramspace).WithKeyTable(paramstypes.ConsensusParamsKeyTable()))

	// add capability keeper and ScopeToModule for ibc module
	app.CapabilityKeeper = capabilitykeeper.NewKeeper(appCodec, keys[capabilitytypes.StoreKey], memKeys[capabilitytypes.MemStoreKey])

	scopedIBCKeeper := app.CapabilityKeeper.ScopeToModule(ibchost.ModuleName)
	scopedTransferKeeper := app.CapabilityKeeper.ScopeToModule(ibctransfertypes.ModuleName)

	// Applications that wish to enforce statically created ScopedKeepers should call `Seal` after creating
	// their scoped modules in `NewApp` with `ScopeToModule`
	app.CapabilityKeeper.Seal()

	// use custom Ethermint account for contracts
	app.AccountKeeper = authkeeper.NewAccountKeeper(
		appCodec, keys[authtypes.StoreKey],
		app.GetSubspace(authtypes.ModuleName),
		ethermint.ProtoAccount,
		maccPerms,
		sdk.GetConfig().GetBech32AccountAddrPrefix(),
	)
	app.BankKeeper = bankkeeper.NewBaseKeeper(
		appCodec,
		keys[banktypes.StoreKey],
		app.AccountKeeper,
		app.GetSubspace(banktypes.ModuleName),
		app.BlockedAddrs(),
	)
	stakingKeeper := stakingkeeper.NewKeeper(
		appCodec, keys[stakingtypes.StoreKey],
		app.AccountKeeper,
		app.BankKeeper,
		app.GetSubspace(stakingtypes.ModuleName),
	)
	app.MintKeeper = mintkeeper.NewKeeper(
		appCodec,
		keys[minttypes.StoreKey],
		app.GetSubspace(minttypes.ModuleName),
		&stakingKeeper,
		app.AccountKeeper,
		app.BankKeeper,
		authtypes.FeeCollectorName,
	)
	app.DistrKeeper = distrkeeper.NewKeeper(
		appCodec,
		keys[distrtypes.StoreKey],
		app.GetSubspace(distrtypes.ModuleName),
		app.AccountKeeper,
		app.BankKeeper,
		&stakingKeeper,
		authtypes.FeeCollectorName,
	)
	app.SlashingKeeper = slashingkeeper.NewKeeper(
		appCodec,
		keys[slashingtypes.StoreKey],
		&stakingKeeper,
		app.GetSubspace(slashingtypes.ModuleName),
	)
	app.CrisisKeeper = crisiskeeper.NewKeeper(
		app.GetSubspace(crisistypes.ModuleName),
		invCheckPeriod,
		app.BankKeeper,
		authtypes.FeeCollectorName,
	)
	app.FeeGrantKeeper = feegrantkeeper.NewKeeper(
		appCodec,
		keys[feegrant.StoreKey],
		app.AccountKeeper)

	// set the governance module account as the authority for conducting upgrades
	app.UpgradeKeeper = upgradekeeper.NewKeeper(
		skipUpgradeHeights,
		keys[upgradetypes.StoreKey],
		appCodec,
		homePath,
		app.BaseApp,
		authtypes.NewModuleAddress(govtypes.ModuleName).String())

	// register the staking hooks
	// NOTE: stakingKeeper above is passed by reference, so that it will contain these hooks
	app.StakingKeeper = *stakingKeeper.SetHooks(
		stakingtypes.NewMultiStakingHooks(app.DistrKeeper.Hooks(),
			app.SlashingKeeper.Hooks()),
	)

	app.AuthzKeeper = authzkeeper.NewKeeper(
		keys[authzkeeper.StoreKey],
		appCodec,
		app.MsgServiceRouter(),
		app.AccountKeeper)

	tracer := cast.ToString(appOpts.Get(srvflags.EVMTracer))

	// Create Ethermint keepers
	feeMarketSs := app.GetSubspace(feemarkettypes.ModuleName)
	app.FeeMarketKeeper = feemarketkeeper.NewKeeper(
		appCodec, authtypes.NewModuleAddress(govtypes.ModuleName),
		keys[feemarkettypes.StoreKey], tkeys[feemarkettypes.TransientKey], feeMarketSs,
	)
	// Set authority to x/gov module account to only expect the module account to update params
	evmSs := app.GetSubspace(evmtypes.ModuleName)
	app.EvmKeeper = evmkeeper.NewKeeper(
		appCodec, keys[evmtypes.StoreKey], tkeys[evmtypes.TransientKey], authtypes.NewModuleAddress(govtypes.ModuleName),
		app.AccountKeeper, app.BankKeeper, app.StakingKeeper, app.FeeMarketKeeper,
<<<<<<< HEAD
		nil, geth.NewEVM, tracer, evmSs, keys,
=======
		tracer, evmSs,
>>>>>>> bfb8e544
	)

	// Create IBC Keeper
	app.IBCKeeper = ibckeeper.NewKeeper(
		appCodec, keys[ibchost.StoreKey], app.GetSubspace(ibchost.ModuleName), app.StakingKeeper, app.UpgradeKeeper, scopedIBCKeeper,
	)

	// register the proposal types
	govRouter := govv1beta1.NewRouter()
	govRouter.AddRoute(govtypes.RouterKey, govv1beta1.ProposalHandler).
		AddRoute(paramproposal.RouterKey, params.NewParamChangeProposalHandler(app.ParamsKeeper)).
		AddRoute(distrtypes.RouterKey, distr.NewCommunityPoolSpendProposalHandler(app.DistrKeeper)).
		AddRoute(upgradetypes.RouterKey, upgrade.NewSoftwareUpgradeProposalHandler(app.UpgradeKeeper)).
		AddRoute(ibchost.RouterKey, ibcclient.NewClientProposalHandler(app.IBCKeeper.ClientKeeper))
	govConfig := govtypes.DefaultConfig()
	/*
		Example of setting gov params:
		govConfig.MaxMetadataLen = 10000
	*/
	govKeeper := govkeeper.NewKeeper(
		appCodec, keys[govtypes.StoreKey], app.GetSubspace(govtypes.ModuleName), app.AccountKeeper, app.BankKeeper,
		&stakingKeeper, govRouter, app.MsgServiceRouter(), govConfig,
	)

	app.GovKeeper = *govKeeper.SetHooks(
		govtypes.NewMultiGovHooks(
		// register the governance hooks
		),
	)

	// Create Transfer Keepers
	app.TransferKeeper = ibctransferkeeper.NewKeeper(
		appCodec, keys[ibctransfertypes.StoreKey], app.GetSubspace(ibctransfertypes.ModuleName),
		app.IBCKeeper.ChannelKeeper, app.IBCKeeper.ChannelKeeper, &app.IBCKeeper.PortKeeper,
		app.AccountKeeper, app.BankKeeper, scopedTransferKeeper,
	)
	transferModule := transfer.NewAppModule(app.TransferKeeper)
	transferIBCModule := transfer.NewIBCModule(app.TransferKeeper)

	// Create static IBC router, add transfer route, then set and seal it
	ibcRouter := porttypes.NewRouter()
	ibcRouter.AddRoute(ibctransfertypes.ModuleName, transferIBCModule)
	app.IBCKeeper.SetRouter(ibcRouter)

	// create evidence keeper with router
	evidenceKeeper := evidencekeeper.NewKeeper(
		appCodec, keys[evidencetypes.StoreKey], &app.StakingKeeper, app.SlashingKeeper,
	)
	// If evidence needs to be handled for the app, set routes in router here and seal
	app.EvidenceKeeper = *evidenceKeeper

	/****  Module Options ****/

	// NOTE: we may consider parsing `appOpts` inside module constructors. For the moment
	// we prefer to be more strict in what arguments the modules expect.
	skipGenesisInvariants := cast.ToBool(appOpts.Get(crisis.FlagSkipGenesisInvariants))

	// NOTE: Any module instantiated in the module manager that is later modified
	// must be passed by reference here.
	app.mm = module.NewManager(
		// SDK app modules
		genutil.NewAppModule(
			app.AccountKeeper, app.StakingKeeper, app.BaseApp.DeliverTx,
			encodingConfig.TxConfig,
		),
		auth.NewAppModule(appCodec, app.AccountKeeper, authsims.RandomGenesisAccounts),
		vesting.NewAppModule(app.AccountKeeper, app.BankKeeper),
		bank.NewAppModule(appCodec, app.BankKeeper, app.AccountKeeper),
		capability.NewAppModule(appCodec, *app.CapabilityKeeper),
		crisis.NewAppModule(&app.CrisisKeeper, skipGenesisInvariants),
		feegrantmodule.NewAppModule(appCodec, app.AccountKeeper, app.BankKeeper, app.FeeGrantKeeper, app.interfaceRegistry),
		gov.NewAppModule(appCodec, app.GovKeeper, app.AccountKeeper, app.BankKeeper),
		mint.NewAppModule(appCodec, app.MintKeeper, app.AccountKeeper, nil),
		slashing.NewAppModule(appCodec, app.SlashingKeeper, app.AccountKeeper, app.BankKeeper, app.StakingKeeper),
		distr.NewAppModule(appCodec, app.DistrKeeper, app.AccountKeeper, app.BankKeeper, app.StakingKeeper),
		staking.NewAppModule(appCodec, app.StakingKeeper, app.AccountKeeper, app.BankKeeper),
		upgrade.NewAppModule(app.UpgradeKeeper),
		evidence.NewAppModule(app.EvidenceKeeper),
		params.NewAppModule(app.ParamsKeeper),
		authzmodule.NewAppModule(appCodec, app.AuthzKeeper, app.AccountKeeper, app.BankKeeper, app.interfaceRegistry),

		// ibc modules
		ibc.NewAppModule(app.IBCKeeper),
		transferModule,
		// Ethermint app modules
		feemarket.NewAppModule(app.FeeMarketKeeper, feeMarketSs),
		evm.NewAppModule(app.EvmKeeper, app.AccountKeeper, evmSs),
	)

	// During begin block slashing happens after distr.BeginBlocker so that
	// there is nothing left over in the validator fee pool, so as to keep the
	// CanWithdrawInvariant invariant.
	// NOTE: upgrade module must go first to handle software upgrades.
	// NOTE: staking module is required if HistoricalEntries param > 0
	// NOTE: capability module's beginblocker must come before any modules using capabilities (e.g. IBC)
	app.mm.SetOrderBeginBlockers(
		upgradetypes.ModuleName,
		capabilitytypes.ModuleName,
		feemarkettypes.ModuleName,
		evmtypes.ModuleName,
		minttypes.ModuleName,
		distrtypes.ModuleName,
		slashingtypes.ModuleName,
		evidencetypes.ModuleName,
		stakingtypes.ModuleName,
		ibchost.ModuleName,
		// no-op modules
		ibctransfertypes.ModuleName,
		authtypes.ModuleName,
		banktypes.ModuleName,
		govtypes.ModuleName,
		crisistypes.ModuleName,
		genutiltypes.ModuleName,
		authz.ModuleName,
		feegrant.ModuleName,
		paramstypes.ModuleName,
		vestingtypes.ModuleName,
	)

	// NOTE: fee market module must go last in order to retrieve the block gas used.
	app.mm.SetOrderEndBlockers(
		crisistypes.ModuleName,
		govtypes.ModuleName,
		stakingtypes.ModuleName,
		evmtypes.ModuleName,
		feemarkettypes.ModuleName,
		// no-op modules
		ibchost.ModuleName,
		ibctransfertypes.ModuleName,
		capabilitytypes.ModuleName,
		authtypes.ModuleName,
		banktypes.ModuleName,
		distrtypes.ModuleName,
		slashingtypes.ModuleName,
		minttypes.ModuleName,
		genutiltypes.ModuleName,
		evidencetypes.ModuleName,
		authz.ModuleName,
		feegrant.ModuleName,
		paramstypes.ModuleName,
		upgradetypes.ModuleName,
		vestingtypes.ModuleName,
	)

	// NOTE: The genutils module must occur after staking so that pools are
	// properly initialized with tokens from genesis accounts.
	// NOTE: The genutils module must also occur after auth so that it can access the params from auth.
	// NOTE: Capability module must occur first so that it can initialize any capabilities
	// so that other modules that want to create or claim capabilities afterwards in InitChain
	// can do so safely.
	app.mm.SetOrderInitGenesis(
		// SDK modules
		capabilitytypes.ModuleName,
		authtypes.ModuleName,
		banktypes.ModuleName,
		distrtypes.ModuleName,
		stakingtypes.ModuleName,
		slashingtypes.ModuleName,
		govtypes.ModuleName,
		minttypes.ModuleName,
		ibchost.ModuleName,
		// evm module denomination is used by the feemarket module, in AnteHandle
		evmtypes.ModuleName,
		// NOTE: feemarket need to be initialized before genutil module:
		// gentx transactions use MinGasPriceDecorator.AnteHandle
		feemarkettypes.ModuleName,
		genutiltypes.ModuleName,
		evidencetypes.ModuleName,
		ibctransfertypes.ModuleName,
		authz.ModuleName,
		feegrant.ModuleName,
		paramstypes.ModuleName,
		upgradetypes.ModuleName,
		vestingtypes.ModuleName,
		// NOTE: crisis module must go at the end to check for invariants on each module
		crisistypes.ModuleName,
	)

	// Uncomment if you want to set a custom migration order here.
	// app.mm.SetOrderMigrations(custom order)

	app.mm.RegisterInvariants(&app.CrisisKeeper)
	app.mm.RegisterRoutes(app.Router(), app.QueryRouter(), encodingConfig.Amino)
	app.configurator = module.NewConfigurator(app.appCodec, app.MsgServiceRouter(), app.GRPCQueryRouter())
	app.mm.RegisterServices(app.configurator)

	// RegisterUpgradeHandlers is used for registering any on-chain upgrades.
	// Make sure it's called after `app.mm` and `app.configurator` are set.
	app.RegisterUpgradeHandlers()

	// add test gRPC service for testing gRPC queries in isolation
	// testdata.RegisterTestServiceServer(app.GRPCQueryRouter(), testdata.TestServiceImpl{})

	// initialize stores
	app.MountKVStores(keys)
	app.MountTransientStores(tkeys)
	app.MountMemoryStores(memKeys)

	// initialize BaseApp
	app.SetInitChainer(app.InitChainer)
	app.SetBeginBlocker(app.BeginBlocker)
	app.SetEndBlocker(app.EndBlocker)
	app.setAnteHandler(encodingConfig.TxConfig, cast.ToUint64(appOpts.Get(srvflags.EVMMaxTxGasWanted)))
	// In v0.46, the SDK introduces _postHandlers_. PostHandlers are like
	// antehandlers, but are run _after_ the `runMsgs` execution. They are also
	// defined as a chain, and have the same signature as antehandlers.
	//
	// In baseapp, postHandlers are run in the same store branch as `runMsgs`,
	// meaning that both `runMsgs` and `postHandler` state will be committed if
	// both are successful, and both will be reverted if any of the two fails.
	//
	// The SDK exposes a default empty postHandlers chain.
	//
	// Please note that changing any of the anteHandler or postHandler chain is
	// likely to be a state-machine breaking change, which needs a coordinated
	// upgrade.
	app.setPostHandler()

	if loadLatest {
		if err := app.LoadLatestVersion(); err != nil {
			tmos.Exit(err.Error())
		}
	}

	app.ScopedIBCKeeper = scopedIBCKeeper
	app.ScopedTransferKeeper = scopedTransferKeeper

	return app
}

// use Ethermint's custom AnteHandler
func (app *EthermintApp) setAnteHandler(txConfig client.TxConfig, maxGasWanted uint64) {
	anteHandler, err := ante.NewAnteHandler(ante.HandlerOptions{
		AccountKeeper:          app.AccountKeeper,
		BankKeeper:             app.BankKeeper,
		SignModeHandler:        txConfig.SignModeHandler(),
		FeegrantKeeper:         app.FeeGrantKeeper,
		SigGasConsumer:         ante.DefaultSigVerificationGasConsumer,
		IBCKeeper:              app.IBCKeeper,
		EvmKeeper:              app.EvmKeeper,
		FeeMarketKeeper:        app.FeeMarketKeeper,
		MaxTxGasWanted:         maxGasWanted,
		ExtensionOptionChecker: ethermint.HasDynamicFeeExtensionOption,
		TxFeeChecker:           ante.NewDynamicFeeChecker(app.EvmKeeper),
		Keys:                   app.keys,
	})
	if err != nil {
		panic(err)
	}

	app.SetAnteHandler(anteHandler)
}

func (app *EthermintApp) setPostHandler() {
	postHandler, err := posthandler.NewPostHandler(
		posthandler.HandlerOptions{},
	)
	if err != nil {
		panic(err)
	}

	app.SetPostHandler(postHandler)
}

// Name returns the name of the App
func (app *EthermintApp) Name() string { return app.BaseApp.Name() }

// BeginBlocker updates every begin block
func (app *EthermintApp) BeginBlocker(ctx sdk.Context, req abci.RequestBeginBlock) abci.ResponseBeginBlock {
	return app.mm.BeginBlock(ctx, req)
}

// EndBlocker updates every end block
func (app *EthermintApp) EndBlocker(ctx sdk.Context, req abci.RequestEndBlock) abci.ResponseEndBlock {
	return app.mm.EndBlock(ctx, req)
}

// InitChainer updates at chain initialization
func (app *EthermintApp) InitChainer(ctx sdk.Context, req abci.RequestInitChain) abci.ResponseInitChain {
	var genesisState simapp.GenesisState
	if err := json.Unmarshal(req.AppStateBytes, &genesisState); err != nil {
		panic(err)
	}
	app.UpgradeKeeper.SetModuleVersionMap(ctx, app.mm.GetVersionMap())
	return app.mm.InitGenesis(ctx, app.appCodec, genesisState)
}

// LoadHeight loads state at a particular height
func (app *EthermintApp) LoadHeight(height int64) error {
	return app.LoadVersion(height)
}

// ModuleAccountAddrs returns all the app's module account addresses.
func (app *EthermintApp) ModuleAccountAddrs() map[string]bool {
	modAccAddrs := make(map[string]bool)
	for acc := range maccPerms {
		modAccAddrs[authtypes.NewModuleAddress(acc).String()] = true
	}

	return modAccAddrs
}

// BlockedAddrs returns all the app's module account addresses that are not
// allowed to receive external tokens.
func (app *EthermintApp) BlockedAddrs() map[string]bool {
	blockedAddrs := make(map[string]bool)
	for acc := range maccPerms {
		blockedAddrs[authtypes.NewModuleAddress(acc).String()] = !allowedReceivingModAcc[acc]
	}

	return blockedAddrs
}

// LegacyAmino returns EthermintApp's amino codec.
//
// NOTE: This is solely to be used for testing purposes as it may be desirable
// for modules to register their own custom testing types.
func (app *EthermintApp) LegacyAmino() *codec.LegacyAmino {
	return app.cdc
}

// AppCodec returns EthermintApp's app codec.
//
// NOTE: This is solely to be used for testing purposes as it may be desirable
// for modules to register their own custom testing types.
func (app *EthermintApp) AppCodec() codec.Codec {
	return app.appCodec
}

// InterfaceRegistry returns EthermintApp's InterfaceRegistry
func (app *EthermintApp) InterfaceRegistry() types.InterfaceRegistry {
	return app.interfaceRegistry
}

// GetKeys returns the KVStoreKeys.
//
// NOTE: This is solely to be used for testing purposes.
func (app *EthermintApp) GetKeys() map[string]*storetypes.KVStoreKey {
	return app.keys
}

// GetKey returns the KVStoreKey for the provided store key.
//
// NOTE: This is solely to be used for testing purposes.
func (app *EthermintApp) GetKey(storeKey string) *storetypes.KVStoreKey {
	return app.keys[storeKey]
}

// GetTKey returns the TransientStoreKey for the provided store key.
//
// NOTE: This is solely to be used for testing purposes.
func (app *EthermintApp) GetTKey(storeKey string) *storetypes.TransientStoreKey {
	return app.tkeys[storeKey]
}

// GetMemKey returns the MemStoreKey for the provided mem key.
//
// NOTE: This is solely used for testing purposes.
func (app *EthermintApp) GetMemKey(storeKey string) *storetypes.MemoryStoreKey {
	return app.memKeys[storeKey]
}

// GetSubspace returns a param subspace for a given module name.
//
// NOTE: This is solely to be used for testing purposes.
func (app *EthermintApp) GetSubspace(moduleName string) paramstypes.Subspace {
	subspace, _ := app.ParamsKeeper.GetSubspace(moduleName)
	return subspace
}

// RegisterAPIRoutes registers all application module routes with the provided
// API server.
func (app *EthermintApp) RegisterAPIRoutes(apiSvr *api.Server, apiConfig config.APIConfig) {
	clientCtx := apiSvr.ClientCtx
	// Register new tx routes from grpc-gateway.
	authtx.RegisterGRPCGatewayRoutes(clientCtx, apiSvr.GRPCGatewayRouter)
	// Register new tendermint queries routes from grpc-gateway.
	tmservice.RegisterGRPCGatewayRoutes(clientCtx, apiSvr.GRPCGatewayRouter)
	// Register node gRPC service for grpc-gateway.
	node.RegisterGRPCGatewayRoutes(clientCtx, apiSvr.GRPCGatewayRouter)

	// Register grpc-gateway routes for all modules.
	ModuleBasics.RegisterGRPCGatewayRoutes(clientCtx, apiSvr.GRPCGatewayRouter)

	// register swagger API from root so that other applications can override easily
	if apiConfig.Swagger {
		RegisterSwaggerAPI(clientCtx, apiSvr.Router)
	}
}

// RegisterTxService implements the Application.RegisterTxService method.
func (app *EthermintApp) RegisterTxService(clientCtx client.Context) {
	authtx.RegisterTxService(app.BaseApp.GRPCQueryRouter(), clientCtx, app.BaseApp.Simulate, app.interfaceRegistry)
}

// RegisterTendermintService implements the Application.RegisterTendermintService method.
func (app *EthermintApp) RegisterTendermintService(clientCtx client.Context) {
	tmservice.RegisterTendermintService(
		clientCtx,
		app.BaseApp.GRPCQueryRouter(),
		app.interfaceRegistry,
		app.Query,
	)
}

// RegisterNodeService registers the node gRPC service on the provided
// application gRPC query router.
func (app *EthermintApp) RegisterNodeService(clientCtx client.Context) {
	node.RegisterNodeService(clientCtx, app.GRPCQueryRouter())
}

// RegisterSwaggerAPI registers swagger route with API Server
func RegisterSwaggerAPI(_ client.Context, rtr *mux.Router) {
	statikFS, err := fs.New()
	if err != nil {
		panic(err)
	}

	staticServer := http.FileServer(statikFS)
	rtr.PathPrefix("/swagger/").Handler(http.StripPrefix("/swagger/", staticServer))
}

// GetMaccPerms returns a copy of the module account permissions
func GetMaccPerms() map[string][]string {
	dupMaccPerms := make(map[string][]string)
	for k, v := range maccPerms {
		dupMaccPerms[k] = v
	}
	return dupMaccPerms
}

// initParamsKeeper init params keeper and its subspaces
func initParamsKeeper(appCodec codec.BinaryCodec, legacyAmino *codec.LegacyAmino, key, tkey storetypes.StoreKey) paramskeeper.Keeper {
	paramsKeeper := paramskeeper.NewKeeper(appCodec, legacyAmino, key, tkey)

	// SDK subspaces
	paramsKeeper.Subspace(authtypes.ModuleName)
	paramsKeeper.Subspace(banktypes.ModuleName)
	paramsKeeper.Subspace(stakingtypes.ModuleName)
	paramsKeeper.Subspace(minttypes.ModuleName)
	paramsKeeper.Subspace(distrtypes.ModuleName)
	paramsKeeper.Subspace(slashingtypes.ModuleName)
	paramsKeeper.Subspace(govtypes.ModuleName).WithKeyTable(govv1.ParamKeyTable())
	paramsKeeper.Subspace(crisistypes.ModuleName)
	paramsKeeper.Subspace(ibctransfertypes.ModuleName)
	paramsKeeper.Subspace(ibchost.ModuleName)
	// ethermint subspaces
	paramsKeeper.Subspace(evmtypes.ModuleName).WithKeyTable(evmtypes.ParamKeyTable()) //nolint: staticcheck
	paramsKeeper.Subspace(feemarkettypes.ModuleName).WithKeyTable(feemarkettypes.ParamKeyTable())
	return paramsKeeper
}<|MERGE_RESOLUTION|>--- conflicted
+++ resolved
@@ -421,11 +421,7 @@
 	app.EvmKeeper = evmkeeper.NewKeeper(
 		appCodec, keys[evmtypes.StoreKey], tkeys[evmtypes.TransientKey], authtypes.NewModuleAddress(govtypes.ModuleName),
 		app.AccountKeeper, app.BankKeeper, app.StakingKeeper, app.FeeMarketKeeper,
-<<<<<<< HEAD
-		nil, geth.NewEVM, tracer, evmSs, keys,
-=======
-		tracer, evmSs,
->>>>>>> bfb8e544
+		tracer, evmSs, keys,
 	)
 
 	// Create IBC Keeper
