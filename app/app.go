// Copyright 2021 Evmos Foundation
// This file is part of Evmos' Ethermint library.
//
// The Ethermint library is free software: you can redistribute it and/or modify
// it under the terms of the GNU Lesser General Public License as published by
// the Free Software Foundation, either version 3 of the License, or
// (at your option) any later version.
//
// The Ethermint library is distributed in the hope that it will be useful,
// but WITHOUT ANY WARRANTY; without even the implied warranty of
// MERCHANTABILITY or FITNESS FOR A PARTICULAR PURPOSE. See the
// GNU Lesser General Public License for more details.
//
// You should have received a copy of the GNU Lesser General Public License
// along with the Ethermint library. If not, see https://github.com/evmos/ethermint/blob/main/LICENSE
package app

import (
	"encoding/json"
	"fmt"
	"io"
	"net/http"
	"os"
	"path/filepath"

	"github.com/gorilla/mux"
	"github.com/rakyll/statik/fs"
	"github.com/spf13/cast"

	abci "github.com/tendermint/tendermint/abci/types"
	"github.com/tendermint/tendermint/libs/log"
	tmos "github.com/tendermint/tendermint/libs/os"
	dbm "github.com/tendermint/tm-db"

	"github.com/cosmos/cosmos-sdk/baseapp"
	"github.com/cosmos/cosmos-sdk/client"
	"github.com/cosmos/cosmos-sdk/client/grpc/node"
	"github.com/cosmos/cosmos-sdk/client/grpc/tmservice"
	"github.com/cosmos/cosmos-sdk/codec"
	"github.com/cosmos/cosmos-sdk/codec/types"
	"github.com/cosmos/cosmos-sdk/server/api"
	"github.com/cosmos/cosmos-sdk/server/config"
	servertypes "github.com/cosmos/cosmos-sdk/server/types"
	"github.com/cosmos/cosmos-sdk/simapp"
	simappparams "github.com/cosmos/cosmos-sdk/simapp/params"
	"github.com/cosmos/cosmos-sdk/store/streaming"
	storetypes "github.com/cosmos/cosmos-sdk/store/types"
	sdk "github.com/cosmos/cosmos-sdk/types"
	"github.com/cosmos/cosmos-sdk/types/module"
	"github.com/cosmos/cosmos-sdk/version"
	"github.com/cosmos/cosmos-sdk/x/auth"
	authkeeper "github.com/cosmos/cosmos-sdk/x/auth/keeper"
	"github.com/cosmos/cosmos-sdk/x/auth/posthandler"
	authsims "github.com/cosmos/cosmos-sdk/x/auth/simulation"
	authtx "github.com/cosmos/cosmos-sdk/x/auth/tx"
	authtypes "github.com/cosmos/cosmos-sdk/x/auth/types"
	"github.com/cosmos/cosmos-sdk/x/auth/vesting"
	vestingtypes "github.com/cosmos/cosmos-sdk/x/auth/vesting/types"
	"github.com/cosmos/cosmos-sdk/x/authz"
	authzkeeper "github.com/cosmos/cosmos-sdk/x/authz/keeper"
	authzmodule "github.com/cosmos/cosmos-sdk/x/authz/module"
	"github.com/cosmos/cosmos-sdk/x/bank"
	bankkeeper "github.com/cosmos/cosmos-sdk/x/bank/keeper"
	banktypes "github.com/cosmos/cosmos-sdk/x/bank/types"
	"github.com/cosmos/cosmos-sdk/x/capability"
	capabilitykeeper "github.com/cosmos/cosmos-sdk/x/capability/keeper"
	capabilitytypes "github.com/cosmos/cosmos-sdk/x/capability/types"
	"github.com/cosmos/cosmos-sdk/x/crisis"
	crisiskeeper "github.com/cosmos/cosmos-sdk/x/crisis/keeper"
	crisistypes "github.com/cosmos/cosmos-sdk/x/crisis/types"
	distr "github.com/cosmos/cosmos-sdk/x/distribution"
	distrclient "github.com/cosmos/cosmos-sdk/x/distribution/client"
	distrkeeper "github.com/cosmos/cosmos-sdk/x/distribution/keeper"
	distrtypes "github.com/cosmos/cosmos-sdk/x/distribution/types"
	"github.com/cosmos/cosmos-sdk/x/evidence"
	evidencekeeper "github.com/cosmos/cosmos-sdk/x/evidence/keeper"
	evidencetypes "github.com/cosmos/cosmos-sdk/x/evidence/types"
	"github.com/cosmos/cosmos-sdk/x/feegrant"
	feegrantkeeper "github.com/cosmos/cosmos-sdk/x/feegrant/keeper"
	feegrantmodule "github.com/cosmos/cosmos-sdk/x/feegrant/module"
	"github.com/cosmos/cosmos-sdk/x/genutil"
	genutiltypes "github.com/cosmos/cosmos-sdk/x/genutil/types"
	"github.com/cosmos/cosmos-sdk/x/gov"
	govclient "github.com/cosmos/cosmos-sdk/x/gov/client"
	govkeeper "github.com/cosmos/cosmos-sdk/x/gov/keeper"
	govtypes "github.com/cosmos/cosmos-sdk/x/gov/types"
	govv1 "github.com/cosmos/cosmos-sdk/x/gov/types/v1"
	govv1beta1 "github.com/cosmos/cosmos-sdk/x/gov/types/v1beta1"
	"github.com/cosmos/cosmos-sdk/x/mint"
	mintkeeper "github.com/cosmos/cosmos-sdk/x/mint/keeper"
	minttypes "github.com/cosmos/cosmos-sdk/x/mint/types"
	"github.com/cosmos/cosmos-sdk/x/params"
	paramsclient "github.com/cosmos/cosmos-sdk/x/params/client"
	paramskeeper "github.com/cosmos/cosmos-sdk/x/params/keeper"
	paramstypes "github.com/cosmos/cosmos-sdk/x/params/types"
	paramproposal "github.com/cosmos/cosmos-sdk/x/params/types/proposal"
	"github.com/cosmos/cosmos-sdk/x/slashing"
	slashingkeeper "github.com/cosmos/cosmos-sdk/x/slashing/keeper"
	slashingtypes "github.com/cosmos/cosmos-sdk/x/slashing/types"
	"github.com/cosmos/cosmos-sdk/x/staking"
	stakingkeeper "github.com/cosmos/cosmos-sdk/x/staking/keeper"
	stakingtypes "github.com/cosmos/cosmos-sdk/x/staking/types"
	"github.com/cosmos/cosmos-sdk/x/upgrade"
	upgradeclient "github.com/cosmos/cosmos-sdk/x/upgrade/client"
	upgradekeeper "github.com/cosmos/cosmos-sdk/x/upgrade/keeper"
	upgradetypes "github.com/cosmos/cosmos-sdk/x/upgrade/types"

	"github.com/cosmos/ibc-go/v6/modules/apps/transfer"
	ibctransferkeeper "github.com/cosmos/ibc-go/v6/modules/apps/transfer/keeper"
	ibctransfertypes "github.com/cosmos/ibc-go/v6/modules/apps/transfer/types"
	ibc "github.com/cosmos/ibc-go/v6/modules/core"
	ibcclient "github.com/cosmos/ibc-go/v6/modules/core/02-client"
	ibcclientclient "github.com/cosmos/ibc-go/v6/modules/core/02-client/client"
	porttypes "github.com/cosmos/ibc-go/v6/modules/core/05-port/types"
	ibchost "github.com/cosmos/ibc-go/v6/modules/core/24-host"
	ibckeeper "github.com/cosmos/ibc-go/v6/modules/core/keeper"

	// unnamed import of statik for swagger UI support
	_ "github.com/evmos/ethermint/client/docs/statik"

	"github.com/evmos/ethermint/app/ante"
	"github.com/evmos/ethermint/ethereum/eip712"
	srvflags "github.com/evmos/ethermint/server/flags"
	ethermint "github.com/evmos/ethermint/types"
	"github.com/evmos/ethermint/x/evm"
	evmkeeper "github.com/evmos/ethermint/x/evm/keeper"
	evmtypes "github.com/evmos/ethermint/x/evm/types"
	"github.com/evmos/ethermint/x/feemarket"
	feemarketkeeper "github.com/evmos/ethermint/x/feemarket/keeper"
	feemarkettypes "github.com/evmos/ethermint/x/feemarket/types"

	// Force-load the tracer engines to trigger registration due to Go-Ethereum v1.10.15 changes
	_ "github.com/ethereum/go-ethereum/eth/tracers/js"
	_ "github.com/ethereum/go-ethereum/eth/tracers/native"
)

func init() {
	userHomeDir, err := os.UserHomeDir()
	if err != nil {
		panic(err)
	}

	DefaultNodeHome = filepath.Join(userHomeDir, ".ethermintd")
}

const appName = "ethermintd"

var (
	// DefaultNodeHome default home directories for the application daemon
	DefaultNodeHome string

	// ModuleBasics defines the module BasicManager is in charge of setting up basic,
	// non-dependant module elements, such as codec registration
	// and genesis verification.
	ModuleBasics = module.NewBasicManager(
		auth.AppModuleBasic{},
		genutil.AppModuleBasic{},
		bank.AppModuleBasic{},
		capability.AppModuleBasic{},
		staking.AppModuleBasic{},
		mint.AppModuleBasic{},
		distr.AppModuleBasic{},
		gov.NewAppModuleBasic([]govclient.ProposalHandler{
			paramsclient.ProposalHandler, distrclient.ProposalHandler, upgradeclient.LegacyProposalHandler, upgradeclient.LegacyCancelProposalHandler,
			ibcclientclient.UpdateClientProposalHandler, ibcclientclient.UpgradeProposalHandler,
		}),
		params.AppModuleBasic{},
		crisis.AppModuleBasic{},
		slashing.AppModuleBasic{},
		ibc.AppModuleBasic{},
		authzmodule.AppModuleBasic{},
		feegrantmodule.AppModuleBasic{},
		upgrade.AppModuleBasic{},
		evidence.AppModuleBasic{},
		transfer.AppModuleBasic{},
		vesting.AppModuleBasic{},
		// Ethermint modules
		evm.AppModuleBasic{},
		feemarket.AppModuleBasic{},
	)

	// module account permissions
	maccPerms = map[string][]string{
		authtypes.FeeCollectorName:     nil,
		distrtypes.ModuleName:          nil,
		minttypes.ModuleName:           {authtypes.Minter},
		stakingtypes.BondedPoolName:    {authtypes.Burner, authtypes.Staking},
		stakingtypes.NotBondedPoolName: {authtypes.Burner, authtypes.Staking},
		govtypes.ModuleName:            {authtypes.Burner},
		ibctransfertypes.ModuleName:    {authtypes.Minter, authtypes.Burner},
		evmtypes.ModuleName:            {authtypes.Minter, authtypes.Burner}, // used for secure addition and subtraction of balance using module account
	}

	// module accounts that are allowed to receive tokens
	allowedReceivingModAcc = map[string]bool{}
)

// var _ server.Application (*EthermintApp)(nil)

// EthermintApp implements an extended ABCI application. It is an application
// that may process transactions through Ethereum's EVM running atop of
// Tendermint consensus.
type EthermintApp struct {
	*baseapp.BaseApp

	// encoding
	cdc               *codec.LegacyAmino
	appCodec          codec.Codec
	interfaceRegistry types.InterfaceRegistry

	invCheckPeriod uint

	// keys to access the substores
	keys    map[string]*storetypes.KVStoreKey
	tkeys   map[string]*storetypes.TransientStoreKey
	memKeys map[string]*storetypes.MemoryStoreKey

	// keepers
	AccountKeeper    authkeeper.AccountKeeper
	BankKeeper       bankkeeper.Keeper
	CapabilityKeeper *capabilitykeeper.Keeper
	StakingKeeper    stakingkeeper.Keeper
	SlashingKeeper   slashingkeeper.Keeper
	MintKeeper       mintkeeper.Keeper
	DistrKeeper      distrkeeper.Keeper
	GovKeeper        govkeeper.Keeper
	CrisisKeeper     crisiskeeper.Keeper
	UpgradeKeeper    upgradekeeper.Keeper
	ParamsKeeper     paramskeeper.Keeper
	FeeGrantKeeper   feegrantkeeper.Keeper
	AuthzKeeper      authzkeeper.Keeper
	IBCKeeper        *ibckeeper.Keeper // IBC Keeper must be a pointer in the app, so we can SetRouter on it correctly
	EvidenceKeeper   evidencekeeper.Keeper
	TransferKeeper   ibctransferkeeper.Keeper

	// make scoped keepers public for test purposes
	ScopedIBCKeeper      capabilitykeeper.ScopedKeeper
	ScopedTransferKeeper capabilitykeeper.ScopedKeeper

	// Ethermint keepers
	EvmKeeper       *evmkeeper.Keeper
	FeeMarketKeeper feemarketkeeper.Keeper

	// the module manager
	mm *module.Manager

	// the configurator
	configurator module.Configurator
}

// NewEthermintApp returns a reference to a new initialized Ethermint application.
func NewEthermintApp(
	logger log.Logger,
	db dbm.DB,
	traceStore io.Writer,
	loadLatest bool,
	skipUpgradeHeights map[int64]bool,
	homePath string,
	invCheckPeriod uint,
	encodingConfig simappparams.EncodingConfig,
	appOpts servertypes.AppOptions,
	baseAppOptions ...func(*baseapp.BaseApp),
) *EthermintApp {
	appCodec := encodingConfig.Codec
	cdc := encodingConfig.Amino
	interfaceRegistry := encodingConfig.InterfaceRegistry

	eip712.SetEncodingConfig(encodingConfig)

	// NOTE we use custom transaction decoder that supports the sdk.Tx interface instead of sdk.StdTx
	bApp := baseapp.NewBaseApp(
		appName,
		logger,
		db,
		encodingConfig.TxConfig.TxDecoder(),
		baseAppOptions...,
	)
	bApp.SetCommitMultiStoreTracer(traceStore)
	bApp.SetVersion(version.Version)
	bApp.SetInterfaceRegistry(interfaceRegistry)

	keys := sdk.NewKVStoreKeys(
		// SDK keys
		authtypes.StoreKey, banktypes.StoreKey, stakingtypes.StoreKey,
		minttypes.StoreKey, distrtypes.StoreKey, slashingtypes.StoreKey,
		govtypes.StoreKey, paramstypes.StoreKey, upgradetypes.StoreKey,
		evidencetypes.StoreKey, capabilitytypes.StoreKey,
		feegrant.StoreKey, authzkeeper.StoreKey,
		// ibc keys
		ibchost.StoreKey, ibctransfertypes.StoreKey,
		// ethermint keys
		evmtypes.StoreKey, feemarkettypes.StoreKey,
	)

	// Add the EVM transient store key
	tkeys := sdk.NewTransientStoreKeys(paramstypes.TStoreKey, evmtypes.TransientKey, feemarkettypes.TransientKey)
	memKeys := sdk.NewMemoryStoreKeys(capabilitytypes.MemStoreKey)

	// load state streaming if enabled
	if _, _, err := streaming.LoadStreamingServices(bApp, appOpts, appCodec, keys); err != nil {
		fmt.Printf("failed to load state streaming: %s", err)
		os.Exit(1)
	}

	app := &EthermintApp{
		BaseApp:           bApp,
		cdc:               cdc,
		appCodec:          appCodec,
		interfaceRegistry: interfaceRegistry,
		invCheckPeriod:    invCheckPeriod,
		keys:              keys,
		tkeys:             tkeys,
		memKeys:           memKeys,
	}

	// init params keeper and subspaces
	app.ParamsKeeper = initParamsKeeper(appCodec, cdc, keys[paramstypes.StoreKey], tkeys[paramstypes.TStoreKey])
	// set the BaseApp's parameter store
	bApp.SetParamStore(app.ParamsKeeper.Subspace(baseapp.Paramspace).WithKeyTable(paramstypes.ConsensusParamsKeyTable()))

	// add capability keeper and ScopeToModule for ibc module
	app.CapabilityKeeper = capabilitykeeper.NewKeeper(appCodec, keys[capabilitytypes.StoreKey], memKeys[capabilitytypes.MemStoreKey])

	scopedIBCKeeper := app.CapabilityKeeper.ScopeToModule(ibchost.ModuleName)
	scopedTransferKeeper := app.CapabilityKeeper.ScopeToModule(ibctransfertypes.ModuleName)

	// Applications that wish to enforce statically created ScopedKeepers should call `Seal` after creating
	// their scoped modules in `NewApp` with `ScopeToModule`
	app.CapabilityKeeper.Seal()

	// use custom Ethermint account for contracts
	app.AccountKeeper = authkeeper.NewAccountKeeper(
		appCodec, keys[authtypes.StoreKey],
		app.GetSubspace(authtypes.ModuleName),
		ethermint.ProtoAccount,
		maccPerms,
		sdk.GetConfig().GetBech32AccountAddrPrefix(),
	)
	app.BankKeeper = bankkeeper.NewBaseKeeper(
		appCodec,
		keys[banktypes.StoreKey],
		app.AccountKeeper,
		app.GetSubspace(banktypes.ModuleName),
		app.BlockedAddrs(),
	)
	stakingKeeper := stakingkeeper.NewKeeper(
		appCodec, keys[stakingtypes.StoreKey],
		app.AccountKeeper,
		app.BankKeeper,
		app.GetSubspace(stakingtypes.ModuleName),
	)
	app.MintKeeper = mintkeeper.NewKeeper(
		appCodec,
		keys[minttypes.StoreKey],
		app.GetSubspace(minttypes.ModuleName),
		&stakingKeeper,
		app.AccountKeeper,
		app.BankKeeper,
		authtypes.FeeCollectorName,
	)
	app.DistrKeeper = distrkeeper.NewKeeper(
		appCodec,
		keys[distrtypes.StoreKey],
		app.GetSubspace(distrtypes.ModuleName),
		app.AccountKeeper,
		app.BankKeeper,
		&stakingKeeper,
		authtypes.FeeCollectorName,
	)
	app.SlashingKeeper = slashingkeeper.NewKeeper(
		appCodec,
		keys[slashingtypes.StoreKey],
		&stakingKeeper,
		app.GetSubspace(slashingtypes.ModuleName),
	)
	app.CrisisKeeper = crisiskeeper.NewKeeper(
		app.GetSubspace(crisistypes.ModuleName),
		invCheckPeriod,
		app.BankKeeper,
		authtypes.FeeCollectorName,
	)
	app.FeeGrantKeeper = feegrantkeeper.NewKeeper(
		appCodec,
		keys[feegrant.StoreKey],
		app.AccountKeeper)

	// set the governance module account as the authority for conducting upgrades
	app.UpgradeKeeper = upgradekeeper.NewKeeper(
		skipUpgradeHeights,
		keys[upgradetypes.StoreKey],
		appCodec,
		homePath,
		app.BaseApp,
		authtypes.NewModuleAddress(govtypes.ModuleName).String())

	// register the staking hooks
	// NOTE: stakingKeeper above is passed by reference, so that it will contain these hooks
	app.StakingKeeper = *stakingKeeper.SetHooks(
		stakingtypes.NewMultiStakingHooks(app.DistrKeeper.Hooks(),
			app.SlashingKeeper.Hooks()),
	)

	app.AuthzKeeper = authzkeeper.NewKeeper(
		keys[authzkeeper.StoreKey],
		appCodec,
		app.MsgServiceRouter(),
		app.AccountKeeper)

	tracer := cast.ToString(appOpts.Get(srvflags.EVMTracer))

	// Create Ethermint keepers
	feeMarketSs := app.GetSubspace(feemarkettypes.ModuleName)
	app.FeeMarketKeeper = feemarketkeeper.NewKeeper(
		appCodec, authtypes.NewModuleAddress(govtypes.ModuleName),
		keys[feemarkettypes.StoreKey], tkeys[feemarkettypes.TransientKey], feeMarketSs,
	)
	// Set authority to x/gov module account to only expect the module account to update params
	evmSs := app.GetSubspace(evmtypes.ModuleName)
	app.EvmKeeper = evmkeeper.NewKeeper(
		appCodec, keys[evmtypes.StoreKey], tkeys[evmtypes.TransientKey], authtypes.NewModuleAddress(govtypes.ModuleName),
		app.AccountKeeper, app.BankKeeper, app.StakingKeeper, app.FeeMarketKeeper,
		tracer, evmSs, keys,
	)

	// Create IBC Keeper
	app.IBCKeeper = ibckeeper.NewKeeper(
		appCodec, keys[ibchost.StoreKey], app.GetSubspace(ibchost.ModuleName), app.StakingKeeper, app.UpgradeKeeper, scopedIBCKeeper,
	)

	// register the proposal types
	govRouter := govv1beta1.NewRouter()
	govRouter.AddRoute(govtypes.RouterKey, govv1beta1.ProposalHandler).
		AddRoute(paramproposal.RouterKey, params.NewParamChangeProposalHandler(app.ParamsKeeper)).
		AddRoute(distrtypes.RouterKey, distr.NewCommunityPoolSpendProposalHandler(app.DistrKeeper)).
		AddRoute(upgradetypes.RouterKey, upgrade.NewSoftwareUpgradeProposalHandler(app.UpgradeKeeper)).
		AddRoute(ibchost.RouterKey, ibcclient.NewClientProposalHandler(app.IBCKeeper.ClientKeeper))
	govConfig := govtypes.DefaultConfig()
	/*
		Example of setting gov params:
		govConfig.MaxMetadataLen = 10000
	*/
	govKeeper := govkeeper.NewKeeper(
		appCodec, keys[govtypes.StoreKey], app.GetSubspace(govtypes.ModuleName), app.AccountKeeper, app.BankKeeper,
		&stakingKeeper, govRouter, app.MsgServiceRouter(), govConfig,
	)

	app.GovKeeper = *govKeeper.SetHooks(
		govtypes.NewMultiGovHooks(
		// register the governance hooks
		),
	)

	// Create Transfer Keepers
	app.TransferKeeper = ibctransferkeeper.NewKeeper(
		appCodec, keys[ibctransfertypes.StoreKey], app.GetSubspace(ibctransfertypes.ModuleName),
		app.IBCKeeper.ChannelKeeper, app.IBCKeeper.ChannelKeeper, &app.IBCKeeper.PortKeeper,
		app.AccountKeeper, app.BankKeeper, scopedTransferKeeper,
	)
	transferModule := transfer.NewAppModule(app.TransferKeeper)
	transferIBCModule := transfer.NewIBCModule(app.TransferKeeper)

	// Create static IBC router, add transfer route, then set and seal it
	ibcRouter := porttypes.NewRouter()
	ibcRouter.AddRoute(ibctransfertypes.ModuleName, transferIBCModule)
	app.IBCKeeper.SetRouter(ibcRouter)

	// create evidence keeper with router
	evidenceKeeper := evidencekeeper.NewKeeper(
		appCodec, keys[evidencetypes.StoreKey], &app.StakingKeeper, app.SlashingKeeper,
	)
	// If evidence needs to be handled for the app, set routes in router here and seal
	app.EvidenceKeeper = *evidenceKeeper

	/****  Module Options ****/

	// NOTE: we may consider parsing `appOpts` inside module constructors. For the moment
	// we prefer to be more strict in what arguments the modules expect.
	skipGenesisInvariants := cast.ToBool(appOpts.Get(crisis.FlagSkipGenesisInvariants))

	// NOTE: Any module instantiated in the module manager that is later modified
	// must be passed by reference here.
	app.mm = module.NewManager(
		// SDK app modules
		genutil.NewAppModule(
			app.AccountKeeper, app.StakingKeeper, app.BaseApp.DeliverTx,
			encodingConfig.TxConfig,
		),
		auth.NewAppModule(appCodec, app.AccountKeeper, authsims.RandomGenesisAccounts),
		vesting.NewAppModule(app.AccountKeeper, app.BankKeeper),
		bank.NewAppModule(appCodec, app.BankKeeper, app.AccountKeeper),
		capability.NewAppModule(appCodec, *app.CapabilityKeeper),
		crisis.NewAppModule(&app.CrisisKeeper, skipGenesisInvariants),
		feegrantmodule.NewAppModule(appCodec, app.AccountKeeper, app.BankKeeper, app.FeeGrantKeeper, app.interfaceRegistry),
		gov.NewAppModule(appCodec, app.GovKeeper, app.AccountKeeper, app.BankKeeper),
		mint.NewAppModule(appCodec, app.MintKeeper, app.AccountKeeper, nil),
		slashing.NewAppModule(appCodec, app.SlashingKeeper, app.AccountKeeper, app.BankKeeper, app.StakingKeeper),
		distr.NewAppModule(appCodec, app.DistrKeeper, app.AccountKeeper, app.BankKeeper, app.StakingKeeper),
		staking.NewAppModule(appCodec, app.StakingKeeper, app.AccountKeeper, app.BankKeeper),
		upgrade.NewAppModule(app.UpgradeKeeper),
		evidence.NewAppModule(app.EvidenceKeeper),
		params.NewAppModule(app.ParamsKeeper),
		authzmodule.NewAppModule(appCodec, app.AuthzKeeper, app.AccountKeeper, app.BankKeeper, app.interfaceRegistry),

		// ibc modules
		ibc.NewAppModule(app.IBCKeeper),
		transferModule,
		// Ethermint app modules
		feemarket.NewAppModule(app.FeeMarketKeeper, feeMarketSs),
		evm.NewAppModule(app.EvmKeeper, app.AccountKeeper, evmSs),
	)

	// During begin block slashing happens after distr.BeginBlocker so that
	// there is nothing left over in the validator fee pool, so as to keep the
	// CanWithdrawInvariant invariant.
	// NOTE: upgrade module must go first to handle software upgrades.
	// NOTE: staking module is required if HistoricalEntries param > 0
	// NOTE: capability module's beginblocker must come before any modules using capabilities (e.g. IBC)
	app.mm.SetOrderBeginBlockers(
		upgradetypes.ModuleName,
		capabilitytypes.ModuleName,
		feemarkettypes.ModuleName,
		evmtypes.ModuleName,
		minttypes.ModuleName,
		distrtypes.ModuleName,
		slashingtypes.ModuleName,
		evidencetypes.ModuleName,
		stakingtypes.ModuleName,
		ibchost.ModuleName,
		// no-op modules
		ibctransfertypes.ModuleName,
		authtypes.ModuleName,
		banktypes.ModuleName,
		govtypes.ModuleName,
		crisistypes.ModuleName,
		genutiltypes.ModuleName,
		authz.ModuleName,
		feegrant.ModuleName,
		paramstypes.ModuleName,
		vestingtypes.ModuleName,
	)

	// NOTE: fee market module must go last in order to retrieve the block gas used.
	app.mm.SetOrderEndBlockers(
		crisistypes.ModuleName,
		govtypes.ModuleName,
		stakingtypes.ModuleName,
		evmtypes.ModuleName,
		feemarkettypes.ModuleName,
		// no-op modules
		ibchost.ModuleName,
		ibctransfertypes.ModuleName,
		capabilitytypes.ModuleName,
		authtypes.ModuleName,
		banktypes.ModuleName,
		distrtypes.ModuleName,
		slashingtypes.ModuleName,
		minttypes.ModuleName,
		genutiltypes.ModuleName,
		evidencetypes.ModuleName,
		authz.ModuleName,
		feegrant.ModuleName,
		paramstypes.ModuleName,
		upgradetypes.ModuleName,
		vestingtypes.ModuleName,
	)

	// NOTE: The genutils module must occur after staking so that pools are
	// properly initialized with tokens from genesis accounts.
	// NOTE: The genutils module must also occur after auth so that it can access the params from auth.
	// NOTE: Capability module must occur first so that it can initialize any capabilities
	// so that other modules that want to create or claim capabilities afterwards in InitChain
	// can do so safely.
	app.mm.SetOrderInitGenesis(
		// SDK modules
		capabilitytypes.ModuleName,
		authtypes.ModuleName,
		banktypes.ModuleName,
		distrtypes.ModuleName,
		stakingtypes.ModuleName,
		slashingtypes.ModuleName,
		govtypes.ModuleName,
		minttypes.ModuleName,
		ibchost.ModuleName,
		// evm module denomination is used by the feemarket module, in AnteHandle
		evmtypes.ModuleName,
		// NOTE: feemarket need to be initialized before genutil module:
		// gentx transactions use MinGasPriceDecorator.AnteHandle
		feemarkettypes.ModuleName,
		genutiltypes.ModuleName,
		evidencetypes.ModuleName,
		ibctransfertypes.ModuleName,
		authz.ModuleName,
		feegrant.ModuleName,
		paramstypes.ModuleName,
		upgradetypes.ModuleName,
		vestingtypes.ModuleName,
		// NOTE: crisis module must go at the end to check for invariants on each module
		crisistypes.ModuleName,
	)

	// Uncomment if you want to set a custom migration order here.
	// app.mm.SetOrderMigrations(custom order)

	app.mm.RegisterInvariants(&app.CrisisKeeper)
	app.mm.RegisterRoutes(app.Router(), app.QueryRouter(), encodingConfig.Amino)
	app.configurator = module.NewConfigurator(app.appCodec, app.MsgServiceRouter(), app.GRPCQueryRouter())
	app.mm.RegisterServices(app.configurator)

	// RegisterUpgradeHandlers is used for registering any on-chain upgrades.
	// Make sure it's called after `app.mm` and `app.configurator` are set.
	app.RegisterUpgradeHandlers()

	// add test gRPC service for testing gRPC queries in isolation
	// testdata.RegisterTestServiceServer(app.GRPCQueryRouter(), testdata.TestServiceImpl{})

	// initialize stores
	app.MountKVStores(keys)
	app.MountTransientStores(tkeys)
	app.MountMemoryStores(memKeys)

	// initialize BaseApp
	app.SetInitChainer(app.InitChainer)
	app.SetBeginBlocker(app.BeginBlocker)
	app.SetEndBlocker(app.EndBlocker)
	app.setAnteHandler(encodingConfig.TxConfig, cast.ToUint64(appOpts.Get(srvflags.EVMMaxTxGasWanted)))
	// In v0.46, the SDK introduces _postHandlers_. PostHandlers are like
	// antehandlers, but are run _after_ the `runMsgs` execution. They are also
	// defined as a chain, and have the same signature as antehandlers.
	//
	// In baseapp, postHandlers are run in the same store branch as `runMsgs`,
	// meaning that both `runMsgs` and `postHandler` state will be committed if
	// both are successful, and both will be reverted if any of the two fails.
	//
	// The SDK exposes a default empty postHandlers chain.
	//
	// Please note that changing any of the anteHandler or postHandler chain is
	// likely to be a state-machine breaking change, which needs a coordinated
	// upgrade.
	app.setPostHandler()

	if loadLatest {
		if err := app.LoadLatestVersion(); err != nil {
			tmos.Exit(err.Error())
		}
	}

	app.ScopedIBCKeeper = scopedIBCKeeper
	app.ScopedTransferKeeper = scopedTransferKeeper

	return app
}

// use Ethermint's custom AnteHandler
func (app *EthermintApp) setAnteHandler(txConfig client.TxConfig, maxGasWanted uint64) {
	anteHandler, err := ante.NewAnteHandler(ante.HandlerOptions{
		AccountKeeper:          app.AccountKeeper,
		BankKeeper:             app.BankKeeper,
		SignModeHandler:        txConfig.SignModeHandler(),
		FeegrantKeeper:         app.FeeGrantKeeper,
		SigGasConsumer:         ante.DefaultSigVerificationGasConsumer,
		IBCKeeper:              app.IBCKeeper,
		EvmKeeper:              app.EvmKeeper,
		FeeMarketKeeper:        app.FeeMarketKeeper,
		MaxTxGasWanted:         maxGasWanted,
		ExtensionOptionChecker: ethermint.HasDynamicFeeExtensionOption,
		TxFeeChecker:           ante.NewDynamicFeeChecker(app.EvmKeeper),
<<<<<<< HEAD
		Keys:                   app.keys,
=======
		DisabledAuthzMsgs: []string{
			sdk.MsgTypeURL(&evmtypes.MsgEthereumTx{}),
			sdk.MsgTypeURL(&vestingtypes.MsgCreateVestingAccount{}),
		},
>>>>>>> 06d24279
	})
	if err != nil {
		panic(err)
	}

	app.SetAnteHandler(anteHandler)
}

func (app *EthermintApp) setPostHandler() {
	postHandler, err := posthandler.NewPostHandler(
		posthandler.HandlerOptions{},
	)
	if err != nil {
		panic(err)
	}

	app.SetPostHandler(postHandler)
}

// Name returns the name of the App
func (app *EthermintApp) Name() string { return app.BaseApp.Name() }

// BeginBlocker updates every begin block
func (app *EthermintApp) BeginBlocker(ctx sdk.Context, req abci.RequestBeginBlock) abci.ResponseBeginBlock {
	return app.mm.BeginBlock(ctx, req)
}

// EndBlocker updates every end block
func (app *EthermintApp) EndBlocker(ctx sdk.Context, req abci.RequestEndBlock) abci.ResponseEndBlock {
	return app.mm.EndBlock(ctx, req)
}

// InitChainer updates at chain initialization
func (app *EthermintApp) InitChainer(ctx sdk.Context, req abci.RequestInitChain) abci.ResponseInitChain {
	var genesisState simapp.GenesisState
	if err := json.Unmarshal(req.AppStateBytes, &genesisState); err != nil {
		panic(err)
	}
	app.UpgradeKeeper.SetModuleVersionMap(ctx, app.mm.GetVersionMap())
	return app.mm.InitGenesis(ctx, app.appCodec, genesisState)
}

// LoadHeight loads state at a particular height
func (app *EthermintApp) LoadHeight(height int64) error {
	return app.LoadVersion(height)
}

// ModuleAccountAddrs returns all the app's module account addresses.
func (app *EthermintApp) ModuleAccountAddrs() map[string]bool {
	modAccAddrs := make(map[string]bool)
	for acc := range maccPerms {
		modAccAddrs[authtypes.NewModuleAddress(acc).String()] = true
	}

	return modAccAddrs
}

// BlockedAddrs returns all the app's module account addresses that are not
// allowed to receive external tokens.
func (app *EthermintApp) BlockedAddrs() map[string]bool {
	blockedAddrs := make(map[string]bool)
	for acc := range maccPerms {
		blockedAddrs[authtypes.NewModuleAddress(acc).String()] = !allowedReceivingModAcc[acc]
	}

	return blockedAddrs
}

// LegacyAmino returns EthermintApp's amino codec.
//
// NOTE: This is solely to be used for testing purposes as it may be desirable
// for modules to register their own custom testing types.
func (app *EthermintApp) LegacyAmino() *codec.LegacyAmino {
	return app.cdc
}

// AppCodec returns EthermintApp's app codec.
//
// NOTE: This is solely to be used for testing purposes as it may be desirable
// for modules to register their own custom testing types.
func (app *EthermintApp) AppCodec() codec.Codec {
	return app.appCodec
}

// InterfaceRegistry returns EthermintApp's InterfaceRegistry
func (app *EthermintApp) InterfaceRegistry() types.InterfaceRegistry {
	return app.interfaceRegistry
}

// GetKeys returns the KVStoreKeys.
//
// NOTE: This is solely to be used for testing purposes.
func (app *EthermintApp) GetKeys() map[string]*storetypes.KVStoreKey {
	return app.keys
}

// GetKey returns the KVStoreKey for the provided store key.
//
// NOTE: This is solely to be used for testing purposes.
func (app *EthermintApp) GetKey(storeKey string) *storetypes.KVStoreKey {
	return app.keys[storeKey]
}

// GetTKey returns the TransientStoreKey for the provided store key.
//
// NOTE: This is solely to be used for testing purposes.
func (app *EthermintApp) GetTKey(storeKey string) *storetypes.TransientStoreKey {
	return app.tkeys[storeKey]
}

// GetMemKey returns the MemStoreKey for the provided mem key.
//
// NOTE: This is solely used for testing purposes.
func (app *EthermintApp) GetMemKey(storeKey string) *storetypes.MemoryStoreKey {
	return app.memKeys[storeKey]
}

// GetSubspace returns a param subspace for a given module name.
//
// NOTE: This is solely to be used for testing purposes.
func (app *EthermintApp) GetSubspace(moduleName string) paramstypes.Subspace {
	subspace, _ := app.ParamsKeeper.GetSubspace(moduleName)
	return subspace
}

// RegisterAPIRoutes registers all application module routes with the provided
// API server.
func (app *EthermintApp) RegisterAPIRoutes(apiSvr *api.Server, apiConfig config.APIConfig) {
	clientCtx := apiSvr.ClientCtx
	// Register new tx routes from grpc-gateway.
	authtx.RegisterGRPCGatewayRoutes(clientCtx, apiSvr.GRPCGatewayRouter)
	// Register new tendermint queries routes from grpc-gateway.
	tmservice.RegisterGRPCGatewayRoutes(clientCtx, apiSvr.GRPCGatewayRouter)
	// Register node gRPC service for grpc-gateway.
	node.RegisterGRPCGatewayRoutes(clientCtx, apiSvr.GRPCGatewayRouter)

	// Register grpc-gateway routes for all modules.
	ModuleBasics.RegisterGRPCGatewayRoutes(clientCtx, apiSvr.GRPCGatewayRouter)

	// register swagger API from root so that other applications can override easily
	if apiConfig.Swagger {
		RegisterSwaggerAPI(clientCtx, apiSvr.Router)
	}
}

// RegisterTxService implements the Application.RegisterTxService method.
func (app *EthermintApp) RegisterTxService(clientCtx client.Context) {
	authtx.RegisterTxService(app.BaseApp.GRPCQueryRouter(), clientCtx, app.BaseApp.Simulate, app.interfaceRegistry)
}

// RegisterTendermintService implements the Application.RegisterTendermintService method.
func (app *EthermintApp) RegisterTendermintService(clientCtx client.Context) {
	tmservice.RegisterTendermintService(
		clientCtx,
		app.BaseApp.GRPCQueryRouter(),
		app.interfaceRegistry,
		app.Query,
	)
}

// RegisterNodeService registers the node gRPC service on the provided
// application gRPC query router.
func (app *EthermintApp) RegisterNodeService(clientCtx client.Context) {
	node.RegisterNodeService(clientCtx, app.GRPCQueryRouter())
}

// RegisterSwaggerAPI registers swagger route with API Server
func RegisterSwaggerAPI(_ client.Context, rtr *mux.Router) {
	statikFS, err := fs.New()
	if err != nil {
		panic(err)
	}

	staticServer := http.FileServer(statikFS)
	rtr.PathPrefix("/swagger/").Handler(http.StripPrefix("/swagger/", staticServer))
}

// GetMaccPerms returns a copy of the module account permissions
func GetMaccPerms() map[string][]string {
	dupMaccPerms := make(map[string][]string)
	for k, v := range maccPerms {
		dupMaccPerms[k] = v
	}
	return dupMaccPerms
}

// initParamsKeeper init params keeper and its subspaces
func initParamsKeeper(appCodec codec.BinaryCodec, legacyAmino *codec.LegacyAmino, key, tkey storetypes.StoreKey) paramskeeper.Keeper {
	paramsKeeper := paramskeeper.NewKeeper(appCodec, legacyAmino, key, tkey)

	// SDK subspaces
	paramsKeeper.Subspace(authtypes.ModuleName)
	paramsKeeper.Subspace(banktypes.ModuleName)
	paramsKeeper.Subspace(stakingtypes.ModuleName)
	paramsKeeper.Subspace(minttypes.ModuleName)
	paramsKeeper.Subspace(distrtypes.ModuleName)
	paramsKeeper.Subspace(slashingtypes.ModuleName)
	paramsKeeper.Subspace(govtypes.ModuleName).WithKeyTable(govv1.ParamKeyTable())
	paramsKeeper.Subspace(crisistypes.ModuleName)
	paramsKeeper.Subspace(ibctransfertypes.ModuleName)
	paramsKeeper.Subspace(ibchost.ModuleName)
	// ethermint subspaces
	paramsKeeper.Subspace(evmtypes.ModuleName).WithKeyTable(evmtypes.ParamKeyTable()) //nolint: staticcheck
	paramsKeeper.Subspace(feemarkettypes.ModuleName).WithKeyTable(feemarkettypes.ParamKeyTable())
	return paramsKeeper
}<|MERGE_RESOLUTION|>--- conflicted
+++ resolved
@@ -664,14 +664,11 @@
 		MaxTxGasWanted:         maxGasWanted,
 		ExtensionOptionChecker: ethermint.HasDynamicFeeExtensionOption,
 		TxFeeChecker:           ante.NewDynamicFeeChecker(app.EvmKeeper),
-<<<<<<< HEAD
 		Keys:                   app.keys,
-=======
 		DisabledAuthzMsgs: []string{
 			sdk.MsgTypeURL(&evmtypes.MsgEthereumTx{}),
 			sdk.MsgTypeURL(&vestingtypes.MsgCreateVestingAccount{}),
 		},
->>>>>>> 06d24279
 	})
 	if err != nil {
 		panic(err)
