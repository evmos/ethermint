--- conflicted
+++ resolved
@@ -362,11 +362,11 @@
 	return suite.CreateTestEIP712CosmosTxBuilder(from, priv, chainId, gas, gasAmount, msgEvidence)
 }
 
-<<<<<<< HEAD
 func (suite *AnteTestSuite) CreateTestEIP712MsgVoteV1(from sdk.AccAddress, priv cryptotypes.PrivKey, chainId string, gas uint64, gasAmount sdk.Coins) client.TxBuilder {
 	msgVote := govtypes.NewMsgVote(from, 1, govtypes.VoteOption_VOTE_OPTION_YES, "")
 	return suite.CreateTestEIP712CosmosTxBuilder(from, priv, chainId, gas, gasAmount, msgVote)
-=======
+}
+
 func (suite *AnteTestSuite) CreateTestEIP712SubmitProposalV1(from sdk.AccAddress, priv cryptotypes.PrivKey, chainId string, gas uint64, gasAmount sdk.Coins) client.TxBuilder {
 	// Build V1 proposal messages. Must all be same-type, since EIP-712
 	// does not support arrays of variable type.
@@ -411,7 +411,6 @@
 	msgSend := types2.NewMsgSend(from, recipient, sdk.NewCoins(sdk.NewCoin(evmtypes.DefaultEVMDenom, sdkmath.NewInt(1))))
 	msgExec := authz.NewMsgExec(from, []sdk.Msg{msgSend})
 	return suite.CreateTestEIP712CosmosTxBuilder(from, priv, chainId, gas, gasAmount, &msgExec)
->>>>>>> 9e5f4aaa
 }
 
 // StdSignBytes returns the bytes to sign for a transaction.
