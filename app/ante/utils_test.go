--- conflicted
+++ resolved
@@ -2,10 +2,7 @@
 
 import (
 	"math"
-<<<<<<< HEAD
-=======
 	"math/big"
->>>>>>> 8fe8072a
 	"testing"
 	"time"
 
