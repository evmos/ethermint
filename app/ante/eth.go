--- conflicted
+++ resolved
@@ -32,17 +32,12 @@
 	NewEVM(msg core.Message, config *params.ChainConfig, params evmtypes.Params, coinbase common.Address, baseFee *big.Int, tracer vm.Tracer) *vm.EVM
 	GetCodeHash(addr common.Address) common.Hash
 	DeductTxCostsFromUserBalance(
-<<<<<<< HEAD
 		ctx sdk.Context, msgEthTx evmtypes.MsgEthereumTx, txData evmtypes.TxData, denom string, homestead, istanbul, london bool,
 	) (sdk.Coins, error)
 }
 
 type FeeMarketKeeper interface {
 	GetBaseFee(ctx sdk.Context) *big.Int
-=======
-		ctx sdk.Context, msgEthTx evmtypes.MsgEthereumTx, txData evmtypes.TxData, denom string, homestead, istanbul bool,
-	) (sdk.Coins, error)
->>>>>>> 561d5db9
 }
 
 // EthSigVerificationDecorator validates an ethereum signatures
@@ -240,31 +235,17 @@
 // EthGasConsumeDecorator validates enough intrinsic gas for the transaction and
 // gas consumption.
 type EthGasConsumeDecorator struct {
-<<<<<<< HEAD
-	ak              evmtypes.AccountKeeper
-	bankKeeper      evmtypes.BankKeeper
 	evmKeeper       EVMKeeper
 	feeMarketKeeper FeeMarketKeeper
 }
 
 // NewEthGasConsumeDecorator creates a new EthGasConsumeDecorator
 func NewEthGasConsumeDecorator(
-	ak evmtypes.AccountKeeper, bankKeeper evmtypes.BankKeeper, ek EVMKeeper, fmk FeeMarketKeeper,
+	evmKeeper EVMKeeper, fmk FeeMarketKeeper,
 ) EthGasConsumeDecorator {
 	return EthGasConsumeDecorator{
-		ak:              ak,
-		bankKeeper:      bankKeeper,
-		evmKeeper:       ek,
+		evmKeeper:       evmKeeper,
 		feeMarketKeeper: fmk,
-=======
-	evmKeeper EVMKeeper
-}
-
-// NewEthGasConsumeDecorator creates a new EthGasConsumeDecorator
-func NewEthGasConsumeDecorator(evmKeeper EVMKeeper) EthGasConsumeDecorator {
-	return EthGasConsumeDecorator{
-		evmKeeper: evmKeeper,
->>>>>>> 561d5db9
 	}
 }
 
