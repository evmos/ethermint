--- conflicted
+++ resolved
@@ -241,15 +241,10 @@
 
 // NewEthGasConsumeDecorator creates a new EthGasConsumeDecorator
 func NewEthGasConsumeDecorator(
-<<<<<<< HEAD
-	evmKeeper EVMKeeper, fmk FeeMarketKeeper,
-=======
 	evmKeeper EVMKeeper,
->>>>>>> d6423f0c
 ) EthGasConsumeDecorator {
 	return EthGasConsumeDecorator{
-		evmKeeper:       evmKeeper,
-		feeMarketKeeper: fmk,
+		evmKeeper: evmKeeper,
 	}
 }
 
@@ -278,12 +273,7 @@
 	blockHeight := big.NewInt(ctx.BlockHeight())
 	homestead := ethCfg.IsHomestead(blockHeight)
 	istanbul := ethCfg.IsIstanbul(blockHeight)
-<<<<<<< HEAD
 	london := ethCfg.IsLondon(blockHeight)
-=======
-	// london := ethCfg.IsLondon(blockHeight)
-	london := false
->>>>>>> d6423f0c
 	evmDenom := params.EvmDenom
 
 	var events sdk.Events
@@ -342,19 +332,11 @@
 // context rules.
 type CanTransferDecorator struct {
 	evmKeeper       EVMKeeper
-<<<<<<< HEAD
-	feemarketKeeper FeeMarketKeeper
-}
-
-// NewCanTransferDecorator creates a new CanTransferDecorator instance.
-func NewCanTransferDecorator(evmKeeper EVMKeeper, fmk FeeMarketKeeper) CanTransferDecorator {
-=======
 	feemarketKeeper evmtypes.FeeMarketKeeper
 }
 
 // NewCanTransferDecorator creates a new CanTransferDecorator instance.
 func NewCanTransferDecorator(evmKeeper EVMKeeper, fmk evmtypes.FeeMarketKeeper) CanTransferDecorator {
->>>>>>> d6423f0c
 	return CanTransferDecorator{
 		evmKeeper:       evmKeeper,
 		feemarketKeeper: fmk,
@@ -381,17 +363,12 @@
 			)
 		}
 
-<<<<<<< HEAD
-		baseFee := ctd.feemarketKeeper.GetBaseFee(ctx)
-		coreMsg, err := msgEthTx.AsMessage(signer, baseFee)
-=======
 		var baseFee *big.Int
 		if !feeMktParams.NoBaseFee {
 			baseFee = ctd.feemarketKeeper.GetBaseFee(ctx)
 		}
 
-		coreMsg, err := msgEthTx.AsMessage(signer)
->>>>>>> d6423f0c
+		coreMsg, err := msgEthTx.AsMessage(signer, baseFee)
 		if err != nil {
 			return ctx, stacktrace.Propagate(
 				err,
@@ -411,35 +388,19 @@
 			)
 		}
 
-<<<<<<< HEAD
-		if !evm.Config.NoBaseFee && evm.Context.BaseFee == nil {
+		if !feeMktParams.NoBaseFee && baseFee == nil {
 			return ctx, stacktrace.Propagate(
 				sdkerrors.Wrap(evmtypes.ErrInvalidBaseFee, "base fee is supported but evm block context value is nil"),
 				"address %s", coreMsg.From(),
 			)
 		}
 
-		if !evm.Config.NoBaseFee && evm.Context.BaseFee != nil && coreMsg.GasFeeCap().Cmp(evm.Context.BaseFee) < 0 {
-			return ctx, stacktrace.Propagate(
-				sdkerrors.Wrapf(evmtypes.ErrInvalidBaseFee, "max fee per gas less than block base fee (%s < %s)", coreMsg.GasFeeCap(), evm.Context.BaseFee),
+		if !feeMktParams.NoBaseFee && baseFee != nil && coreMsg.GasFeeCap().Cmp(baseFee) < 0 {
+			return ctx, stacktrace.Propagate(
+				sdkerrors.Wrapf(evmtypes.ErrInvalidBaseFee, "max fee per gas less than block base fee (%s < %s)", coreMsg.GasFeeCap(), baseFee),
 				"address %s", coreMsg.From(),
 			)
 		}
-=======
-		// if !feeMktParams.NoBaseFee && baseFee == nil {
-		// 	return ctx, stacktrace.Propagate(
-		// 		sdkerrors.Wrap(evmtypes.ErrInvalidBaseFee, "base fee is supported but evm block context value is nil"),
-		// 		"address %s", coreMsg.From(),
-		// 	)
-		// }
-
-		// if !feeMktParams.NoBaseFee && baseFee != nil && coreMsg.GasFeeCap().Cmp(baseFee) < 0 {
-		// 	return ctx, stacktrace.Propagate(
-		// 		sdkerrors.Wrapf(evmtypes.ErrInvalidBaseFee, "max fee per gas less than block base fee (%s < %s)", coreMsg.GasFeeCap(), baseFee),
-		// 		"address %s", coreMsg.From(),
-		// 	)
-		// }
->>>>>>> d6423f0c
 	}
 
 	ctd.evmKeeper.WithContext(ctx)
