package ante

import (
	"runtime/debug"

	log "github.com/xlab/suplog"

	sdk "github.com/cosmos/cosmos-sdk/types"
	sdkerrors "github.com/cosmos/cosmos-sdk/types/errors"
	"github.com/cosmos/cosmos-sdk/types/tx/signing"
	authante "github.com/cosmos/cosmos-sdk/x/auth/ante"
	authsigning "github.com/cosmos/cosmos-sdk/x/auth/signing"
	authtypes "github.com/cosmos/cosmos-sdk/x/auth/types"

	"github.com/cosmos/ethermint/crypto/ethsecp256k1"
)

const (
	secp256k1VerifyCost uint64 = 21000
)

// AccountKeeper defines an expected keeper interface for the auth module's AccountKeeper
type AccountKeeper interface {
	authante.AccountKeeper
	NewAccountWithAddress(ctx sdk.Context, addr sdk.AccAddress) authtypes.AccountI
	GetSequence(sdk.Context, sdk.AccAddress) (uint64, error)
}

// BankKeeper defines an expected keeper interface for the bank module's Keeper
type BankKeeper interface {
	authtypes.BankKeeper
	GetBalance(ctx sdk.Context, addr sdk.AccAddress, denom string) sdk.Coin
	SetBalance(ctx sdk.Context, addr sdk.AccAddress, balance sdk.Coin) error
}

// NewAnteHandler returns an ante handler responsible for attempting to route an
// Ethereum or SDK transaction to an internal ante handler for performing
// transaction-level processing (e.g. fee payment, signature verification) before
// being passed onto it's respective handler.
func NewAnteHandler(
	ak AccountKeeper,
	bankKeeper BankKeeper,
	evmKeeper EVMKeeper,
	signModeHandler authsigning.SignModeHandler,
) sdk.AnteHandler {
	return func(
		ctx sdk.Context, tx sdk.Tx, sim bool,
	) (newCtx sdk.Context, err error) {
		var anteHandler sdk.AnteHandler

		defer Recover(&err)

		txWithExtensions, ok := tx.(authante.HasExtensionOptionsTx)
		if ok {
			opts := txWithExtensions.GetExtensionOptions()
			if len(opts) > 0 {
				switch typeURL := opts[0].GetTypeUrl(); typeURL {
				case "/ethermint.evm.v1alpha1.ExtensionOptionsEthereumTx":
					// handle as *evmtypes.MsgEthereumTx

					anteHandler = sdk.ChainAnteDecorators(
						authante.NewSetUpContextDecorator(), // outermost AnteDecorator. SetUpContext must be called first
<<<<<<< HEAD
						NewEthMempoolFeeDecorator(evmKeeper),
=======
						authante.NewMempoolFeeDecorator(),
>>>>>>> 9a5654f7
						authante.NewValidateBasicDecorator(),
						authante.TxTimeoutHeightDecorator{},
						NewEthSigVerificationDecorator(evmKeeper),
						NewEthAccountVerificationDecorator(ak, bankKeeper, evmKeeper),
						NewEthNonceVerificationDecorator(ak),
						NewEthGasConsumeDecorator(ak, bankKeeper, evmKeeper),
						NewCanTransferDecorator(evmKeeper),
						NewAccessListDecorator(evmKeeper),
						NewEthIncrementSenderSequenceDecorator(ak), // innermost AnteDecorator.
					)

				default:
					log.WithField("type_url", typeURL).Errorln("rejecting tx with unsupported extension option")
					return ctx, sdkerrors.Wrap(sdkerrors.ErrUnknownExtensionOptions, typeURL)
				}

				return anteHandler(ctx, tx, sim)
			}
		}

		// handle as totally normal Cosmos SDK tx

		switch tx.(type) {
		case sdk.Tx:
			anteHandler = sdk.ChainAnteDecorators(
				authante.NewSetUpContextDecorator(), // outermost AnteDecorator. SetUpContext must be called first
				authante.NewRejectExtensionOptionsDecorator(),
				authante.NewMempoolFeeDecorator(),
				authante.NewValidateBasicDecorator(),
				authante.TxTimeoutHeightDecorator{},
				authante.NewValidateMemoDecorator(ak),
				authante.NewConsumeGasForTxSizeDecorator(ak),
				authante.NewRejectFeeGranterDecorator(),
				authante.NewSetPubKeyDecorator(ak), // SetPubKeyDecorator must be called before all signature verification decorators
				authante.NewValidateSigCountDecorator(ak),
				authante.NewDeductFeeDecorator(ak, bankKeeper),
				authante.NewSigGasConsumeDecorator(ak, DefaultSigVerificationGasConsumer),
				authante.NewSigVerificationDecorator(ak, signModeHandler),
				authante.NewIncrementSequenceDecorator(ak), // innermost AnteDecorator
			)
		default:
			return ctx, sdkerrors.Wrapf(sdkerrors.ErrUnknownRequest, "invalid transaction type: %T", tx)
		}

		return anteHandler(ctx, tx, sim)
	}
}

func Recover(err *error) {
	if r := recover(); r != nil {
		*err = sdkerrors.Wrapf(sdkerrors.ErrPanic, "%v", r)

		if e, ok := r.(error); ok {
			log.WithError(e).Errorln("ante handler panicked with an error")
			log.Debugln(string(debug.Stack()))
		} else {
			log.Errorln(r)
		}
	}
}

var _ authante.SignatureVerificationGasConsumer = DefaultSigVerificationGasConsumer

// DefaultSigVerificationGasConsumer is the default implementation of SignatureVerificationGasConsumer. It consumes gas
// for signature verification based upon the public key type. The cost is fetched from the given params and is matched
// by the concrete type.
func DefaultSigVerificationGasConsumer(
	meter sdk.GasMeter, sig signing.SignatureV2, params authtypes.Params,
) error {
	// support for ethereum ECDSA secp256k1 keys
	_, ok := sig.PubKey.(*ethsecp256k1.PubKey)
	if ok {
		meter.ConsumeGas(secp256k1VerifyCost, "ante verify: eth_secp256k1")
		return nil
	}

	return authante.DefaultSigVerificationGasConsumer(meter, sig, params)
}<|MERGE_RESOLUTION|>--- conflicted
+++ resolved
@@ -60,11 +60,7 @@
 
 					anteHandler = sdk.ChainAnteDecorators(
 						authante.NewSetUpContextDecorator(), // outermost AnteDecorator. SetUpContext must be called first
-<<<<<<< HEAD
-						NewEthMempoolFeeDecorator(evmKeeper),
-=======
 						authante.NewMempoolFeeDecorator(),
->>>>>>> 9a5654f7
 						authante.NewValidateBasicDecorator(),
 						authante.TxTimeoutHeightDecorator{},
 						NewEthSigVerificationDecorator(evmKeeper),
