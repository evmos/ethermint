--- conflicted
+++ resolved
@@ -36,11 +36,7 @@
 	evmKeeper EVMKeeper,
 	feeGrantKeeper authante.FeegrantKeeper,
 	channelKeeper channelkeeper.Keeper,
-<<<<<<< HEAD
-	feeMarketKeeper FeeMarketKeeper,
-=======
 	feeMarketKeeper evmtypes.FeeMarketKeeper,
->>>>>>> d6423f0c
 	signModeHandler authsigning.SignModeHandler,
 ) sdk.AnteHandler {
 	return func(
@@ -67,11 +63,7 @@
 						NewEthSigVerificationDecorator(evmKeeper),
 						NewEthAccountVerificationDecorator(ak, bankKeeper, evmKeeper),
 						NewEthNonceVerificationDecorator(ak),
-<<<<<<< HEAD
-						NewEthGasConsumeDecorator(evmKeeper, feeMarketKeeper),
-=======
 						NewEthGasConsumeDecorator(evmKeeper),
->>>>>>> d6423f0c
 						NewCanTransferDecorator(evmKeeper, feeMarketKeeper),
 						NewEthIncrementSenderSequenceDecorator(ak), // innermost AnteDecorator.
 					)
