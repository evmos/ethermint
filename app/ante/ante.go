package ante

import (
	"fmt"
	"runtime/debug"

	"github.com/palantir/stacktrace"

	tmlog "github.com/tendermint/tendermint/libs/log"

	sdk "github.com/cosmos/cosmos-sdk/types"
	sdkerrors "github.com/cosmos/cosmos-sdk/types/errors"
	"github.com/cosmos/cosmos-sdk/types/tx/signing"
	authante "github.com/cosmos/cosmos-sdk/x/auth/ante"
	authsigning "github.com/cosmos/cosmos-sdk/x/auth/signing"
	authtypes "github.com/cosmos/cosmos-sdk/x/auth/types"

	channelkeeper "github.com/cosmos/ibc-go/modules/core/04-channel/keeper"
	ibcante "github.com/cosmos/ibc-go/modules/core/ante"

	"github.com/tharsis/ethermint/crypto/ethsecp256k1"
	evmtypes "github.com/tharsis/ethermint/x/evm/types"
)

const (
	secp256k1VerifyCost uint64 = 21000
)

// NewAnteHandler returns an ante handler responsible for attempting to route an
// Ethereum or SDK transaction to an internal ante handler for performing
// transaction-level processing (e.g. fee payment, signature verification) before
// being passed onto it's respective handler.
func NewAnteHandler(
	ak evmtypes.AccountKeeper,
	bankKeeper evmtypes.BankKeeper,
	evmKeeper EVMKeeper,
	feeGrantKeeper authante.FeegrantKeeper,
	channelKeeper channelkeeper.Keeper,
	feeMarketKeeper FeeMarketKeeper,
	signModeHandler authsigning.SignModeHandler,
) sdk.AnteHandler {
	return func(
		ctx sdk.Context, tx sdk.Tx, sim bool,
	) (newCtx sdk.Context, err error) {
		var anteHandler sdk.AnteHandler

		defer Recover(ctx.Logger(), &err)

		txWithExtensions, ok := tx.(authante.HasExtensionOptionsTx)
		if ok {
			opts := txWithExtensions.GetExtensionOptions()
			if len(opts) > 0 {
				switch typeURL := opts[0].GetTypeUrl(); typeURL {
				case "/ethermint.evm.v1.ExtensionOptionsEthereumTx":
					// handle as *evmtypes.MsgEthereumTx

					anteHandler = sdk.ChainAnteDecorators(
						NewEthSetUpContextDecorator(), // outermost AnteDecorator. SetUpContext must be called first
						authante.NewMempoolFeeDecorator(),
						authante.NewTxTimeoutHeightDecorator(),
						authante.NewValidateMemoDecorator(ak),
						NewEthValidateBasicDecorator(),
						NewEthSigVerificationDecorator(evmKeeper),
						NewEthAccountVerificationDecorator(ak, bankKeeper, evmKeeper),
						NewEthNonceVerificationDecorator(ak),
<<<<<<< HEAD
						NewCanTransferDecorator(evmKeeper, feeMarketKeeper),
						// NewAccessListDecorator(evmKeeper),
						NewEthGasConsumeDecorator(ak, bankKeeper, evmKeeper, feeMarketKeeper),
=======
						NewEthGasConsumeDecorator(evmKeeper),
						NewCanTransferDecorator(evmKeeper),
>>>>>>> 561d5db9
						NewEthIncrementSenderSequenceDecorator(ak), // innermost AnteDecorator.
					)

				default:
					return ctx, stacktrace.Propagate(
						sdkerrors.Wrap(sdkerrors.ErrUnknownExtensionOptions, typeURL),
						"rejecting tx with unsupported extension option",
					)
				}

				return anteHandler(ctx, tx, sim)
			}
		}

		// handle as totally normal Cosmos SDK tx

		switch tx.(type) {
		case sdk.Tx:
			anteHandler = sdk.ChainAnteDecorators(
				authante.NewSetUpContextDecorator(), // outermost AnteDecorator. SetUpContext must be called first
				authante.NewRejectExtensionOptionsDecorator(),
				authante.NewMempoolFeeDecorator(),
				authante.NewValidateBasicDecorator(),
				authante.NewTxTimeoutHeightDecorator(),
				authante.NewValidateMemoDecorator(ak),
				ibcante.NewAnteDecorator(channelKeeper),
				authante.NewConsumeGasForTxSizeDecorator(ak),
				authante.NewSetPubKeyDecorator(ak), // SetPubKeyDecorator must be called before all signature verification decorators
				authante.NewValidateSigCountDecorator(ak),
				authante.NewDeductFeeDecorator(ak, bankKeeper, feeGrantKeeper),
				authante.NewSigGasConsumeDecorator(ak, DefaultSigVerificationGasConsumer),
				authante.NewSigVerificationDecorator(ak, signModeHandler),
				authante.NewIncrementSequenceDecorator(ak), // innermost AnteDecorator
			)
		default:
			return ctx, stacktrace.Propagate(
				sdkerrors.Wrapf(sdkerrors.ErrUnknownRequest, "invalid transaction type: %T", tx),
				"transaction is not an SDK tx",
			)
		}

		return anteHandler(ctx, tx, sim)
	}
}

func Recover(logger tmlog.Logger, err *error) {
	if r := recover(); r != nil {
		*err = sdkerrors.Wrapf(sdkerrors.ErrPanic, "%v", r)

		if e, ok := r.(error); ok {
			logger.Error(
				"ante handler panicked",
				"error", e,
				"stack trace", string(debug.Stack()),
			)
		} else {
			logger.Error(
				"ante handler panicked",
				"recover", fmt.Sprintf("%v", r),
			)
		}
	}
}

var _ authante.SignatureVerificationGasConsumer = DefaultSigVerificationGasConsumer

// DefaultSigVerificationGasConsumer is the default implementation of SignatureVerificationGasConsumer. It consumes gas
// for signature verification based upon the public key type. The cost is fetched from the given params and is matched
// by the concrete type.
func DefaultSigVerificationGasConsumer(
	meter sdk.GasMeter, sig signing.SignatureV2, params authtypes.Params,
) error {
	// support for ethereum ECDSA secp256k1 keys
	_, ok := sig.PubKey.(*ethsecp256k1.PubKey)
	if ok {
		meter.ConsumeGas(secp256k1VerifyCost, "ante verify: eth_secp256k1")
		return nil
	}

	return authante.DefaultSigVerificationGasConsumer(meter, sig, params)
}<|MERGE_RESOLUTION|>--- conflicted
+++ resolved
@@ -63,14 +63,8 @@
 						NewEthSigVerificationDecorator(evmKeeper),
 						NewEthAccountVerificationDecorator(ak, bankKeeper, evmKeeper),
 						NewEthNonceVerificationDecorator(ak),
-<<<<<<< HEAD
+						NewEthGasConsumeDecorator(ak, bankKeeper, evmKeeper, feeMarketKeeper),
 						NewCanTransferDecorator(evmKeeper, feeMarketKeeper),
-						// NewAccessListDecorator(evmKeeper),
-						NewEthGasConsumeDecorator(ak, bankKeeper, evmKeeper, feeMarketKeeper),
-=======
-						NewEthGasConsumeDecorator(evmKeeper),
-						NewCanTransferDecorator(evmKeeper),
->>>>>>> 561d5db9
 						NewEthIncrementSenderSequenceDecorator(ak), // innermost AnteDecorator.
 					)
 
