package ante

import (
	"fmt"
	"runtime/debug"

	tmlog "github.com/tendermint/tendermint/libs/log"

	sdk "github.com/cosmos/cosmos-sdk/types"
	sdkerrors "github.com/cosmos/cosmos-sdk/types/errors"
	"github.com/cosmos/cosmos-sdk/types/tx/signing"
	authante "github.com/cosmos/cosmos-sdk/x/auth/ante"
	authsigning "github.com/cosmos/cosmos-sdk/x/auth/signing"
	authtypes "github.com/cosmos/cosmos-sdk/x/auth/types"

	channelkeeper "github.com/cosmos/ibc-go/v2/modules/core/04-channel/keeper"
	ibcante "github.com/cosmos/ibc-go/v2/modules/core/ante"

	"github.com/tharsis/ethermint/crypto/ethsecp256k1"
	evmtypes "github.com/tharsis/ethermint/x/evm/types"
)

const (
	secp256k1VerifyCost uint64 = 21000
)

// NewAnteHandler returns an ante handler responsible for attempting to route an
// Ethereum or SDK transaction to an internal ante handler for performing
// transaction-level processing (e.g. fee payment, signature verification) before
// being passed onto it's respective handler.
func NewAnteHandler(
	ak evmtypes.AccountKeeper,
	bankKeeper evmtypes.BankKeeper,
	evmKeeper EVMKeeper,
	feeGrantKeeper authante.FeegrantKeeper,
	channelKeeper channelkeeper.Keeper,
	feeMarketKeeper evmtypes.FeeMarketKeeper,
	signModeHandler authsigning.SignModeHandler,
) sdk.AnteHandler {
	return func(
		ctx sdk.Context, tx sdk.Tx, sim bool,
	) (newCtx sdk.Context, err error) {
		var anteHandler sdk.AnteHandler

		defer Recover(ctx.Logger(), &err)

		txWithExtensions, ok := tx.(authante.HasExtensionOptionsTx)
		if ok {
			opts := txWithExtensions.GetExtensionOptions()
			if len(opts) > 0 {
				switch typeURL := opts[0].GetTypeUrl(); typeURL {
				case "/ethermint.evm.v1.ExtensionOptionsEthereumTx":
					// handle as *evmtypes.MsgEthereumTx

					anteHandler = sdk.ChainAnteDecorators(
<<<<<<< HEAD
						NewEthSetUpContextDecorator(), // outermost AnteDecorator. SetUpContext must be called first
						authante.NewMempoolFeeDecorator(),
=======
						NewEthSetUpContextDecorator(),                         // outermost AnteDecorator. SetUpContext must be called first
						NewEthMempoolFeeDecorator(evmKeeper, feeMarketKeeper), // Check eth effective gas price against minimal-gas-prices
						authante.NewTxTimeoutHeightDecorator(),
						authante.NewValidateMemoDecorator(ak),
>>>>>>> 66292080
						NewEthValidateBasicDecorator(evmKeeper),
						NewEthSigVerificationDecorator(evmKeeper),
						NewEthAccountVerificationDecorator(ak, bankKeeper, evmKeeper),
						NewEthNonceVerificationDecorator(ak),
						NewEthGasConsumeDecorator(evmKeeper),
						NewCanTransferDecorator(evmKeeper, feeMarketKeeper),
						NewEthIncrementSenderSequenceDecorator(ak), // innermost AnteDecorator.
					)

				default:
					return ctx, sdkerrors.Wrapf(
						sdkerrors.ErrUnknownExtensionOptions,
						"rejecting tx with unsupported extension option: %s",
						typeURL,
					)
				}

				return anteHandler(ctx, tx, sim)
			}
		}

		// handle as totally normal Cosmos SDK tx

		switch tx.(type) {
		case sdk.Tx:
			anteHandler = sdk.ChainAnteDecorators(
				authante.NewSetUpContextDecorator(), // outermost AnteDecorator. SetUpContext must be called first
				authante.NewRejectExtensionOptionsDecorator(),
				authante.NewMempoolFeeDecorator(),
				authante.NewValidateBasicDecorator(),
				authante.NewTxTimeoutHeightDecorator(),
				authante.NewValidateMemoDecorator(ak),
				ibcante.NewAnteDecorator(channelKeeper),
				authante.NewConsumeGasForTxSizeDecorator(ak),
				authante.NewSetPubKeyDecorator(ak), // SetPubKeyDecorator must be called before all signature verification decorators
				authante.NewValidateSigCountDecorator(ak),
				authante.NewDeductFeeDecorator(ak, bankKeeper, feeGrantKeeper),
				authante.NewSigGasConsumeDecorator(ak, DefaultSigVerificationGasConsumer),
				authante.NewSigVerificationDecorator(ak, signModeHandler),
				authante.NewIncrementSequenceDecorator(ak), // innermost AnteDecorator
			)
		default:
			return ctx, sdkerrors.Wrapf(sdkerrors.ErrUnknownRequest, "invalid transaction type: %T", tx)
		}

		return anteHandler(ctx, tx, sim)
	}
}

func Recover(logger tmlog.Logger, err *error) {
	if r := recover(); r != nil {
		*err = sdkerrors.Wrapf(sdkerrors.ErrPanic, "%v", r)

		if e, ok := r.(error); ok {
			logger.Error(
				"ante handler panicked",
				"error", e,
				"stack trace", string(debug.Stack()),
			)
		} else {
			logger.Error(
				"ante handler panicked",
				"recover", fmt.Sprintf("%v", r),
			)
		}
	}
}

var _ authante.SignatureVerificationGasConsumer = DefaultSigVerificationGasConsumer

// DefaultSigVerificationGasConsumer is the default implementation of SignatureVerificationGasConsumer. It consumes gas
// for signature verification based upon the public key type. The cost is fetched from the given params and is matched
// by the concrete type.
func DefaultSigVerificationGasConsumer(
	meter sdk.GasMeter, sig signing.SignatureV2, params authtypes.Params,
) error {
	// support for ethereum ECDSA secp256k1 keys
	_, ok := sig.PubKey.(*ethsecp256k1.PubKey)
	if ok {
		meter.ConsumeGas(secp256k1VerifyCost, "ante verify: eth_secp256k1")
		return nil
	}

	return authante.DefaultSigVerificationGasConsumer(meter, sig, params)
}<|MERGE_RESOLUTION|>--- conflicted
+++ resolved
@@ -53,15 +53,8 @@
 					// handle as *evmtypes.MsgEthereumTx
 
 					anteHandler = sdk.ChainAnteDecorators(
-<<<<<<< HEAD
-						NewEthSetUpContextDecorator(), // outermost AnteDecorator. SetUpContext must be called first
-						authante.NewMempoolFeeDecorator(),
-=======
 						NewEthSetUpContextDecorator(),                         // outermost AnteDecorator. SetUpContext must be called first
 						NewEthMempoolFeeDecorator(evmKeeper, feeMarketKeeper), // Check eth effective gas price against minimal-gas-prices
-						authante.NewTxTimeoutHeightDecorator(),
-						authante.NewValidateMemoDecorator(ak),
->>>>>>> 66292080
 						NewEthValidateBasicDecorator(evmKeeper),
 						NewEthSigVerificationDecorator(evmKeeper),
 						NewEthAccountVerificationDecorator(ak, bankKeeper, evmKeeper),
