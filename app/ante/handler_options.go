--- conflicted
+++ resolved
@@ -45,11 +45,8 @@
 	MaxTxGasWanted         uint64
 	ExtensionOptionChecker ante.ExtensionOptionChecker
 	TxFeeChecker           ante.TxFeeChecker
-<<<<<<< HEAD
 	Keys                   map[string]*storetypes.KVStoreKey
-=======
 	DisabledAuthzMsgs      []string
->>>>>>> 06d24279
 }
 
 func (options HandlerOptions) validate() error {
