package ante_test

import (
	"math/big"

	sdk "github.com/cosmos/cosmos-sdk/types"

	"github.com/tharsis/ethermint/app/ante"
	"github.com/tharsis/ethermint/server/config"
	"github.com/tharsis/ethermint/tests"
	"github.com/tharsis/ethermint/x/evm/statedb"
	evmtypes "github.com/tharsis/ethermint/x/evm/types"

	ethtypes "github.com/ethereum/go-ethereum/core/types"
)

func (suite AnteTestSuite) TestEthSigVerificationDecorator() {
	dec := ante.NewEthSigVerificationDecorator(suite.app.EvmKeeper)
	addr, privKey := tests.NewAddrKey()

	signedTx := evmtypes.NewTxContract(suite.app.EvmKeeper.ChainID(), 1, big.NewInt(10), 1000, big.NewInt(1), nil, nil, nil, nil)
	signedTx.From = addr.Hex()
	err := signedTx.Sign(suite.ethSigner, tests.NewSigner(privKey))
	suite.Require().NoError(err)

	testCases := []struct {
		name      string
		tx        sdk.Tx
		reCheckTx bool
		expPass   bool
	}{
		{"ReCheckTx", &invalidTx{}, true, false},
		{"invalid transaction type", &invalidTx{}, false, false},
		{
			"invalid sender",
			evmtypes.NewTx(suite.app.EvmKeeper.ChainID(), 1, &addr, big.NewInt(10), 1000, big.NewInt(1), nil, nil, nil, nil),
			false,
			false,
		},
		{"successful signature verification", signedTx, false, true},
	}

	for _, tc := range testCases {
		suite.Run(tc.name, func() {
			_, err := dec.AnteHandle(suite.ctx.WithIsReCheckTx(tc.reCheckTx), tc.tx, false, NextFn)

			if tc.expPass {
				suite.Require().NoError(err)
			} else {
				suite.Require().Error(err)
			}
		})
	}
}

func (suite AnteTestSuite) TestNewEthAccountVerificationDecorator() {
	dec := ante.NewEthAccountVerificationDecorator(
		suite.app.AccountKeeper, suite.app.EvmKeeper,
	)

	addr := tests.GenerateAddress()

	tx := evmtypes.NewTxContract(suite.app.EvmKeeper.ChainID(), 1, big.NewInt(10), 1000, big.NewInt(1), nil, nil, nil, nil)
	tx.From = addr.Hex()

	var vmdb *statedb.StateDB

	testCases := []struct {
		name     string
		tx       sdk.Tx
		malleate func()
		checkTx  bool
		expPass  bool
	}{
		{"not CheckTx", nil, func() {}, false, true},
		{"invalid transaction type", &invalidTx{}, func() {}, true, false},
		{
			"sender not set to msg",
			evmtypes.NewTxContract(suite.app.EvmKeeper.ChainID(), 1, big.NewInt(10), 1000, big.NewInt(1), nil, nil, nil, nil),
			func() {},
			true,
			false,
		},
		{
			"sender not EOA",
			tx,
			func() {
				// set not as an EOA
				vmdb.SetCode(addr, []byte("1"))
			},
			true,
			false,
		},
		{
			"not enough balance to cover tx cost",
			tx,
			func() {
				// reset back to EOA
				vmdb.SetCode(addr, nil)
			},
			true,
			false,
		},
		{
			"success new account",
			tx,
			func() {
				vmdb.AddBalance(addr, big.NewInt(1000000))
			},
			true,
			true,
		},
		{
			"success existing account",
			tx,
			func() {
				acc := suite.app.AccountKeeper.NewAccountWithAddress(suite.ctx, addr.Bytes())
				suite.app.AccountKeeper.SetAccount(suite.ctx, acc)

				vmdb.AddBalance(addr, big.NewInt(1000000))
			},
			true,
			true,
		},
	}

	for _, tc := range testCases {
		suite.Run(tc.name, func() {
			vmdb = suite.StateDB()
			tc.malleate()
			suite.Require().NoError(vmdb.Commit())

			_, err := dec.AnteHandle(suite.ctx.WithIsCheckTx(tc.checkTx), tc.tx, false, NextFn)

			if tc.expPass {
				suite.Require().NoError(err)
			} else {
				suite.Require().Error(err)
			}
		})
	}
}

func (suite AnteTestSuite) TestEthNonceVerificationDecorator() {
	suite.SetupTest()
	dec := ante.NewEthIncrementSenderSequenceDecorator(suite.app.AccountKeeper)

	addr := tests.GenerateAddress()

	tx := evmtypes.NewTxContract(suite.app.EvmKeeper.ChainID(), 1, big.NewInt(10), 1000, big.NewInt(1), nil, nil, nil, nil)
	tx.From = addr.Hex()

	testCases := []struct {
		name      string
		tx        sdk.Tx
		malleate  func()
		reCheckTx bool
		expPass   bool
	}{
		{"ReCheckTx", &invalidTx{}, func() {}, true, false},
		{"invalid transaction type", &invalidTx{}, func() {}, false, false},
		{"sender account not found", tx, func() {}, false, false},
		{
			"sender nonce missmatch",
			tx,
			func() {
				acc := suite.app.AccountKeeper.NewAccountWithAddress(suite.ctx, addr.Bytes())
				suite.app.AccountKeeper.SetAccount(suite.ctx, acc)
			},
			false,
			false,
		},
		{
			"success",
			tx,
			func() {
				acc := suite.app.AccountKeeper.NewAccountWithAddress(suite.ctx, addr.Bytes())
				suite.Require().NoError(acc.SetSequence(1))
				suite.app.AccountKeeper.SetAccount(suite.ctx, acc)
			},
			false,
			true,
		},
	}

	for _, tc := range testCases {
		suite.Run(tc.name, func() {
			tc.malleate()
			_, err := dec.AnteHandle(suite.ctx.WithIsReCheckTx(tc.reCheckTx), tc.tx, false, NextFn)

			if tc.expPass {
				suite.Require().NoError(err)
			} else {
				suite.Require().Error(err)
			}
		})
	}
}

func (suite AnteTestSuite) TestEthGasConsumeDecorator() {
	dec := ante.NewEthGasConsumeDecorator(suite.app.EvmKeeper, config.DefaultMaxTxGasWanted)

	addr := tests.GenerateAddress()

	txGasLimit := uint64(1000)
	tx := evmtypes.NewTxContract(suite.app.EvmKeeper.ChainID(), 1, big.NewInt(10), txGasLimit, big.NewInt(1), nil, nil, nil, nil)
	tx.From = addr.Hex()

	tx2GasLimit := uint64(1000000)
	tx2 := evmtypes.NewTxContract(suite.app.EvmKeeper.ChainID(), 1, big.NewInt(10), tx2GasLimit, big.NewInt(1), nil, nil, nil, &ethtypes.AccessList{{Address: addr, StorageKeys: nil}})
	tx2.From = addr.Hex()

	var vmdb *statedb.StateDB

	testCases := []struct {
		name     string
		tx       sdk.Tx
		gasLimit uint64
		malleate func()
		expPass  bool
		expPanic bool
	}{
		{"invalid transaction type", &invalidTx{}, 0, func() {}, false, false},
		{
			"sender not found",
			evmtypes.NewTxContract(suite.app.EvmKeeper.ChainID(), 1, big.NewInt(10), 1000, big.NewInt(1), nil, nil, nil, nil),
			0,
			func() {},
			false, false,
		},
		{
			"gas limit too low",
			tx,
			0,
			func() {},
			false, false,
		},
		{
			"not enough balance for fees",
			tx2,
			0,
			func() {},
			false, false,
		},
		{
			"not enough tx gas",
			tx2,
			0,
			func() {
				vmdb.AddBalance(addr, big.NewInt(1000000))
			},
			false, true,
		},
		{
			"not enough block gas",
			tx2,
			0,
			func() {
				vmdb.AddBalance(addr, big.NewInt(1000000))

				suite.ctx = suite.ctx.WithBlockGasMeter(sdk.NewGasMeter(1))
			},
			false, true,
		},
		{
			"success",
			tx2,
<<<<<<< HEAD
			tx2GasLimit,
=======
			config.DefaultMaxTxGasWanted, // it's capped
>>>>>>> 8fe8072a
			func() {
				vmdb.AddBalance(addr, big.NewInt(1000000))

				suite.ctx = suite.ctx.WithBlockGasMeter(sdk.NewGasMeter(10000000000000000000))
			},
			true, false,
		},
	}

	for _, tc := range testCases {
		suite.Run(tc.name, func() {
			vmdb = suite.StateDB()
			tc.malleate()
			suite.Require().NoError(vmdb.Commit())

			if tc.expPanic {
				suite.Require().Panics(func() {
					_, _ = dec.AnteHandle(suite.ctx.WithIsCheckTx(true).WithGasMeter(sdk.NewGasMeter(1)), tc.tx, false, NextFn)
				})
				return
			}

<<<<<<< HEAD
			ctx, err := dec.AnteHandle(suite.ctx.WithIsCheckTx(true).WithGasMeter(sdk.NewInfiniteGasMeter()), tc.tx, false, nextFn)
=======
			ctx, err := dec.AnteHandle(suite.ctx.WithIsCheckTx(true).WithGasMeter(sdk.NewInfiniteGasMeter()), tc.tx, false, NextFn)
>>>>>>> 8fe8072a
			if tc.expPass {
				suite.Require().NoError(err)
			} else {
				suite.Require().Error(err)
			}
			suite.Require().Equal(tc.gasLimit, ctx.GasMeter().Limit())
		})
	}
}

func (suite AnteTestSuite) TestCanTransferDecorator() {
	dec := ante.NewCanTransferDecorator(suite.app.EvmKeeper)

	addr, privKey := tests.NewAddrKey()

	suite.app.FeeMarketKeeper.SetBaseFee(suite.ctx, big.NewInt(100))

	tx := evmtypes.NewTxContract(
		suite.app.EvmKeeper.ChainID(),
		1,
		big.NewInt(10),
		1000,
		big.NewInt(150),
		big.NewInt(200),
		nil,
		nil,
		&ethtypes.AccessList{},
	)
	tx2 := evmtypes.NewTxContract(
		suite.app.EvmKeeper.ChainID(),
		1,
		big.NewInt(10),
		1000,
		big.NewInt(150),
		big.NewInt(200),
		nil,
		nil,
		&ethtypes.AccessList{},
	)

	tx.From = addr.Hex()

	err := tx.Sign(suite.ethSigner, tests.NewSigner(privKey))
	suite.Require().NoError(err)

	var vmdb *statedb.StateDB

	testCases := []struct {
		name     string
		tx       sdk.Tx
		malleate func()
		expPass  bool
	}{
		{"invalid transaction type", &invalidTx{}, func() {}, false},
		{"AsMessage failed", tx2, func() {}, false},
		{
			"evm CanTransfer failed",
			tx,
			func() {
				acc := suite.app.AccountKeeper.NewAccountWithAddress(suite.ctx, addr.Bytes())
				suite.app.AccountKeeper.SetAccount(suite.ctx, acc)
			},
			false,
		},
		{
			"success",
			tx,
			func() {
				acc := suite.app.AccountKeeper.NewAccountWithAddress(suite.ctx, addr.Bytes())
				suite.app.AccountKeeper.SetAccount(suite.ctx, acc)

				vmdb.AddBalance(addr, big.NewInt(1000000))
			},
			true,
		},
	}

	for _, tc := range testCases {
		suite.Run(tc.name, func() {
			vmdb = suite.StateDB()
			tc.malleate()
			suite.Require().NoError(vmdb.Commit())

			_, err := dec.AnteHandle(suite.ctx.WithIsCheckTx(true), tc.tx, false, NextFn)

			if tc.expPass {
				suite.Require().NoError(err)
			} else {
				suite.Require().Error(err)
			}
		})
	}
}

func (suite AnteTestSuite) TestEthIncrementSenderSequenceDecorator() {
	dec := ante.NewEthIncrementSenderSequenceDecorator(suite.app.AccountKeeper)
	addr, privKey := tests.NewAddrKey()

	contract := evmtypes.NewTxContract(suite.app.EvmKeeper.ChainID(), 0, big.NewInt(10), 1000, big.NewInt(1), nil, nil, nil, nil)
	contract.From = addr.Hex()
	err := contract.Sign(suite.ethSigner, tests.NewSigner(privKey))
	suite.Require().NoError(err)

	to := tests.GenerateAddress()
	tx := evmtypes.NewTx(suite.app.EvmKeeper.ChainID(), 0, &to, big.NewInt(10), 1000, big.NewInt(1), nil, nil, nil, nil)
	tx.From = addr.Hex()
	err = tx.Sign(suite.ethSigner, tests.NewSigner(privKey))
	suite.Require().NoError(err)

	tx2 := evmtypes.NewTx(suite.app.EvmKeeper.ChainID(), 1, &to, big.NewInt(10), 1000, big.NewInt(1), nil, nil, nil, nil)
	tx2.From = addr.Hex()
	err = tx2.Sign(suite.ethSigner, tests.NewSigner(privKey))
	suite.Require().NoError(err)

	testCases := []struct {
		name     string
		tx       sdk.Tx
		malleate func()
		expPass  bool
		expPanic bool
	}{
		{
			"invalid transaction type",
			&invalidTx{},
			func() {},
			false, false,
		},
		{
			"no signers",
			evmtypes.NewTx(suite.app.EvmKeeper.ChainID(), 1, &to, big.NewInt(10), 1000, big.NewInt(1), nil, nil, nil, nil),
			func() {},
			false, false,
		},
		{
			"account not set to store",
			tx,
			func() {},
			false, false,
		},
		{
			"success - create contract",
			contract,
			func() {
				acc := suite.app.AccountKeeper.NewAccountWithAddress(suite.ctx, addr.Bytes())
				suite.app.AccountKeeper.SetAccount(suite.ctx, acc)
			},
			true, false,
		},
		{
			"success - call",
			tx2,
			func() {},
			true, false,
		},
	}

	for _, tc := range testCases {
		suite.Run(tc.name, func() {
			tc.malleate()

			if tc.expPanic {
				suite.Require().Panics(func() {
					_, _ = dec.AnteHandle(suite.ctx, tc.tx, false, NextFn)
				})
				return
			}

			_, err := dec.AnteHandle(suite.ctx, tc.tx, false, NextFn)

			if tc.expPass {
				suite.Require().NoError(err)
				msg := tc.tx.(*evmtypes.MsgEthereumTx)

				txData, err := evmtypes.UnpackTxData(msg.Data)
				suite.Require().NoError(err)

				nonce := suite.app.EvmKeeper.GetNonce(suite.ctx, addr)
				suite.Require().Equal(txData.GetNonce()+1, nonce)
			} else {
				suite.Require().Error(err)
			}
		})
	}
}

func (suite AnteTestSuite) TestEthSetupContextDecorator() {
	dec := ante.NewEthSetUpContextDecorator(suite.app.EvmKeeper)
	tx := evmtypes.NewTxContract(suite.app.EvmKeeper.ChainID(), 1, big.NewInt(10), 1000, big.NewInt(1), nil, nil, nil, nil)

	testCases := []struct {
		name    string
		tx      sdk.Tx
		expPass bool
	}{
		{"invalid transaction type - does not implement GasTx", &invalidTx{}, false},
		{
			"success - transaction implement GasTx",
			tx,
			true,
		},
	}

	for _, tc := range testCases {
		suite.Run(tc.name, func() {
			_, err := dec.AnteHandle(suite.ctx, tc.tx, false, NextFn)

			if tc.expPass {
				suite.Require().NoError(err)
			} else {
				suite.Require().Error(err)
			}
		})
	}
}<|MERGE_RESOLUTION|>--- conflicted
+++ resolved
@@ -265,11 +265,7 @@
 		{
 			"success",
 			tx2,
-<<<<<<< HEAD
-			tx2GasLimit,
-=======
 			config.DefaultMaxTxGasWanted, // it's capped
->>>>>>> 8fe8072a
 			func() {
 				vmdb.AddBalance(addr, big.NewInt(1000000))
 
@@ -292,11 +288,7 @@
 				return
 			}
 
-<<<<<<< HEAD
-			ctx, err := dec.AnteHandle(suite.ctx.WithIsCheckTx(true).WithGasMeter(sdk.NewInfiniteGasMeter()), tc.tx, false, nextFn)
-=======
 			ctx, err := dec.AnteHandle(suite.ctx.WithIsCheckTx(true).WithGasMeter(sdk.NewInfiniteGasMeter()), tc.tx, false, NextFn)
->>>>>>> 8fe8072a
 			if tc.expPass {
 				suite.Require().NoError(err)
 			} else {
