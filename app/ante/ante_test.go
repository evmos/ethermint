package ante_test

import (
<<<<<<< HEAD
=======
	"errors"
>>>>>>> 8fe8072a
	"math/big"
	"strings"

	"github.com/cosmos/cosmos-sdk/types/tx/signing"

	sdk "github.com/cosmos/cosmos-sdk/types"

	"github.com/ethereum/go-ethereum/core/types"
	ethparams "github.com/ethereum/go-ethereum/params"
	"github.com/tharsis/ethermint/tests"
	evmtypes "github.com/tharsis/ethermint/x/evm/types"
)

func (suite AnteTestSuite) TestAnteHandler() {
	suite.enableFeemarket = false
	suite.SetupTest() // reset

	addr, privKey := tests.NewAddrKey()
	to := tests.GenerateAddress()

	acc := suite.app.AccountKeeper.NewAccountWithAddress(suite.ctx, addr.Bytes())
	suite.Require().NoError(acc.SetSequence(1))
	suite.app.AccountKeeper.SetAccount(suite.ctx, acc)

	suite.app.EvmKeeper.SetBalance(suite.ctx, addr, big.NewInt(10000000000))

	suite.app.FeeMarketKeeper.SetBaseFee(suite.ctx, big.NewInt(100))

	testCases := []struct {
		name      string
		txFn      func() sdk.Tx
		checkTx   bool
		reCheckTx bool
		expPass   bool
	}{
		{
			"success - DeliverTx (contract)",
			func() sdk.Tx {
				signedContractTx := evmtypes.NewTxContract(
					suite.app.EvmKeeper.ChainID(),
					1,
					big.NewInt(10),
					100000,
					big.NewInt(150),
					big.NewInt(200),
					nil,
					nil,
					nil,
				)
				signedContractTx.From = addr.Hex()

				tx := suite.CreateTestTx(signedContractTx, privKey, 1, false)
				return tx
			},
			false, false, true,
		},
		{
			"success - CheckTx (contract)",
			func() sdk.Tx {
				signedContractTx := evmtypes.NewTxContract(
					suite.app.EvmKeeper.ChainID(),
					2,
					big.NewInt(10),
					100000,
					big.NewInt(150),
					big.NewInt(200),
					nil,
					nil,
					nil,
				)
				signedContractTx.From = addr.Hex()

				tx := suite.CreateTestTx(signedContractTx, privKey, 1, false)
				return tx
			},
			true, false, true,
		},
		{
			"success - ReCheckTx (contract)",
			func() sdk.Tx {
				signedContractTx := evmtypes.NewTxContract(
					suite.app.EvmKeeper.ChainID(),
					3,
					big.NewInt(10),
					100000,
					big.NewInt(150),
					big.NewInt(200),
					nil,
					nil,
					nil,
				)
				signedContractTx.From = addr.Hex()

				tx := suite.CreateTestTx(signedContractTx, privKey, 1, false)
				return tx
			},
			false, true, true,
		},
		{
			"success - DeliverTx",
			func() sdk.Tx {
				signedTx := evmtypes.NewTx(
					suite.app.EvmKeeper.ChainID(),
					4,
					&to,
					big.NewInt(10),
					100000,
					big.NewInt(150),
					big.NewInt(200),
					nil,
					nil,
					nil,
				)
				signedTx.From = addr.Hex()

				tx := suite.CreateTestTx(signedTx, privKey, 1, false)
				return tx
			},
			false, false, true,
		},
		{
			"success - CheckTx",
			func() sdk.Tx {
				signedTx := evmtypes.NewTx(
					suite.app.EvmKeeper.ChainID(),
					5,
					&to,
					big.NewInt(10),
					100000,
					big.NewInt(150),
					big.NewInt(200),
					nil,
					nil,
					nil,
				)
				signedTx.From = addr.Hex()

				tx := suite.CreateTestTx(signedTx, privKey, 1, false)
				return tx
			},
			true, false, true,
		},
		{
			"success - ReCheckTx",
			func() sdk.Tx {
				signedTx := evmtypes.NewTx(
					suite.app.EvmKeeper.ChainID(),
					6,
					&to,
					big.NewInt(10),
					100000,
					big.NewInt(150),
					big.NewInt(200),
					nil,
					nil,
					nil,
				)
				signedTx.From = addr.Hex()

				tx := suite.CreateTestTx(signedTx, privKey, 1, false)
				return tx
			}, false, true, true,
		},
		{
			"success - CheckTx (cosmos tx not signed)",
			func() sdk.Tx {
				signedTx := evmtypes.NewTx(
					suite.app.EvmKeeper.ChainID(),
					7,
					&to,
					big.NewInt(10),
					100000,
					big.NewInt(150),
					big.NewInt(200),
					nil,
					nil,
					nil,
				)
				signedTx.From = addr.Hex()

				tx := suite.CreateTestTx(signedTx, privKey, 1, false)
				return tx
			}, false, true, true,
		},
		{
			"fail - CheckTx (cosmos tx is not valid)",
			func() sdk.Tx {
				signedTx := evmtypes.NewTx(suite.app.EvmKeeper.ChainID(), 8, &to, big.NewInt(10), 100000, big.NewInt(1), nil, nil, nil, nil)
				signedTx.From = addr.Hex()

				txBuilder := suite.CreateTestTxBuilder(signedTx, privKey, 1, false)
				// bigger than MaxGasWanted
				txBuilder.SetGasLimit(uint64(1 << 63))
				return txBuilder.GetTx()
			}, true, false, false,
		},
		{
			"fail - CheckTx (memo too long)",
			func() sdk.Tx {
				signedTx := evmtypes.NewTx(suite.app.EvmKeeper.ChainID(), 5, &to, big.NewInt(10), 100000, big.NewInt(1), nil, nil, nil, nil)
				signedTx.From = addr.Hex()

				txBuilder := suite.CreateTestTxBuilder(signedTx, privKey, 1, false)
				txBuilder.SetMemo(strings.Repeat("*", 257))
				return txBuilder.GetTx()
			}, true, false, false,
		},
		{
			"fail - CheckTx (ExtensionOptionsEthereumTx not set)",
			func() sdk.Tx {
				signedTx := evmtypes.NewTx(suite.app.EvmKeeper.ChainID(), 5, &to, big.NewInt(10), 100000, big.NewInt(1), nil, nil, nil, nil)
				signedTx.From = addr.Hex()

				txBuilder := suite.CreateTestTxBuilder(signedTx, privKey, 1, false, true)
				return txBuilder.GetTx()
			}, true, false, false,
		},
		// Based on EVMBackend.SendTransaction, for cosmos tx, forcing null for some fields except ExtensionOptions, Fee, MsgEthereumTx
		// should be part of consensus
		{
			"fail - DeliverTx (cosmos tx signed)",
			func() sdk.Tx {
				nonce, err := suite.app.AccountKeeper.GetSequence(suite.ctx, acc.GetAddress())
				suite.Require().NoError(err)
				signedTx := evmtypes.NewTx(suite.app.EvmKeeper.ChainID(), nonce, &to, big.NewInt(10), 100000, big.NewInt(1), nil, nil, nil, nil)
				signedTx.From = addr.Hex()

				tx := suite.CreateTestTx(signedTx, privKey, 1, true)
				return tx
			}, false, false, false,
		},
		{
			"fail - DeliverTx (cosmos tx with memo)",
			func() sdk.Tx {
				nonce, err := suite.app.AccountKeeper.GetSequence(suite.ctx, acc.GetAddress())
				suite.Require().NoError(err)
				signedTx := evmtypes.NewTx(suite.app.EvmKeeper.ChainID(), nonce, &to, big.NewInt(10), 100000, big.NewInt(1), nil, nil, nil, nil)
				signedTx.From = addr.Hex()

				txBuilder := suite.CreateTestTxBuilder(signedTx, privKey, 1, false)
				txBuilder.SetMemo("memo for cosmos tx not allowed")
				return txBuilder.GetTx()
			}, false, false, false,
		},
		{
			"fail - DeliverTx (cosmos tx with timeoutheight)",
			func() sdk.Tx {
				nonce, err := suite.app.AccountKeeper.GetSequence(suite.ctx, acc.GetAddress())
				suite.Require().NoError(err)
				signedTx := evmtypes.NewTx(suite.app.EvmKeeper.ChainID(), nonce, &to, big.NewInt(10), 100000, big.NewInt(1), nil, nil, nil, nil)
				signedTx.From = addr.Hex()

				txBuilder := suite.CreateTestTxBuilder(signedTx, privKey, 1, false)
				txBuilder.SetTimeoutHeight(10)
				return txBuilder.GetTx()
			}, false, false, false,
		},
		{
			"fail - DeliverTx (invalid fee amount)",
			func() sdk.Tx {
				nonce, err := suite.app.AccountKeeper.GetSequence(suite.ctx, acc.GetAddress())
				suite.Require().NoError(err)
				signedTx := evmtypes.NewTx(suite.app.EvmKeeper.ChainID(), nonce, &to, big.NewInt(10), 100000, big.NewInt(1), nil, nil, nil, nil)
				signedTx.From = addr.Hex()

				txBuilder := suite.CreateTestTxBuilder(signedTx, privKey, 1, false)

				txData, err := evmtypes.UnpackTxData(signedTx.Data)
				suite.Require().NoError(err)

				expFee := txData.Fee()
				invalidFee := new(big.Int).Add(expFee, big.NewInt(1))
				invalidFeeAmount := sdk.Coins{sdk.NewCoin(evmtypes.DefaultEVMDenom, sdk.NewIntFromBigInt(invalidFee))}
				txBuilder.SetFeeAmount(invalidFeeAmount)
				return txBuilder.GetTx()
			}, false, false, false,
		},
		{
			"fail - DeliverTx (invalid fee gaslimit)",
			func() sdk.Tx {
				nonce, err := suite.app.AccountKeeper.GetSequence(suite.ctx, acc.GetAddress())
				suite.Require().NoError(err)
				signedTx := evmtypes.NewTx(suite.app.EvmKeeper.ChainID(), nonce, &to, big.NewInt(10), 100000, big.NewInt(1), nil, nil, nil, nil)
				signedTx.From = addr.Hex()

				txBuilder := suite.CreateTestTxBuilder(signedTx, privKey, 1, false)

				expGasLimit := signedTx.GetGas()
				invalidGasLimit := expGasLimit + 1
				txBuilder.SetGasLimit(invalidGasLimit)
				return txBuilder.GetTx()
			}, false, false, false,
		},
		{
			"success - DeliverTx EIP712 signed Cosmos Tx with MsgSend",
			func() sdk.Tx {
				from := acc.GetAddress()
				amount := sdk.NewCoins(sdk.NewCoin(evmtypes.DefaultEVMDenom, sdk.NewInt(20)))
				gas := uint64(200000)
				txBuilder := suite.CreateTestEIP712TxBuilderMsgSend(from, privKey, "ethermint_9000-1", gas, amount)
				return txBuilder.GetTx()
			}, false, false, true,
		},
		{
			"success - DeliverTx EIP712 signed Cosmos Tx with DelegateMsg",
			func() sdk.Tx {
				from := acc.GetAddress()
				coinAmount := sdk.NewCoin(evmtypes.DefaultEVMDenom, sdk.NewInt(20))
				amount := sdk.NewCoins(coinAmount)
				gas := uint64(200000)
				txBuilder := suite.CreateTestEIP712TxBuilderMsgDelegate(from, privKey, "ethermint_9000-1", gas, amount)
				return txBuilder.GetTx()
			}, false, false, true,
		},
		{
			"fails - DeliverTx EIP712 signed Cosmos Tx with wrong Chain ID",
			func() sdk.Tx {
				from := acc.GetAddress()
				amount := sdk.NewCoins(sdk.NewCoin(evmtypes.DefaultEVMDenom, sdk.NewInt(20)))
				gas := uint64(200000)
				txBuilder := suite.CreateTestEIP712TxBuilderMsgSend(from, privKey, "ethermint_9002-1", gas, amount)
				return txBuilder.GetTx()
			}, false, false, false,
		},
		{
			"fails - DeliverTx EIP712 signed Cosmos Tx with different gas fees",
			func() sdk.Tx {
				from := acc.GetAddress()
				amount := sdk.NewCoins(sdk.NewCoin(evmtypes.DefaultEVMDenom, sdk.NewInt(20)))
				gas := uint64(200000)
				txBuilder := suite.CreateTestEIP712TxBuilderMsgSend(from, privKey, "ethermint_9001-1", gas, amount)
				txBuilder.SetGasLimit(uint64(300000))
				txBuilder.SetFeeAmount(sdk.NewCoins(sdk.NewCoin(evmtypes.DefaultEVMDenom, sdk.NewInt(30))))
				return txBuilder.GetTx()
			}, false, false, false,
		},
		{
			"fails - DeliverTx EIP712 signed Cosmos Tx with empty signature",
			func() sdk.Tx {
				from := acc.GetAddress()
				amount := sdk.NewCoins(sdk.NewCoin(evmtypes.DefaultEVMDenom, sdk.NewInt(20)))
				gas := uint64(200000)
				txBuilder := suite.CreateTestEIP712TxBuilderMsgSend(from, privKey, "ethermint_9001-1", gas, amount)
				sigsV2 := signing.SignatureV2{}
				txBuilder.SetSignatures(sigsV2)
				return txBuilder.GetTx()
			}, false, false, false,
		},
		{
			"fails - DeliverTx EIP712 signed Cosmos Tx with invalid sequence",
			func() sdk.Tx {
				from := acc.GetAddress()
				amount := sdk.NewCoins(sdk.NewCoin(evmtypes.DefaultEVMDenom, sdk.NewInt(20)))
				gas := uint64(200000)
				txBuilder := suite.CreateTestEIP712TxBuilderMsgSend(from, privKey, "ethermint_9001-1", gas, amount)
				nonce, err := suite.app.AccountKeeper.GetSequence(suite.ctx, acc.GetAddress())
				suite.Require().NoError(err)
				sigsV2 := signing.SignatureV2{
					PubKey: privKey.PubKey(),
					Data: &signing.SingleSignatureData{
						SignMode: signing.SignMode_SIGN_MODE_LEGACY_AMINO_JSON,
					},
					Sequence: nonce - 1,
				}
				txBuilder.SetSignatures(sigsV2)
				return txBuilder.GetTx()
			}, false, false, false,
		},
		{
			"fails - DeliverTx EIP712 signed Cosmos Tx with invalid signMode",
			func() sdk.Tx {
				from := acc.GetAddress()
				amount := sdk.NewCoins(sdk.NewCoin(evmtypes.DefaultEVMDenom, sdk.NewInt(20)))
				gas := uint64(200000)
				txBuilder := suite.CreateTestEIP712TxBuilderMsgSend(from, privKey, "ethermint_9001-1", gas, amount)
				nonce, err := suite.app.AccountKeeper.GetSequence(suite.ctx, acc.GetAddress())
				suite.Require().NoError(err)
				sigsV2 := signing.SignatureV2{
					PubKey: privKey.PubKey(),
					Data: &signing.SingleSignatureData{
						SignMode: signing.SignMode_SIGN_MODE_UNSPECIFIED,
					},
					Sequence: nonce,
				}
				txBuilder.SetSignatures(sigsV2)
				return txBuilder.GetTx()
			}, false, false, false,
		},
	}

	for _, tc := range testCases {
		suite.Run(tc.name, func() {
			suite.ctx = suite.ctx.WithIsCheckTx(tc.checkTx).WithIsReCheckTx(tc.reCheckTx)

			// expConsumed := params.TxGasContractCreation + params.TxGas
			_, err := suite.anteHandler(suite.ctx, tc.txFn(), false)

			// suite.Require().Equal(consumed, ctx.GasMeter().GasConsumed())

			if tc.expPass {
				suite.Require().NoError(err)
				// suite.Require().Equal(int(expConsumed), int(suite.ctx.GasMeter().GasConsumed()))
			} else {
				suite.Require().Error(err)
			}
		})
	}
}

func (suite AnteTestSuite) TestAnteHandlerWithDynamicTxFee() {
	addr, privKey := tests.NewAddrKey()
	to := tests.GenerateAddress()

	testCases := []struct {
		name           string
		txFn           func() sdk.Tx
		enableLondonHF bool
		checkTx        bool
		reCheckTx      bool
		expPass        bool
	}{
		{
			"success - DeliverTx (contract)",
			func() sdk.Tx {
				signedContractTx := evmtypes.NewTxContract(
					suite.app.EvmKeeper.ChainID(),
					1,
					big.NewInt(10),
					100000,
					nil,
					big.NewInt(ethparams.InitialBaseFee+1),
					big.NewInt(1),
					nil,
					&types.AccessList{},
				)
				signedContractTx.From = addr.Hex()

				tx := suite.CreateTestTx(signedContractTx, privKey, 1, false)
				return tx
			},
			true,
			false, false, true,
		},
		{
			"success - CheckTx (contract)",
			func() sdk.Tx {
				signedContractTx := evmtypes.NewTxContract(
					suite.app.EvmKeeper.ChainID(),
					1,
					big.NewInt(10),
					100000,
					nil,
					big.NewInt(ethparams.InitialBaseFee+1),
					big.NewInt(1),
					nil,
					&types.AccessList{},
				)
				signedContractTx.From = addr.Hex()

				tx := suite.CreateTestTx(signedContractTx, privKey, 1, false)
				return tx
			},
			true,
			true, false, true,
		},
		{
			"success - ReCheckTx (contract)",
			func() sdk.Tx {
				signedContractTx := evmtypes.NewTxContract(
					suite.app.EvmKeeper.ChainID(),
					1,
					big.NewInt(10),
					100000,
					nil,
					big.NewInt(ethparams.InitialBaseFee+1),
					big.NewInt(1),
					nil,
					&types.AccessList{},
				)
				signedContractTx.From = addr.Hex()

				tx := suite.CreateTestTx(signedContractTx, privKey, 1, false)
				return tx
			},
			true,
			false, true, true,
		},
		{
			"success - DeliverTx",
			func() sdk.Tx {
				signedTx := evmtypes.NewTx(
					suite.app.EvmKeeper.ChainID(),
					1,
					&to,
					big.NewInt(10),
					100000,
					nil,
					big.NewInt(ethparams.InitialBaseFee+1),
					big.NewInt(1),
					nil,
					&types.AccessList{},
				)
				signedTx.From = addr.Hex()

				tx := suite.CreateTestTx(signedTx, privKey, 1, false)
				return tx
			},
			true,
			false, false, true,
		},
		{
			"success - CheckTx",
			func() sdk.Tx {
				signedTx := evmtypes.NewTx(
					suite.app.EvmKeeper.ChainID(),
					1,
					&to,
					big.NewInt(10),
					100000,
					nil,
					big.NewInt(ethparams.InitialBaseFee+1),
					big.NewInt(1),
					nil,
					&types.AccessList{},
				)
				signedTx.From = addr.Hex()

				tx := suite.CreateTestTx(signedTx, privKey, 1, false)
				return tx
			},
			true,
			true, false, true,
		},
		{
			"success - ReCheckTx",
			func() sdk.Tx {
				signedTx := evmtypes.NewTx(
					suite.app.EvmKeeper.ChainID(),
					1,
					&to,
					big.NewInt(10),
					100000,
					nil,
					big.NewInt(ethparams.InitialBaseFee+1),
					big.NewInt(1),
					nil,
					&types.AccessList{},
				)
				signedTx.From = addr.Hex()

				tx := suite.CreateTestTx(signedTx, privKey, 1, false)
				return tx
			},
			true,
			false, true, true,
		},
		{
			"success - CheckTx (cosmos tx not signed)",
			func() sdk.Tx {
				signedTx := evmtypes.NewTx(
					suite.app.EvmKeeper.ChainID(),
					1,
					&to,
					big.NewInt(10),
					100000,
					nil,
					big.NewInt(ethparams.InitialBaseFee+1),
					big.NewInt(1),
					nil,
					&types.AccessList{},
				)
				signedTx.From = addr.Hex()

				tx := suite.CreateTestTx(signedTx, privKey, 1, false)
				return tx
			},
			true,
			false, true, true,
		},
		{
			"fail - CheckTx (cosmos tx is not valid)",
			func() sdk.Tx {
				signedTx := evmtypes.NewTx(
					suite.app.EvmKeeper.ChainID(),
					1,
					&to,
					big.NewInt(10),
					100000,
					nil,
					big.NewInt(ethparams.InitialBaseFee+1),
					big.NewInt(1),
					nil,
					&types.AccessList{},
				)
				signedTx.From = addr.Hex()

				txBuilder := suite.CreateTestTxBuilder(signedTx, privKey, 1, false)
				// bigger than MaxGasWanted
				txBuilder.SetGasLimit(uint64(1 << 63))
				return txBuilder.GetTx()
			},
			true,
			true, false, false,
		},
		{
			"fail - CheckTx (memo too long)",
			func() sdk.Tx {
				signedTx := evmtypes.NewTx(
					suite.app.EvmKeeper.ChainID(),
					1,
					&to,
					big.NewInt(10),
					100000,
					nil,
					big.NewInt(ethparams.InitialBaseFee+1),
					big.NewInt(1),
					nil,
					&types.AccessList{},
				)
				signedTx.From = addr.Hex()

				txBuilder := suite.CreateTestTxBuilder(signedTx, privKey, 1, false)
				txBuilder.SetMemo(strings.Repeat("*", 257))
				return txBuilder.GetTx()
			},
			true,
			true, false, false,
		},
		{
			"fail - DynamicFeeTx without london hark fork",
			func() sdk.Tx {
				signedContractTx := evmtypes.NewTxContract(
					suite.app.EvmKeeper.ChainID(),
					1,
					big.NewInt(10),
					100000,
					nil,
					big.NewInt(ethparams.InitialBaseFee+1),
					big.NewInt(1),
					nil,
					&types.AccessList{},
				)
				signedContractTx.From = addr.Hex()

				tx := suite.CreateTestTx(signedContractTx, privKey, 1, false)
				return tx
			},
			false,
			false, false, false,
		},
	}

	for _, tc := range testCases {
		suite.Run(tc.name, func() {
			suite.enableFeemarket = true
			suite.enableLondonHF = tc.enableLondonHF
			suite.SetupTest() // reset

			acc := suite.app.AccountKeeper.NewAccountWithAddress(suite.ctx, addr.Bytes())
			suite.Require().NoError(acc.SetSequence(1))
			suite.app.AccountKeeper.SetAccount(suite.ctx, acc)

			suite.ctx = suite.ctx.WithIsCheckTx(tc.checkTx).WithIsReCheckTx(tc.reCheckTx)
			suite.app.EvmKeeper.SetBalance(suite.ctx, addr, big.NewInt((ethparams.InitialBaseFee+10)*100000))
			_, err := suite.anteHandler(suite.ctx, tc.txFn(), false)
			if tc.expPass {
				suite.Require().NoError(err)
			} else {
				suite.Require().Error(err)
			}
		})
	}
	suite.enableFeemarket = false
	suite.enableLondonHF = true
}

func (suite AnteTestSuite) TestAnteHandlerWithParams() {
	addr, privKey := tests.NewAddrKey()
	to := tests.GenerateAddress()

	testCases := []struct {
		name         string
		txFn         func() sdk.Tx
		enableCall   bool
		enableCreate bool
		expErr       error
	}{
		{
			"fail - Contract Creation Disabled",
			func() sdk.Tx {
				signedContractTx :=
					evmtypes.NewTxContract(
						suite.app.EvmKeeper.ChainID(),
						1,
						big.NewInt(10),
						100000,
						nil,
						big.NewInt(ethparams.InitialBaseFee+1),
						big.NewInt(1),
						nil,
						&types.AccessList{},
					)
				signedContractTx.From = addr.Hex()

				tx := suite.CreateTestTx(signedContractTx, privKey, 1, false)
				return tx
			},
			true, false,
			evmtypes.ErrCreateDisabled,
		},
		{
			"success - Contract Creation Enabled",
			func() sdk.Tx {
				signedContractTx :=
					evmtypes.NewTxContract(
						suite.app.EvmKeeper.ChainID(),
						1,
						big.NewInt(10),
						100000,
						nil,
						big.NewInt(ethparams.InitialBaseFee+1),
						big.NewInt(1),
						nil,
						&types.AccessList{},
					)
				signedContractTx.From = addr.Hex()

				tx := suite.CreateTestTx(signedContractTx, privKey, 1, false)
				return tx
			},
			true, true,
			nil,
		},
		{
			"fail - EVM Call Disabled",
			func() sdk.Tx {
				signedTx :=
					evmtypes.NewTx(
						suite.app.EvmKeeper.ChainID(),
						1,
						&to,
						big.NewInt(10),
						100000,
						nil,
						big.NewInt(ethparams.InitialBaseFee+1),
						big.NewInt(1),
						nil,
						&types.AccessList{},
					)
				signedTx.From = addr.Hex()

				tx := suite.CreateTestTx(signedTx, privKey, 1, false)
				return tx
			},
			false, true,
			evmtypes.ErrCallDisabled,
		},
		{
			"success - EVM Call Enabled",
			func() sdk.Tx {
				signedTx :=
					evmtypes.NewTx(
						suite.app.EvmKeeper.ChainID(),
						1,
						&to,
						big.NewInt(10),
						100000,
						nil,
						big.NewInt(ethparams.InitialBaseFee+1),
						big.NewInt(1),
						nil,
						&types.AccessList{},
					)
				signedTx.From = addr.Hex()

				tx := suite.CreateTestTx(signedTx, privKey, 1, false)
				return tx
			},
			true, true,
			nil,
		},
	}

	for _, tc := range testCases {
		suite.Run(tc.name, func() {
			suite.evmParamsOption = func(params *evmtypes.Params) {
				params.EnableCall = tc.enableCall
				params.EnableCreate = tc.enableCreate
			}
			suite.SetupTest() // reset

			acc := suite.app.AccountKeeper.NewAccountWithAddress(suite.ctx, addr.Bytes())
			suite.Require().NoError(acc.SetSequence(1))
			suite.app.AccountKeeper.SetAccount(suite.ctx, acc)

			suite.ctx = suite.ctx.WithIsCheckTx(true)
			suite.app.EvmKeeper.SetBalance(suite.ctx, addr, big.NewInt((ethparams.InitialBaseFee+10)*100000))
			_, err := suite.anteHandler(suite.ctx, tc.txFn(), false)
			if tc.expErr == nil {
				suite.Require().NoError(err)
			} else {
				suite.Require().Error(err)
				suite.Require().True(errors.Is(err, tc.expErr))
			}
		})
	}
	suite.evmParamsOption = nil
}<|MERGE_RESOLUTION|>--- conflicted
+++ resolved
@@ -1,10 +1,7 @@
 package ante_test
 
 import (
-<<<<<<< HEAD
-=======
 	"errors"
->>>>>>> 8fe8072a
 	"math/big"
 	"strings"
 
