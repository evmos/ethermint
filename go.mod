module github.com/evmos/ethermint

go 1.19

require (
	cosmossdk.io/errors v1.0.0-beta.7
	cosmossdk.io/math v1.0.0-beta.6
	github.com/armon/go-metrics v0.4.1
	github.com/btcsuite/btcd v0.22.2
	github.com/btcsuite/btcutil v1.0.3-0.20201208143702-a53e38424cce
	github.com/cosmos/cosmos-proto v1.0.0-beta.3
	github.com/cosmos/cosmos-sdk v0.46.8
	github.com/cosmos/go-bip39 v1.0.0
	github.com/cosmos/gogoproto v1.4.3
	github.com/cosmos/ibc-go/v6 v6.1.0
	github.com/davecgh/go-spew v1.1.1
	github.com/ethereum/go-ethereum v1.10.26
	github.com/gogo/protobuf v1.3.3
	github.com/golang/protobuf v1.5.2
	github.com/gorilla/mux v1.8.0
	github.com/gorilla/websocket v1.5.0
	github.com/grpc-ecosystem/grpc-gateway v1.16.0
	github.com/holiman/uint256 v1.2.1
	github.com/improbable-eng/grpc-web v0.15.0
	github.com/miguelmota/go-ethereum-hdwallet v0.1.1
	github.com/onsi/ginkgo/v2 v2.9.0
	github.com/onsi/gomega v1.27.2
	github.com/pkg/errors v0.9.1
	github.com/rakyll/statik v0.1.7
	github.com/rs/cors v1.8.3
	github.com/spf13/cast v1.5.0
	github.com/spf13/cobra v1.6.1
	github.com/spf13/viper v1.15.0
	github.com/status-im/keycard-go v0.0.0-20200402102358-957c09536969
	github.com/stretchr/testify v1.8.2
	github.com/tendermint/tendermint v0.34.24
	github.com/tendermint/tm-db v0.6.7
	github.com/tyler-smith/go-bip39 v1.1.0
<<<<<<< HEAD
	golang.org/x/net v0.7.0
	golang.org/x/text v0.7.0
	google.golang.org/genproto v0.0.0-20230110181048-76db0878b65f
	google.golang.org/grpc v1.53.0
=======
	golang.org/x/net v0.8.0
	golang.org/x/text v0.8.0
	google.golang.org/genproto v0.0.0-20221227171554-f9683d7f8bef
	google.golang.org/grpc v1.52.3
>>>>>>> a3661180
	sigs.k8s.io/yaml v1.3.0
)

require (
	cloud.google.com/go v0.107.0 // indirect
	cloud.google.com/go/compute v1.15.1 // indirect
	cloud.google.com/go/compute/metadata v0.2.3 // indirect
	cloud.google.com/go/iam v0.8.0 // indirect
	cloud.google.com/go/storage v1.27.0 // indirect
	filippo.io/edwards25519 v1.0.0-rc.1 // indirect
	github.com/99designs/keyring v1.2.1 // indirect
	github.com/ChainSafe/go-schnorrkel v0.0.0-20200405005733-88cbf1b4c40d // indirect
	github.com/StackExchange/wmi v0.0.0-20180116203802-5d049714c4a6 // indirect
	github.com/VictoriaMetrics/fastcache v1.6.0 // indirect
	github.com/Workiva/go-datastructures v1.0.53 // indirect
	github.com/aws/aws-sdk-go v1.44.122 // indirect
	github.com/beorn7/perks v1.0.1 // indirect
	github.com/bgentry/go-netrc v0.0.0-20140422174119-9fd32a8b3d3d // indirect
	github.com/bgentry/speakeasy v0.1.1-0.20220910012023-760eaf8b6816 // indirect
	github.com/btcsuite/btcd/btcec/v2 v2.3.2 // indirect
	github.com/btcsuite/btcd/chaincfg/chainhash v1.0.1 // indirect
	github.com/cenkalti/backoff/v4 v4.1.3 // indirect
	github.com/cespare/xxhash v1.1.0 // indirect
	github.com/cespare/xxhash/v2 v2.2.0 // indirect
	github.com/chzyer/readline v0.0.0-20180603132655-2972be24d48e // indirect
	github.com/cockroachdb/apd/v2 v2.0.2 // indirect
	github.com/coinbase/rosetta-sdk-go v0.7.9 // indirect
	github.com/confio/ics23/go v0.9.0 // indirect
	github.com/cosmos/btcutil v1.0.5 // indirect
	github.com/cosmos/gorocksdb v1.2.0 // indirect
	github.com/cosmos/iavl v0.19.4 // indirect
	github.com/cosmos/ledger-cosmos-go v0.12.2 // indirect
	github.com/creachadair/taskgroup v0.3.2 // indirect
	github.com/danieljoos/wincred v1.1.2 // indirect
	github.com/deckarep/golang-set v1.8.0 // indirect
	github.com/decred/dcrd/dcrec/secp256k1/v4 v4.0.1 // indirect
	github.com/desertbit/timer v0.0.0-20180107155436-c41aec40b27f // indirect
	github.com/dgraph-io/badger/v2 v2.2007.4 // indirect
	github.com/dgraph-io/ristretto v0.1.0 // indirect
	github.com/dgryski/go-farm v0.0.0-20200201041132-a6ae2369ad13 // indirect
	github.com/dlclark/regexp2 v1.4.1-0.20201116162257-a2a8dda75c91 // indirect
	github.com/dop251/goja v0.0.0-20220405120441-9037c2b61cbf // indirect
	github.com/dustin/go-humanize v1.0.0 // indirect
	github.com/dvsekhvalnov/jose2go v1.5.0 // indirect
	github.com/edsrzf/mmap-go v1.0.0 // indirect
	github.com/felixge/httpsnoop v1.0.1 // indirect
	github.com/fsnotify/fsnotify v1.6.0 // indirect
	github.com/gballet/go-libpcsclite v0.0.0-20190607065134-2772fd86a8ff // indirect
	github.com/go-kit/kit v0.12.0 // indirect
	github.com/go-kit/log v0.2.1 // indirect
	github.com/go-logfmt/logfmt v0.5.1 // indirect
	github.com/go-logr/logr v1.2.3 // indirect
	github.com/go-ole/go-ole v1.2.6 // indirect
	github.com/go-sourcemap/sourcemap v2.1.3+incompatible // indirect
	github.com/go-stack/stack v1.8.0 // indirect
	github.com/go-task/slim-sprig v0.0.0-20210107165309-348f09dbbbc0 // indirect
	github.com/godbus/dbus v0.0.0-20190726142602-4481cbc300e2 // indirect
	github.com/gogo/gateway v1.1.0 // indirect
	github.com/golang/glog v1.0.0 // indirect
	github.com/golang/groupcache v0.0.0-20210331224755-41bb18bfe9da // indirect
	github.com/golang/snappy v0.0.4 // indirect
	github.com/google/btree v1.0.1 // indirect
	github.com/google/go-cmp v0.5.9 // indirect
	github.com/google/orderedcode v0.0.1 // indirect
	github.com/google/pprof v0.0.0-20210720184732-4bb14d4b1be1 // indirect
	github.com/google/uuid v1.3.0 // indirect
	github.com/googleapis/enterprise-certificate-proxy v0.2.1 // indirect
	github.com/googleapis/gax-go/v2 v2.7.0 // indirect
	github.com/gorilla/handlers v1.5.1 // indirect
	github.com/grpc-ecosystem/go-grpc-middleware v1.3.0 // indirect
	github.com/gsterjov/go-libsecret v0.0.0-20161001094733-a6f4afe4910c // indirect
	github.com/gtank/merlin v0.1.1 // indirect
	github.com/gtank/ristretto255 v0.1.2 // indirect
	github.com/hashicorp/go-cleanhttp v0.5.2 // indirect
	github.com/hashicorp/go-getter v1.7.0 // indirect
	github.com/hashicorp/go-immutable-radix v1.3.1 // indirect
	github.com/hashicorp/go-safetemp v1.0.0 // indirect
	github.com/hashicorp/go-version v1.6.0 // indirect
	github.com/hashicorp/golang-lru v0.5.5-0.20210104140557-80c98217689d // indirect
	github.com/hashicorp/hcl v1.0.0 // indirect
	github.com/hdevalence/ed25519consensus v0.0.0-20220222234857-c00d1f31bab3 // indirect
	github.com/holiman/bloomfilter/v2 v2.0.3 // indirect
	github.com/huin/goupnp v1.0.3 // indirect
	github.com/inconshreveable/mousetrap v1.0.1 // indirect
	github.com/jackpal/go-nat-pmp v1.0.2 // indirect
	github.com/jmespath/go-jmespath v0.4.0 // indirect
	github.com/jmhodges/levigo v1.0.0 // indirect
	github.com/keybase/go-keychain v0.0.0-20190712205309-48d3d31d256d // indirect
	github.com/klauspost/compress v1.15.11 // indirect
	github.com/lib/pq v1.10.6 // indirect
	github.com/libp2p/go-buffer-pool v0.1.0 // indirect
	github.com/magiconair/properties v1.8.7 // indirect
	github.com/manifoldco/promptui v0.9.0 // indirect
	github.com/mattn/go-colorable v0.1.13 // indirect
	github.com/mattn/go-isatty v0.0.16 // indirect
	github.com/mattn/go-runewidth v0.0.9 // indirect
	github.com/matttproud/golang_protobuf_extensions v1.0.2-0.20181231171920-c182affec369 // indirect
	github.com/mimoo/StrobeGo v0.0.0-20210601165009-122bf33a46e0 // indirect
	github.com/minio/highwayhash v1.0.2 // indirect
	github.com/mitchellh/go-homedir v1.1.0 // indirect
	github.com/mitchellh/go-testing-interface v1.14.1 // indirect
	github.com/mitchellh/mapstructure v1.5.0 // indirect
	github.com/mtibben/percent v0.2.1 // indirect
	github.com/olekukonko/tablewriter v0.0.5 // indirect
	github.com/pelletier/go-toml/v2 v2.0.6 // indirect
	github.com/petermattis/goid v0.0.0-20180202154549-b0b1615b78e5 // indirect
	github.com/pmezard/go-difflib v1.0.0 // indirect
	github.com/prometheus/client_golang v1.12.2 // indirect
	github.com/prometheus/client_model v0.2.0 // indirect
	github.com/prometheus/common v0.34.0 // indirect
	github.com/prometheus/procfs v0.8.0 // indirect
	github.com/prometheus/tsdb v0.7.1 // indirect
	github.com/rcrowley/go-metrics v0.0.0-20201227073835-cf1acfcdf475 // indirect
	github.com/regen-network/cosmos-proto v0.3.1 // indirect
	github.com/rjeczalik/notify v0.9.1 // indirect
	github.com/rs/zerolog v1.27.0 // indirect
	github.com/sasha-s/go-deadlock v0.3.1 // indirect
	github.com/shirou/gopsutil v3.21.4-0.20210419000835-c7a38de76ee5+incompatible // indirect
	github.com/spf13/afero v1.9.3 // indirect
	github.com/spf13/jwalterweatherman v1.1.0 // indirect
	github.com/spf13/pflag v1.0.5 // indirect
	github.com/stretchr/objx v0.5.0 // indirect
	github.com/subosito/gotenv v1.4.2 // indirect
	github.com/syndtr/goleveldb v1.0.1-0.20210819022825-2ae1ddf74ef7 // indirect
	github.com/tendermint/go-amino v0.16.0 // indirect
	github.com/tidwall/btree v1.5.0 // indirect
	github.com/tklauser/go-sysconf v0.3.10 // indirect
	github.com/tklauser/numcpus v0.4.0 // indirect
	github.com/ulikunitz/xz v0.5.10 // indirect
	github.com/zondax/hid v0.9.1 // indirect
	github.com/zondax/ledger-go v0.14.1 // indirect
	go.etcd.io/bbolt v1.3.6 // indirect
	go.opencensus.io v0.24.0 // indirect
	golang.org/x/crypto v0.3.0 // indirect
<<<<<<< HEAD
	golang.org/x/exp v0.0.0-20220722155223-a9213eeb770e // indirect
	golang.org/x/oauth2 v0.4.0 // indirect
=======
	golang.org/x/exp v0.0.0-20221205204356-47842c84f3db // indirect
	golang.org/x/oauth2 v0.1.0 // indirect
>>>>>>> a3661180
	golang.org/x/sync v0.1.0 // indirect
	golang.org/x/sys v0.6.0 // indirect
	golang.org/x/term v0.6.0 // indirect
	golang.org/x/tools v0.6.0 // indirect
	golang.org/x/xerrors v0.0.0-20220907171357-04be3eba64a2 // indirect
	google.golang.org/api v0.107.0 // indirect
	google.golang.org/appengine v1.6.7 // indirect
	google.golang.org/protobuf v1.28.2-0.20220831092852-f930b1dc76e8 // indirect
	gopkg.in/ini.v1 v1.67.0 // indirect
	gopkg.in/natefinch/npipe.v2 v2.0.0-20160621034901-c1b8fa8bdcce // indirect
	gopkg.in/yaml.v2 v2.4.0 // indirect
	gopkg.in/yaml.v3 v3.0.1 // indirect
	nhooyr.io/websocket v1.8.6 // indirect
)

replace (
	// use cosmos keyring
	github.com/99designs/keyring => github.com/cosmos/keyring v1.1.7-0.20210622111912-ef00f8ac3d76
	// Fix upstream GHSA-h395-qcrw-5vmq vulnerability.
	// TODO Remove it: https://github.com/cosmos/cosmos-sdk/issues/10409
	github.com/gin-gonic/gin => github.com/gin-gonic/gin v1.7.0
	// use cosmos flavored protobufs
	github.com/gogo/protobuf => github.com/regen-network/protobuf v1.3.3-alpha.regen.1
)<|MERGE_RESOLUTION|>--- conflicted
+++ resolved
@@ -36,17 +36,10 @@
 	github.com/tendermint/tendermint v0.34.24
 	github.com/tendermint/tm-db v0.6.7
 	github.com/tyler-smith/go-bip39 v1.1.0
-<<<<<<< HEAD
-	golang.org/x/net v0.7.0
-	golang.org/x/text v0.7.0
+	golang.org/x/net v0.8.0
+	golang.org/x/text v0.8.0
 	google.golang.org/genproto v0.0.0-20230110181048-76db0878b65f
 	google.golang.org/grpc v1.53.0
-=======
-	golang.org/x/net v0.8.0
-	golang.org/x/text v0.8.0
-	google.golang.org/genproto v0.0.0-20221227171554-f9683d7f8bef
-	google.golang.org/grpc v1.52.3
->>>>>>> a3661180
 	sigs.k8s.io/yaml v1.3.0
 )
 
@@ -181,13 +174,8 @@
 	go.etcd.io/bbolt v1.3.6 // indirect
 	go.opencensus.io v0.24.0 // indirect
 	golang.org/x/crypto v0.3.0 // indirect
-<<<<<<< HEAD
-	golang.org/x/exp v0.0.0-20220722155223-a9213eeb770e // indirect
+	golang.org/x/exp v0.0.0-20221205204356-47842c84f3db // indirect
 	golang.org/x/oauth2 v0.4.0 // indirect
-=======
-	golang.org/x/exp v0.0.0-20221205204356-47842c84f3db // indirect
-	golang.org/x/oauth2 v0.1.0 // indirect
->>>>>>> a3661180
 	golang.org/x/sync v0.1.0 // indirect
 	golang.org/x/sys v0.6.0 // indirect
 	golang.org/x/term v0.6.0 // indirect
