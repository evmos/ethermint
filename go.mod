module github.com/evmos/ethermint

go 1.19

require (
	cosmossdk.io/errors v1.0.0-beta.7
	cosmossdk.io/math v1.0.0-beta.6
	github.com/armon/go-metrics v0.4.1
	github.com/btcsuite/btcd v0.22.2
	github.com/btcsuite/btcutil v1.0.3-0.20201208143702-a53e38424cce
	github.com/cosmos/cosmos-proto v1.0.0-beta.3
	github.com/cosmos/cosmos-sdk v0.46.8
	github.com/cosmos/go-bip39 v1.0.0
	github.com/cosmos/gogoproto v1.4.6
	github.com/cosmos/ibc-go/v6 v6.1.0
	github.com/davecgh/go-spew v1.1.1
	github.com/ethereum/go-ethereum v1.10.26
	github.com/gogo/protobuf v1.3.3
	github.com/golang/protobuf v1.5.3
	github.com/gorilla/mux v1.8.0
	github.com/gorilla/websocket v1.5.0
	github.com/grpc-ecosystem/grpc-gateway v1.16.0
	github.com/holiman/uint256 v1.2.1
	github.com/improbable-eng/grpc-web v0.15.0
	github.com/miguelmota/go-ethereum-hdwallet v0.1.1
	github.com/onsi/ginkgo/v2 v2.9.0
	github.com/onsi/gomega v1.27.2
	github.com/pkg/errors v0.9.1
	github.com/rakyll/statik v0.1.7
	github.com/rs/cors v1.8.3
	github.com/spf13/cast v1.5.0
	github.com/spf13/cobra v1.6.1
	github.com/spf13/viper v1.15.0
	github.com/status-im/keycard-go v0.0.0-20200402102358-957c09536969
	github.com/stretchr/testify v1.8.2
	github.com/tendermint/tendermint v0.34.24
	github.com/tendermint/tm-db v0.6.7
	github.com/tyler-smith/go-bip39 v1.1.0
<<<<<<< HEAD
	golang.org/x/net v0.7.0
	golang.org/x/text v0.7.0
=======
	golang.org/x/net v0.8.0
	golang.org/x/text v0.8.0
>>>>>>> 6e732386
	google.golang.org/genproto v0.0.0-20230110181048-76db0878b65f
	google.golang.org/grpc v1.53.0
	sigs.k8s.io/yaml v1.3.0
)

require (
	cloud.google.com/go v0.107.0 // indirect
	cloud.google.com/go/compute v1.15.1 // indirect
	cloud.google.com/go/compute/metadata v0.2.3 // indirect
	cloud.google.com/go/iam v0.8.0 // indirect
	cloud.google.com/go/storage v1.27.0 // indirect
	filippo.io/edwards25519 v1.0.0-rc.1 // indirect
	github.com/99designs/keyring v1.2.1 // indirect
	github.com/ChainSafe/go-schnorrkel v0.0.0-20200405005733-88cbf1b4c40d // indirect
	github.com/StackExchange/wmi v0.0.0-20180116203802-5d049714c4a6 // indirect
	github.com/VictoriaMetrics/fastcache v1.6.0 // indirect
	github.com/Workiva/go-datastructures v1.0.53 // indirect
	github.com/aws/aws-sdk-go v1.44.122 // indirect
	github.com/beorn7/perks v1.0.1 // indirect
	github.com/bgentry/go-netrc v0.0.0-20140422174119-9fd32a8b3d3d // indirect
	github.com/bgentry/speakeasy v0.1.1-0.20220910012023-760eaf8b6816 // indirect
	github.com/btcsuite/btcd/btcec/v2 v2.3.2 // indirect
	github.com/btcsuite/btcd/chaincfg/chainhash v1.0.1 // indirect
	github.com/cenkalti/backoff/v4 v4.1.3 // indirect
	github.com/cespare/xxhash v1.1.0 // indirect
	github.com/cespare/xxhash/v2 v2.2.0 // indirect
	github.com/chzyer/readline v0.0.0-20180603132655-2972be24d48e // indirect
	github.com/cockroachdb/apd/v2 v2.0.2 // indirect
	github.com/coinbase/rosetta-sdk-go v0.7.9 // indirect
	github.com/confio/ics23/go v0.9.0 // indirect
	github.com/cosmos/btcutil v1.0.5 // indirect
	github.com/cosmos/gorocksdb v1.2.0 // indirect
	github.com/cosmos/iavl v0.19.4 // indirect
	github.com/cosmos/ledger-cosmos-go v0.12.2 // indirect
	github.com/creachadair/taskgroup v0.3.2 // indirect
	github.com/danieljoos/wincred v1.1.2 // indirect
	github.com/deckarep/golang-set v1.8.0 // indirect
	github.com/decred/dcrd/dcrec/secp256k1/v4 v4.0.1 // indirect
	github.com/desertbit/timer v0.0.0-20180107155436-c41aec40b27f // indirect
	github.com/dgraph-io/badger/v2 v2.2007.4 // indirect
	github.com/dgraph-io/ristretto v0.1.0 // indirect
	github.com/dgryski/go-farm v0.0.0-20200201041132-a6ae2369ad13 // indirect
	github.com/dlclark/regexp2 v1.4.1-0.20201116162257-a2a8dda75c91 // indirect
	github.com/dop251/goja v0.0.0-20220405120441-9037c2b61cbf // indirect
	github.com/dustin/go-humanize v1.0.0 // indirect
	github.com/dvsekhvalnov/jose2go v1.5.0 // indirect
	github.com/edsrzf/mmap-go v1.0.0 // indirect
	github.com/felixge/httpsnoop v1.0.1 // indirect
	github.com/fsnotify/fsnotify v1.6.0 // indirect
	github.com/gballet/go-libpcsclite v0.0.0-20190607065134-2772fd86a8ff // indirect
	github.com/go-kit/kit v0.12.0 // indirect
	github.com/go-kit/log v0.2.1 // indirect
	github.com/go-logfmt/logfmt v0.5.1 // indirect
	github.com/go-logr/logr v1.2.3 // indirect
	github.com/go-ole/go-ole v1.2.6 // indirect
	github.com/go-sourcemap/sourcemap v2.1.3+incompatible // indirect
	github.com/go-stack/stack v1.8.0 // indirect
	github.com/go-task/slim-sprig v0.0.0-20210107165309-348f09dbbbc0 // indirect
	github.com/godbus/dbus v0.0.0-20190726142602-4481cbc300e2 // indirect
	github.com/gogo/gateway v1.1.0 // indirect
	github.com/golang/glog v1.0.0 // indirect
	github.com/golang/groupcache v0.0.0-20210331224755-41bb18bfe9da // indirect
	github.com/golang/snappy v0.0.4 // indirect
	github.com/google/btree v1.0.1 // indirect
	github.com/google/go-cmp v0.5.9 // indirect
	github.com/google/orderedcode v0.0.1 // indirect
	github.com/google/pprof v0.0.0-20210720184732-4bb14d4b1be1 // indirect
	github.com/google/uuid v1.3.0 // indirect
	github.com/googleapis/enterprise-certificate-proxy v0.2.1 // indirect
	github.com/googleapis/gax-go/v2 v2.7.0 // indirect
	github.com/gorilla/handlers v1.5.1 // indirect
	github.com/grpc-ecosystem/go-grpc-middleware v1.3.0 // indirect
	github.com/gsterjov/go-libsecret v0.0.0-20161001094733-a6f4afe4910c // indirect
	github.com/gtank/merlin v0.1.1 // indirect
	github.com/gtank/ristretto255 v0.1.2 // indirect
	github.com/hashicorp/go-cleanhttp v0.5.2 // indirect
	github.com/hashicorp/go-getter v1.7.0 // indirect
	github.com/hashicorp/go-immutable-radix v1.3.1 // indirect
	github.com/hashicorp/go-safetemp v1.0.0 // indirect
	github.com/hashicorp/go-version v1.6.0 // indirect
	github.com/hashicorp/golang-lru v0.5.5-0.20210104140557-80c98217689d // indirect
	github.com/hashicorp/hcl v1.0.0 // indirect
	github.com/hdevalence/ed25519consensus v0.0.0-20220222234857-c00d1f31bab3 // indirect
	github.com/holiman/bloomfilter/v2 v2.0.3 // indirect
	github.com/huin/goupnp v1.0.3 // indirect
	github.com/inconshreveable/mousetrap v1.0.1 // indirect
	github.com/jackpal/go-nat-pmp v1.0.2 // indirect
	github.com/jmespath/go-jmespath v0.4.0 // indirect
	github.com/jmhodges/levigo v1.0.0 // indirect
	github.com/keybase/go-keychain v0.0.0-20190712205309-48d3d31d256d // indirect
	github.com/klauspost/compress v1.15.11 // indirect
	github.com/lib/pq v1.10.6 // indirect
	github.com/libp2p/go-buffer-pool v0.1.0 // indirect
	github.com/magiconair/properties v1.8.7 // indirect
	github.com/manifoldco/promptui v0.9.0 // indirect
	github.com/mattn/go-colorable v0.1.13 // indirect
	github.com/mattn/go-isatty v0.0.16 // indirect
	github.com/mattn/go-runewidth v0.0.9 // indirect
	github.com/matttproud/golang_protobuf_extensions v1.0.2-0.20181231171920-c182affec369 // indirect
	github.com/mimoo/StrobeGo v0.0.0-20210601165009-122bf33a46e0 // indirect
	github.com/minio/highwayhash v1.0.2 // indirect
	github.com/mitchellh/go-homedir v1.1.0 // indirect
	github.com/mitchellh/go-testing-interface v1.14.1 // indirect
	github.com/mitchellh/mapstructure v1.5.0 // indirect
	github.com/mtibben/percent v0.2.1 // indirect
	github.com/olekukonko/tablewriter v0.0.5 // indirect
	github.com/pelletier/go-toml/v2 v2.0.6 // indirect
	github.com/petermattis/goid v0.0.0-20180202154549-b0b1615b78e5 // indirect
	github.com/pmezard/go-difflib v1.0.0 // indirect
	github.com/prometheus/client_golang v1.12.2 // indirect
	github.com/prometheus/client_model v0.2.0 // indirect
	github.com/prometheus/common v0.34.0 // indirect
	github.com/prometheus/procfs v0.8.0 // indirect
	github.com/prometheus/tsdb v0.7.1 // indirect
	github.com/rcrowley/go-metrics v0.0.0-20201227073835-cf1acfcdf475 // indirect
	github.com/regen-network/cosmos-proto v0.3.1 // indirect
	github.com/rjeczalik/notify v0.9.1 // indirect
	github.com/rs/zerolog v1.27.0 // indirect
	github.com/sasha-s/go-deadlock v0.3.1 // indirect
	github.com/shirou/gopsutil v3.21.4-0.20210419000835-c7a38de76ee5+incompatible // indirect
	github.com/spf13/afero v1.9.3 // indirect
	github.com/spf13/jwalterweatherman v1.1.0 // indirect
	github.com/spf13/pflag v1.0.5 // indirect
	github.com/stretchr/objx v0.5.0 // indirect
	github.com/subosito/gotenv v1.4.2 // indirect
	github.com/syndtr/goleveldb v1.0.1-0.20210819022825-2ae1ddf74ef7 // indirect
	github.com/tendermint/go-amino v0.16.0 // indirect
	github.com/tidwall/btree v1.5.0 // indirect
	github.com/tklauser/go-sysconf v0.3.10 // indirect
	github.com/tklauser/numcpus v0.4.0 // indirect
	github.com/ulikunitz/xz v0.5.10 // indirect
	github.com/zondax/hid v0.9.1 // indirect
	github.com/zondax/ledger-go v0.14.1 // indirect
	go.etcd.io/bbolt v1.3.6 // indirect
	go.opencensus.io v0.24.0 // indirect
	golang.org/x/crypto v0.3.0 // indirect
<<<<<<< HEAD
	golang.org/x/exp v0.0.0-20230131160201-f062dba9d201 // indirect
=======
	golang.org/x/exp v0.0.0-20221205204356-47842c84f3db // indirect
>>>>>>> 6e732386
	golang.org/x/oauth2 v0.4.0 // indirect
	golang.org/x/sync v0.1.0 // indirect
	golang.org/x/sys v0.6.0 // indirect
	golang.org/x/term v0.6.0 // indirect
	golang.org/x/tools v0.6.0 // indirect
	golang.org/x/xerrors v0.0.0-20220907171357-04be3eba64a2 // indirect
	google.golang.org/api v0.107.0 // indirect
	google.golang.org/appengine v1.6.7 // indirect
	google.golang.org/protobuf v1.28.2-0.20220831092852-f930b1dc76e8 // indirect
	gopkg.in/ini.v1 v1.67.0 // indirect
	gopkg.in/natefinch/npipe.v2 v2.0.0-20160621034901-c1b8fa8bdcce // indirect
	gopkg.in/yaml.v2 v2.4.0 // indirect
	gopkg.in/yaml.v3 v3.0.1 // indirect
	nhooyr.io/websocket v1.8.6 // indirect
)

replace (
	// use cosmos keyring
	github.com/99designs/keyring => github.com/cosmos/keyring v1.1.7-0.20210622111912-ef00f8ac3d76
	// Fix upstream GHSA-h395-qcrw-5vmq vulnerability.
	// TODO Remove it: https://github.com/cosmos/cosmos-sdk/issues/10409
	github.com/gin-gonic/gin => github.com/gin-gonic/gin v1.7.0
	// use cosmos flavored protobufs
	github.com/gogo/protobuf => github.com/regen-network/protobuf v1.3.3-alpha.regen.1
)<|MERGE_RESOLUTION|>--- conflicted
+++ resolved
@@ -36,13 +36,8 @@
 	github.com/tendermint/tendermint v0.34.24
 	github.com/tendermint/tm-db v0.6.7
 	github.com/tyler-smith/go-bip39 v1.1.0
-<<<<<<< HEAD
-	golang.org/x/net v0.7.0
-	golang.org/x/text v0.7.0
-=======
 	golang.org/x/net v0.8.0
 	golang.org/x/text v0.8.0
->>>>>>> 6e732386
 	google.golang.org/genproto v0.0.0-20230110181048-76db0878b65f
 	google.golang.org/grpc v1.53.0
 	sigs.k8s.io/yaml v1.3.0
@@ -179,11 +174,7 @@
 	go.etcd.io/bbolt v1.3.6 // indirect
 	go.opencensus.io v0.24.0 // indirect
 	golang.org/x/crypto v0.3.0 // indirect
-<<<<<<< HEAD
 	golang.org/x/exp v0.0.0-20230131160201-f062dba9d201 // indirect
-=======
-	golang.org/x/exp v0.0.0-20221205204356-47842c84f3db // indirect
->>>>>>> 6e732386
 	golang.org/x/oauth2 v0.4.0 // indirect
 	golang.org/x/sync v0.1.0 // indirect
 	golang.org/x/sys v0.6.0 // indirect
