--- conflicted
+++ resolved
@@ -500,13 +500,8 @@
     version = "v0.0.0-20230131160201-f062dba9d201"
     hash = "sha256-sxLT/VOe93v0h3miChJSHS9gscTZS/B71+390ju/e20="
   [mod."golang.org/x/net"]
-<<<<<<< HEAD
-    version = "v0.6.0"
-    hash = "sha256-e8F4kMogxT392mmimvcAmkUtD/5vcQRPWDwH238m8FU="
-=======
     version = "v0.8.0"
     hash = "sha256-2cOtqa7aJ5mn64kZ+8+PVjJ4uGbhpXTpC1vm/+iaZzM="
->>>>>>> f5946275
   [mod."golang.org/x/oauth2"]
     version = "v0.4.0"
     hash = "sha256-Dj9wHbSbs0Ghr9Hef0hSfanaR8L0GShI18jGBT3yNn8="
@@ -514,16 +509,6 @@
     version = "v0.1.0"
     hash = "sha256-Hygjq9euZ0qz6TvHYQwOZEjNiTbTh1nSLRAWZ6KFGR8="
   [mod."golang.org/x/sys"]
-<<<<<<< HEAD
-    version = "v0.5.0"
-    hash = "sha256-0LTr3KeJ1OMQAwYUQo1513dXJtQAJn5Dq8sFkc8ps1U="
-  [mod."golang.org/x/term"]
-    version = "v0.5.0"
-    hash = "sha256-f3DiX7NkDsEZpPS+PbmnOH9F5WHFZ1sQrfFg/T2UPno="
-  [mod."golang.org/x/text"]
-    version = "v0.7.0"
-    hash = "sha256-ydgUqX+t5Qke16C6d3FP/06U/N1n+rUKpLRFj4KXjwk="
-=======
     version = "v0.6.0"
     hash = "sha256-zAgxiTuL24sGhbXrna9R1UYqLQh46ldztpumOScmduY="
   [mod."golang.org/x/term"]
@@ -535,7 +520,6 @@
   [mod."golang.org/x/tools"]
     version = "v0.7.0"
     hash = "sha256-ZEjfFulQd6U9r4mEJ5RZOnW49NZnQnrCFLMKCgLg7go="
->>>>>>> f5946275
   [mod."golang.org/x/xerrors"]
     version = "v0.0.0-20220907171357-04be3eba64a2"
     hash = "sha256-6+zueutgefIYmgXinOflz8qGDDDj0Zhv+2OkGhBTKno="
