--- conflicted
+++ resolved
@@ -361,13 +361,8 @@
     version = "v2.7.0"
     hash = "sha256-BKqQKCsPA73FaQwYpAY+QsWFHIncrG5jgRhC2IiNmCk="
   [mod."github.com/onsi/gomega"]
-<<<<<<< HEAD
-    version = "v1.25.0"
-    hash = "sha256-knaJppfBzKSMD4Gsqzx22SGrti7G5UyDBYrothAqsrs="
-=======
     version = "v1.26.0"
     hash = "sha256-B18jsoJHK/oE+wudT0dOsUb41s5+ZIAu/ZBzQ5djOLE="
->>>>>>> 1a2ee06d
   [mod."github.com/pelletier/go-toml/v2"]
     version = "v2.0.6"
     hash = "sha256-BxAeApnn5H+OLlH3TXGvIbtC6LmbRnjwbcfT1qMZ4PE="
