schema = 3

[mod]
  [mod."cloud.google.com/go"]
    version = "v0.102.1"
    hash = "sha256-rv3MHFvIrN6AcrmWcWGSQwgaZLbjJMmJFi3bsfHoiO4="
  [mod."cloud.google.com/go/compute"]
    version = "v1.7.0"
    hash = "sha256-g+n7L36LC+NP4KaiEu9fCMn6S9fkxjp4PCLOp/oXV38="
  [mod."cloud.google.com/go/iam"]
    version = "v0.4.0"
    hash = "sha256-sPtj6QPPC/QrkDXJW4Y7rMIHk5l1y9XV/DgM47eEtvg="
  [mod."cloud.google.com/go/storage"]
    version = "v1.22.1"
    hash = "sha256-YZt05wru0kacyi6moTgvocavActKpXx7FlLh+o0HGDs="
  [mod."cosmossdk.io/errors"]
    version = "v1.0.0-beta.7"
    hash = "sha256-XblGvIx6Wvvq6wggXjp+KbeJGXoe7AZH7hXEdauCezU="
  [mod."cosmossdk.io/math"]
    version = "v1.0.0-beta.3"
    hash = "sha256-lTQ27ZlL+kWlc+S//sJmyiOwaf9qS+YLv61I4OXi9XE="
  [mod."filippo.io/edwards25519"]
    version = "v1.0.0-rc.1"
    hash = "sha256-3DboBqby2ejRU33FG96Z8JF5AJ8HP2rC/v++VyoQ2LQ="
  [mod."github.com/99designs/keyring"]
    version = "v1.1.7-0.20210622111912-ef00f8ac3d76"
    hash = "sha256-oCalyOZWegRgKHZ1GvYHNkrMKh51j8cOE/K4yBPM5Oc="
    replaced = "github.com/cosmos/keyring"
  [mod."github.com/ChainSafe/go-schnorrkel"]
    version = "v0.0.0-20200405005733-88cbf1b4c40d"
    hash = "sha256-i8RXZemJGlSjBT35oPm0SawFiBoIU5Pkq5xp4n/rzCY="
  [mod."github.com/StackExchange/wmi"]
    version = "v0.0.0-20180116203802-5d049714c4a6"
    hash = "sha256-0yUxhZB3v3ZE3QY36zHs2cJ1S4GXptXIhyAi6sI2nOo="
  [mod."github.com/VictoriaMetrics/fastcache"]
    version = "v1.6.0"
    hash = "sha256-u1dkRJ2Y5+hnYlkyMPm14HxKkAv999bjN622nZDjaBo="
  [mod."github.com/Workiva/go-datastructures"]
    version = "v1.0.53"
    hash = "sha256-W6qOvqu8sokMlZrpOF1SWG138H0/BotywKNLlDF8Zug="
  [mod."github.com/armon/go-metrics"]
    version = "v0.4.1"
    hash = "sha256-usxTUHA0QQMdM6sHi2z51nmnEKMbA0qUilxJFpWHlYE="
  [mod."github.com/aws/aws-sdk-go"]
    version = "v1.40.45"
    hash = "sha256-7m4jOfXs356SUZG9tR+z3Yfa/O0CorkSkOXg/AmbqRM="
  [mod."github.com/beorn7/perks"]
    version = "v1.0.1"
    hash = "sha256-h75GUqfwJKngCJQVE5Ao5wnO3cfKD9lSIteoLp/3xJ4="
  [mod."github.com/bgentry/go-netrc"]
    version = "v0.0.0-20140422174119-9fd32a8b3d3d"
    hash = "sha256-NDxQzO5C5M/aDz5/pjUHfZUh4VwIXovbb3irtxWCwjY="
  [mod."github.com/bgentry/speakeasy"]
    version = "v0.1.0"
    hash = "sha256-Gt1vj6CFovLnO6wX5u2O4UfecY9V2J9WGw1ez4HMrgk="
  [mod."github.com/btcsuite/btcd"]
    version = "v0.22.1"
    hash = "sha256-hBU+roIELcmbW2Gz7eGZzL9qNA1bakq5wNxqCgs4TKc="
  [mod."github.com/btcsuite/btcd/btcec/v2"]
    version = "v2.2.0"
    hash = "sha256-cwoIqi0SiAaGEBtuQKip9OVirKIeJw5fUoWo7x/xfOc="
  [mod."github.com/btcsuite/btcd/chaincfg/chainhash"]
    version = "v1.0.1"
    hash = "sha256-vix0j/KGNvoKjhlKgVeSLY6un2FHeIEoZWMC4z3yvZ4="
  [mod."github.com/btcsuite/btcutil"]
    version = "v1.0.3-0.20201208143702-a53e38424cce"
    hash = "sha256-4kasJReFcj25JRHx9dJMct3yDkHqVoHGUx5cu45Msfo="
  [mod."github.com/cenkalti/backoff/v4"]
    version = "v4.1.3"
    hash = "sha256-u6MEDopHoTWAZoVvvXOKnAg++xre53YgQx0gmf6t2KU="
  [mod."github.com/cespare/xxhash"]
    version = "v1.1.0"
    hash = "sha256-nVDTtXH9PC3yJ0THaQZEN243UP9xgLi/clt5xRqj3+M="
  [mod."github.com/cespare/xxhash/v2"]
    version = "v2.1.2"
    hash = "sha256-YV9SmXDtmmgQylQUfrUgQLAPfqYexcHxegMBT+IX9qM="
  [mod."github.com/chzyer/readline"]
    version = "v0.0.0-20180603132655-2972be24d48e"
    hash = "sha256-2Uj5LGpHEbLQG3d/7z9AL8DknUBZyoTAMs4j+VVDmIA="
  [mod."github.com/cockroachdb/apd/v2"]
    version = "v2.0.2"
    hash = "sha256-UrPHkvqVF8V78+kXKmjTHl79XsgDBnqFsje5BMYh0E4="
  [mod."github.com/coinbase/rosetta-sdk-go"]
    version = "v0.7.9"
    hash = "sha256-ZWIXIXcHGjeCNgMrpXymry8/8esDDauGFfF/+gEoO1Y="
  [mod."github.com/confio/ics23/go"]
    version = "v0.7.0"
    hash = "sha256-FjUQfDKtX+/13+UjJzbYPAkgM4GPZ0vk+dKz7/iRetw="
  [mod."github.com/cosmos/btcutil"]
    version = "v1.0.4"
    hash = "sha256-JvcBXBdjdmnaW/nyf/tw/uaOAGn1b78yxrtl2/Rs3kA="
  [mod."github.com/cosmos/cosmos-proto"]
    version = "v1.0.0-alpha7"
    hash = "sha256-2wCH+toTF2A6MfFjOa13muEH5oBCcxAhZEqirNOrBA0="
  [mod."github.com/cosmos/cosmos-sdk"]
    version = "v0.46.2-0.20220920160224-9454b97ccb77"
    hash = "sha256-zwOsdcoPbEzn+q/UmW6/CauW65V6a4z/7k8DXPCvKb0="
  [mod."github.com/cosmos/go-bip39"]
    version = "v1.0.0"
    hash = "sha256-Qm2aC2vaS8tjtMUbHmlBSagOSqbduEEDwc51qvQaBmA="
  [mod."github.com/cosmos/gorocksdb"]
    version = "v1.2.0"
    hash = "sha256-209TcVuXc5s/TcOvNlaQ1HEJAUDTEK3nxPhs+d8TEcY="
  [mod."github.com/cosmos/iavl"]
    version = "v0.19.2-0.20220916140702-9b6be3095313"
    hash = "sha256-49xr/7/4L1wZ45eW5lE7C4SlcbGf4gBY+662SfJiWPQ="
  [mod."github.com/cosmos/ibc-go/v5"]
    version = "v5.0.0"
    hash = "sha256-sDZdmuGohaaBF7bxrjo9PWJnmoF+VOkjySYhsFixPz4="
  [mod."github.com/cosmos/ledger-cosmos-go"]
    version = "v0.11.1"
    hash = "sha256-yli+VvVtZmHo2LPvCY6lYVUfcCDn3sBLDL+a8KIlqDA="
  [mod."github.com/cosmos/ledger-go"]
    version = "v0.9.2"
    hash = "sha256-0YI+0A6wFBjiebBwzWOQjkgXkTakCrf7Gjg2xEaQdoM="
  [mod."github.com/creachadair/taskgroup"]
    version = "v0.3.2"
    hash = "sha256-Y261IO/d9xjV0UScqHvo31broxvnKn4IQQC9Mu6jNkE="
  [mod."github.com/danieljoos/wincred"]
    version = "v1.1.2"
    hash = "sha256-Nnklfg12vmWCOhELGyoRqEF4w4srp0WbPwreaChYLKs="
  [mod."github.com/davecgh/go-spew"]
    version = "v1.1.1"
    hash = "sha256-nhzSUrE1fCkN0+RL04N4h8jWmRFPPPWbCuDc7Ss0akI="
  [mod."github.com/deckarep/golang-set"]
    version = "v1.8.0"
    hash = "sha256-ELJKphksU9AOYwV3BtjvwPtUpbZvX9YMmo7eIiauQSc="
  [mod."github.com/decred/dcrd/dcrec/secp256k1/v4"]
    version = "v4.0.1"
    hash = "sha256-JBVRp40dDj0puapoQloV13H6TMjgJiypzYojcDRE2jI="
  [mod."github.com/desertbit/timer"]
    version = "v0.0.0-20180107155436-c41aec40b27f"
    hash = "sha256-abLOtEcomAqCWLphd2X6WkD/ED764w6sa6unox4BXss="
  [mod."github.com/dgraph-io/badger/v2"]
    version = "v2.2007.4"
    hash = "sha256-+KwqZJZpViv8S3TqUVvPXrFoMgWFyS3NoLsi4RR5fGk="
  [mod."github.com/dgraph-io/ristretto"]
    version = "v0.1.0"
    hash = "sha256-01jneg1+1x8tTfUTBZ+6mHkQaqXVnPYxLJyJhJQcvt4="
  [mod."github.com/dgryski/go-farm"]
    version = "v0.0.0-20200201041132-a6ae2369ad13"
    hash = "sha256-aOMlPwFY36bLiiIx4HonbCYRAhagk5N6HAWN7Ygif+E="
  [mod."github.com/dlclark/regexp2"]
    version = "v1.4.1-0.20201116162257-a2a8dda75c91"
    hash = "sha256-VNNMZIc7NkDg3DVLnqeJNM/KZqkkaZu2/HTLBL8X2xE="
  [mod."github.com/dop251/goja"]
    version = "v0.0.0-20220405120441-9037c2b61cbf"
    hash = "sha256-ueVIwPRUwxzd9+NybuFv1Pvp5tbwl9gGEgXB6cwqzEc="
  [mod."github.com/dustin/go-humanize"]
    version = "v1.0.0"
    hash = "sha256-gy4G1PnHD9iw2MitHX6y1y93qr3C9IncmXL7ttUMDs8="
  [mod."github.com/dvsekhvalnov/jose2go"]
    version = "v1.5.0"
    hash = "sha256-dsju6Xt83pe5SRPN/pUOnDUQByZ6hrhKIXWs3sSu7t8="
  [mod."github.com/edsrzf/mmap-go"]
    version = "v1.0.0"
    hash = "sha256-k1DYvCqO3BKNcGEve/nMW0RxzMkK2tGfXbUbycqcVSo="
  [mod."github.com/ethereum/go-ethereum"]
    version = "v1.10.19"
    hash = "sha256-7FPnTGcCb8Xd1QVR+6PmGTaHdTY1mm/8osFTW1JLuG8="
  [mod."github.com/felixge/httpsnoop"]
    version = "v1.0.1"
    hash = "sha256-TNXnnC/ZGNY9lInAcES1cBGqIdEljKuh5LH/khVFjVk="
  [mod."github.com/fsnotify/fsnotify"]
    version = "v1.5.4"
    hash = "sha256-iPuInpDAJvDeSTr6to713J/fTOWdQIWlLXWAuWIs2Bw="
  [mod."github.com/gballet/go-libpcsclite"]
    version = "v0.0.0-20190607065134-2772fd86a8ff"
    hash = "sha256-Nr5ocU9s1F2Lhx/Zq6/nIo+KkKEqMjDYOEs3yWRC48g="
  [mod."github.com/go-kit/kit"]
    version = "v0.12.0"
    hash = "sha256-5RkXo6s0oye8etgD5qy+AvkkkNsQ6jc0kWJj6flA4GM="
  [mod."github.com/go-kit/log"]
    version = "v0.2.1"
    hash = "sha256-puLJ+up45X2j9E3lXvBPKqHPKOA/sFAhfCqGxsITW/Y="
  [mod."github.com/go-logfmt/logfmt"]
    version = "v0.5.1"
    hash = "sha256-t50m9ffvW8PiGvO+2svnLI+N/XaWaBS+ZlhwrEQn2gU="
  [mod."github.com/go-ole/go-ole"]
    version = "v1.2.6"
    hash = "sha256-+oxitLeJxYF19Z6g+6CgmCHJ1Y5D8raMi2Cb3M6nXCs="
  [mod."github.com/go-sourcemap/sourcemap"]
    version = "v2.1.3+incompatible"
    hash = "sha256-eXhXPPLnAy/rmt/zDgeqni2G3o58UtnHjR8vHLXvISI="
  [mod."github.com/go-stack/stack"]
    version = "v1.8.0"
    hash = "sha256-26RlTEcAkbewMUtmirKrDGQ1WJlNousp69v7HMopYnI="
  [mod."github.com/godbus/dbus"]
    version = "v0.0.0-20190726142602-4481cbc300e2"
    hash = "sha256-R7Gb9+Zjy80FbQSDGketoVEqfdOQKuOVTfWRjQ5kxZY="
  [mod."github.com/gogo/gateway"]
    version = "v1.1.0"
    hash = "sha256-OHcA3fEGZt4uYn6V5BAaDc47DkH7z0Al+v7MpkfeR8o="
  [mod."github.com/gogo/protobuf"]
    version = "v1.3.3-alpha.regen.1"
    hash = "sha256-TKa//aFXpWH+yK/cN1oaaqhipZpPUovekP6oA9vLIHY="
    replaced = "github.com/regen-network/protobuf"
  [mod."github.com/golang/glog"]
    version = "v1.0.0"
    hash = "sha256-bglITqRgzi52zc6FoYYnfCvrjFWV4RVOacPCnbEBom4="
  [mod."github.com/golang/groupcache"]
    version = "v0.0.0-20210331224755-41bb18bfe9da"
    hash = "sha256-7Gs7CS9gEYZkbu5P4hqPGBpeGZWC64VDwraSKFF+VR0="
  [mod."github.com/golang/protobuf"]
    version = "v1.5.2"
    hash = "sha256-IVwooaIo46iq7euSSVWTBAdKd+2DUaJ67MtBao1DpBI="
  [mod."github.com/golang/snappy"]
    version = "v0.0.4"
    hash = "sha256-Umx+5xHAQCN/Gi4HbtMhnDCSPFAXSsjVbXd8n5LhjAA="
  [mod."github.com/google/btree"]
    version = "v1.0.1"
    hash = "sha256-1PIeFGgUL4BK/StL/D12pg9bEQ5HfMT/fMLdus4pZTs="
  [mod."github.com/google/go-cmp"]
    version = "v0.5.8"
    hash = "sha256-8zkIo+Sr1NXMnj3PNmvjX2sZKnAKWXOFvmnX7D9bwxQ="
  [mod."github.com/google/orderedcode"]
    version = "v0.0.1"
    hash = "sha256-KrExYovtUQrHGI1mPQf57jGw8soz7eWOC2xqEaV0uGk="
  [mod."github.com/google/uuid"]
    version = "v1.3.0"
    hash = "sha256-QoR55eBtA94T2tBszyxfDtO7/pjZZSGb5vm7U0Xhs0Y="
  [mod."github.com/googleapis/enterprise-certificate-proxy"]
    version = "v0.1.0"
    hash = "sha256-fxaElfiGGh1mLmltkFpVFdiuaagrLZLTW9btVpK13wg="
  [mod."github.com/googleapis/gax-go/v2"]
    version = "v2.4.0"
    hash = "sha256-zzat4+3iF2XBTQ6RZAUgsCbfK0HgO0nYhM4utA5dqz0="
  [mod."github.com/googleapis/go-type-adapters"]
    version = "v1.0.0"
    hash = "sha256-u3ajruRV/EN2E1WKet/zoe3zmRrAy4C5F2Dx8bpQwoc="
  [mod."github.com/gorilla/handlers"]
    version = "v1.5.1"
    hash = "sha256-GnBAARgOx1E+hDMQ63SI17hdhGtLQxb31lZOmn5j/pU="
  [mod."github.com/gorilla/mux"]
    version = "v1.8.0"
    hash = "sha256-s905hpzMH9bOLue09E2JmzPXfIS4HhAlgT7g13HCwKE="
  [mod."github.com/gorilla/websocket"]
    version = "v1.5.0"
    hash = "sha256-EYVgkSEMo4HaVrsWKqnsYRp8SSS8gNf7t+Elva02Ofc="
  [mod."github.com/grpc-ecosystem/go-grpc-middleware"]
    version = "v1.3.0"
    hash = "sha256-seaTQMNz/lWzpR3ex2gSM1Yo2yD2q6bJQZvB1L3CONk="
  [mod."github.com/grpc-ecosystem/grpc-gateway"]
    version = "v1.16.0"
    hash = "sha256-wLymGic7wZ6fSiBYDAaGqnQ9Ste1fUWeqXeolZXCHvI="
  [mod."github.com/gsterjov/go-libsecret"]
    version = "v0.0.0-20161001094733-a6f4afe4910c"
    hash = "sha256-Z5upjItPU9onq5t7VzhdQFp13lMJrSiE3gNRapuK6ic="
  [mod."github.com/gtank/merlin"]
    version = "v0.1.1"
    hash = "sha256-tfP9DFdPIfAt29pCta6dObAABCbZt4y3ZActH6ERkr0="
  [mod."github.com/gtank/ristretto255"]
    version = "v0.1.2"
    hash = "sha256-fAoVTP1s5+f7/YtnzI+gaEz1MS+FuCgy3sT19ZHIxE4="
  [mod."github.com/hashicorp/go-cleanhttp"]
    version = "v0.5.2"
    hash = "sha256-N9GOKYo7tK6XQUFhvhImtL7PZW/mr4C4Manx/yPVvcQ="
  [mod."github.com/hashicorp/go-getter"]
    version = "v1.6.1"
    hash = "sha256-WPCbbfFbE617EIUXxq81p3XrvhkSvYOeuiaR7n23nr0="
  [mod."github.com/hashicorp/go-immutable-radix"]
    version = "v1.3.1"
    hash = "sha256-65+A2HiVfS/GV9G+6/TkXXjzXhI/V98e6RlJWjxy+mg="
  [mod."github.com/hashicorp/go-safetemp"]
    version = "v1.0.0"
    hash = "sha256-g5i9m7FSRInQzZ4iRpIsoUu685AY7fppUwjhuZCezT8="
  [mod."github.com/hashicorp/go-version"]
    version = "v1.6.0"
    hash = "sha256-UV0equpmW6BiJnp4W3TZlSJ+PTHuTA+CdOs2JTeHhjs="
  [mod."github.com/hashicorp/golang-lru"]
    version = "v0.5.5-0.20210104140557-80c98217689d"
    hash = "sha256-w5utLMR7p5pF9xX+mI3N9NyfQ8ixNXNTgfXDu8fudmc="
  [mod."github.com/hashicorp/hcl"]
    version = "v1.0.0"
    hash = "sha256-xsRCmYyBfglMxeWUvTZqkaRLSW+V2FvNodEDjTGg1WA="
  [mod."github.com/hdevalence/ed25519consensus"]
    version = "v0.0.0-20220222234857-c00d1f31bab3"
    hash = "sha256-1ec2xc7l9oNtWJwVtx14HnozMZCe2DpfXmu1xI1Z/yo="
  [mod."github.com/holiman/bloomfilter/v2"]
    version = "v2.0.3"
    hash = "sha256-5VsJMQzJSNd4F7yAl3iF/q6JodWOlE4dUvTQ0UGPe+k="
  [mod."github.com/holiman/uint256"]
    version = "v1.2.1"
    hash = "sha256-1N+MvvzTIegV1UPEGUVyxBZaxczId/Z/BUVcnx7ckHE="
  [mod."github.com/huin/goupnp"]
    version = "v1.0.3"
    hash = "sha256-EMGmTdoQhP2bVbCPX37hes5krqXn6NFexfnKr9E5u8I="
  [mod."github.com/improbable-eng/grpc-web"]
    version = "v0.15.0"
    hash = "sha256-9oqKb5Y3hjleOFE2BczbEzLH6q2Jg7kUTP/M8Yk4Ne4="
  [mod."github.com/inconshreveable/mousetrap"]
    version = "v1.0.1"
    hash = "sha256-ZTP9pLgwAAvHYK5A4PqwWCHGt00x5zMSOpCPoomQ3Sg="
  [mod."github.com/jackpal/go-nat-pmp"]
    version = "v1.0.2"
    hash = "sha256-L1D4Yoxnzihs795GZ+Q3AZsFP5c4iqyjTeyrudzPXtw="
  [mod."github.com/jmespath/go-jmespath"]
    version = "v0.4.0"
    hash = "sha256-xpT9g2qIXmPq7eeHUXHiDqJeQoHCudh44G/KCSFbcuo="
  [mod."github.com/jmhodges/levigo"]
    version = "v1.0.0"
    hash = "sha256-xEd0mDBeq3eR/GYeXjoTVb2sPs8sTCosn5ayWkcgENI="
  [mod."github.com/keybase/go-keychain"]
    version = "v0.0.0-20190712205309-48d3d31d256d"
    hash = "sha256-bn04wkDnhQ0tb/YzmPf7MNJlApOl+z6+EAbUqH7Ti5Q="
  [mod."github.com/klauspost/compress"]
    version = "v1.15.9"
    hash = "sha256-ctPxlVq0c/SoNPVsP66RjxUjTHys3diW2Apxjyc9WdE="
  [mod."github.com/lib/pq"]
    version = "v1.10.6"
    hash = "sha256-8EhFwY/9YH5L/fd6l2beOnC3VvpegRAmCCsnDVJBqBM="
  [mod."github.com/libp2p/go-buffer-pool"]
    version = "v0.1.0"
    hash = "sha256-wQqGTtRWsfR9n0O/SXHVgECebbnNmHddxJIbG63OJBQ="
  [mod."github.com/magiconair/properties"]
    version = "v1.8.6"
    hash = "sha256-xToSfpuePctkTdhJtsuKIEkXwfMZbnkFT98ahIfd4wY="
  [mod."github.com/manifoldco/promptui"]
    version = "v0.9.0"
    hash = "sha256-Fe2OPoyRExZejwtUBivKhfJAJW7o9b1eyYpgDlWQ1No="
  [mod."github.com/mattn/go-colorable"]
    version = "v0.1.12"
    hash = "sha256-Y1vCt0ShrCz4wSmwsppCfeLPLKrWusc2zM2lUFwDMyI="
  [mod."github.com/mattn/go-isatty"]
    version = "v0.0.16"
    hash = "sha256-YMaPZvShDfA98vqw1+zWWl7M1IT4nHPGBrAt7kHo8Iw="
  [mod."github.com/mattn/go-runewidth"]
    version = "v0.0.9"
    hash = "sha256-dK/kIPe1tcxEubwI4CWfov/HWRBgD/fqlPC3d5i30CY="
  [mod."github.com/matttproud/golang_protobuf_extensions"]
    version = "v1.0.2-0.20181231171920-c182affec369"
    hash = "sha256-uovu7OycdeZ2oYQ7FhVxLey5ZX3T0FzShaRldndyGvc="
  [mod."github.com/miguelmota/go-ethereum-hdwallet"]
    version = "v0.1.1"
    hash = "sha256-SoKy4Mwkbm0J2yQLDcIcBbo/J6auTNdlZslTvJrSknM="
  [mod."github.com/mimoo/StrobeGo"]
    version = "v0.0.0-20181016162300-f8f6d4d2b643"
    hash = "sha256-ih5WfC48IniPuAHUpC6upOabZA1/DssTAcxhZe6A/dE="
  [mod."github.com/minio/highwayhash"]
    version = "v1.0.2"
    hash = "sha256-UeHeepKtToyA5e/w3KdmpbCn+4medesZG0cAcU6P2cY="
  [mod."github.com/mitchellh/go-homedir"]
    version = "v1.1.0"
    hash = "sha256-oduBKXHAQG8X6aqLEpqZHs5DOKe84u6WkBwi4W6cv3k="
  [mod."github.com/mitchellh/go-testing-interface"]
    version = "v1.0.0"
    hash = "sha256-/Dpv/4i5xuK8hDH+q8YTdF6Jg6NNtfO4Wqig2JCWgrY="
  [mod."github.com/mitchellh/mapstructure"]
    version = "v1.5.0"
    hash = "sha256-ztVhGQXs67MF8UadVvG72G3ly0ypQW0IRDdOOkjYwoE="
  [mod."github.com/mtibben/percent"]
    version = "v0.2.1"
    hash = "sha256-Zj1lpCP6mKQ0UUTMs2By4LC414ou+iJzKkK+eBHfEcc="
  [mod."github.com/olekukonko/tablewriter"]
    version = "v0.0.5"
    hash = "sha256-/5i70IkH/qSW5KjGzv8aQNKh9tHoz98tqtL0K2DMFn4="
  [mod."github.com/onsi/ginkgo/v2"]
<<<<<<< HEAD
    version = "v2.3.0"
    hash = "sha256-p+nSJxatUh/+aXFSUsSrSd1a/Gk/mgnxLAm+JG9YEOw="
  [mod."github.com/onsi/gomega"]
    version = "v1.22.1"
    hash = "sha256-5bxEd2MIvBqTbtuI74Hx7ZN+cSGLU+iTKK0YaTPbVx8="
=======
    version = "v2.3.1"
    hash = "sha256-0JzxU9l2XXQhCyYJLXsW/GR6BKuUQYq2R8JdNpswNmM="
  [mod."github.com/onsi/gomega"]
    version = "v1.22.0"
    hash = "sha256-K6vUlS8B07uRUDeTaHBN3a+0N57g25RIXAeTCEI8v04="
>>>>>>> 461d69f1
  [mod."github.com/pelletier/go-toml"]
    version = "v1.9.5"
    hash = "sha256-RJ9K1BTId0Mled7S66iGgxHkZ5JKEIsrrNaEfM8aImc="
  [mod."github.com/pelletier/go-toml/v2"]
    version = "v2.0.5"
    hash = "sha256-YWdHmuCGliWfiH0tTHuf07AAn/zOJNoq7g+5fvqdnrQ="
  [mod."github.com/petermattis/goid"]
    version = "v0.0.0-20180202154549-b0b1615b78e5"
    hash = "sha256-TCyVuP7rAtrvlterVCapFtbf6UmIf72FXQvkQoDtDj4="
  [mod."github.com/pkg/errors"]
    version = "v0.9.1"
    hash = "sha256-mNfQtcrQmu3sNg/7IwiieKWOgFQOVVe2yXgKBpe/wZw="
  [mod."github.com/pmezard/go-difflib"]
    version = "v1.0.0"
    hash = "sha256-/FtmHnaGjdvEIKAJtrUfEhV7EVo5A/eYrtdnUkuxLDA="
  [mod."github.com/prometheus/client_golang"]
    version = "v1.12.2"
    hash = "sha256-d8xHyML/FImuPmFOy7UGW/y85NPLzJYL6IFhR3s7XzE="
  [mod."github.com/prometheus/client_model"]
    version = "v0.2.0"
    hash = "sha256-LTHxYPRgoggl+v89ly2/RkyPIuJlmZRdGs6ZRtK3zkk="
  [mod."github.com/prometheus/common"]
    version = "v0.34.0"
    hash = "sha256-M+v+7DntUBmiQNzfNmG3aLLufbl0XBQOubtYoNTzJDA="
  [mod."github.com/prometheus/procfs"]
    version = "v0.7.3"
    hash = "sha256-ik0WpnpSjMwifPYfQTfu/eb5ilNj+eLJF0d5Dftp8A8="
  [mod."github.com/prometheus/tsdb"]
    version = "v0.7.1"
    hash = "sha256-BPz7YJbfMZgeR+u9YaeWeipVzHIS73EdgXD7VSJSLbA="
  [mod."github.com/rakyll/statik"]
    version = "v0.1.7"
    hash = "sha256-/bfnXHBmN8vviPL7D85IzcEVXCaWyjbPPNyauzEcQ8Q="
  [mod."github.com/rcrowley/go-metrics"]
    version = "v0.0.0-20200313005456-10cdbea86bc0"
    hash = "sha256-xHqWWd4/RyAxqb80zjnrqHnHtWPfVTyByE+vDfbT52E="
  [mod."github.com/regen-network/cosmos-proto"]
    version = "v0.3.1"
    hash = "sha256-Bchbq/Hg72EA7Hevs8+PNuENuQaZAzk3qeVjMqFMUxc="
  [mod."github.com/rjeczalik/notify"]
    version = "v0.9.1"
    hash = "sha256-YLGNrHHM+mN4ElW/XWuylOnFrA/VjSY+eBuC4LN//5c="
  [mod."github.com/rs/cors"]
    version = "v1.8.2"
    hash = "sha256-FxBbQVb8zIoDGGaAJKfsYV0+POkh1tyX7P6A/Lk5Vsc="
  [mod."github.com/rs/zerolog"]
    version = "v1.27.0"
    hash = "sha256-BxQtP2TROeSSpj9l1irocuSfxn55UL4ugzB/og7r8eE="
  [mod."github.com/sasha-s/go-deadlock"]
    version = "v0.2.1-0.20190427202633-1595213edefa"
    hash = "sha256-BBOohTR+ktgJHAoYWh39/ui8MczcJECloc7tvxVBE50="
  [mod."github.com/shirou/gopsutil"]
    version = "v3.21.4-0.20210419000835-c7a38de76ee5+incompatible"
    hash = "sha256-oqIqyFquWabIE6DID6uTEc8oFEmM1rVu2ATn3toiCEg="
  [mod."github.com/spf13/afero"]
    version = "v1.8.2"
    hash = "sha256-ERuG4GK1LOn72DRbT9URpo1QoVIm2A3mPtlf+xSPgx8="
  [mod."github.com/spf13/cast"]
    version = "v1.5.0"
    hash = "sha256-Pdp+wC5FWqyJKzyYHb7JCcV9BoJk/sxQw6nLyuLJvuQ="
  [mod."github.com/spf13/cobra"]
    version = "v1.6.0"
    hash = "sha256-BidkXU9dFuU3Ah8Hl0PbuDe/EHrTr0B1JLSsdFgCXyI="
  [mod."github.com/spf13/jwalterweatherman"]
    version = "v1.1.0"
    hash = "sha256-62BQtqTLF/eVrTOr7pUXE7AiHRjOVC8jQs3/Ehmflfs="
  [mod."github.com/spf13/pflag"]
    version = "v1.0.5"
    hash = "sha256-w9LLYzxxP74WHT4ouBspH/iQZXjuAh2WQCHsuvyEjAw="
  [mod."github.com/spf13/viper"]
    version = "v1.13.0"
    hash = "sha256-yHviS3lMo1hB6jwyiU3zpyGtxP6v9AsyZUKiLeCVz+k="
  [mod."github.com/status-im/keycard-go"]
    version = "v0.0.0-20200402102358-957c09536969"
    hash = "sha256-yddXXuu6mEFEO2/K6c1tWymeBKzOcvLQnNsFGRjtfXk="
  [mod."github.com/stretchr/objx"]
    version = "v0.4.0"
    hash = "sha256-W6ycaeD/okr4udpCAGDsByr3OmiR0fuBzJUXHaHEFC0="
  [mod."github.com/stretchr/testify"]
    version = "v1.8.0"
    hash = "sha256-LDxBAebK+A06y4vbH7cd1sVBOameIY81Xm8/9OPZh7o="
  [mod."github.com/subosito/gotenv"]
    version = "v1.4.1"
    hash = "sha256-aHAUs8Gh+BREUulljWr7vBZQg1BLu/M/8UfNK8CWSn8="
  [mod."github.com/syndtr/goleveldb"]
    version = "v1.0.1-0.20210819022825-2ae1ddf74ef7"
    hash = "sha256-36a4hgVQfwtS2zhylKpQuFhrjdc/Y8pF0dxc26jcZIU="
  [mod."github.com/tendermint/btcd"]
    version = "v0.1.1"
    hash = "sha256-QQl2GWZaKQtd+LQrgx2unkTLI1qye57fCWwJcmCXT/0="
  [mod."github.com/tendermint/crypto"]
    version = "v0.0.0-20191022145703-50d29ede1e15"
    hash = "sha256-NkoZ3hKWZt5Hca49I+1g81x1m6aQGELZ/QGLdb3uHm4="
  [mod."github.com/tendermint/go-amino"]
    version = "v0.16.0"
    hash = "sha256-JW4zO/0vMzf1dXLePOqaMtiLUZgNbuIseh9GV+jQlf0="
  [mod."github.com/tendermint/tendermint"]
    version = "v0.34.21"
    hash = "sha256-C1KW6Wd4TwsFC09IHt8Jo3dozEk/Q2ZVdTapM8btEJ0="
  [mod."github.com/tendermint/tm-db"]
    version = "v0.6.7"
    hash = "sha256-hl/3RrBrpkk2zA6dmrNlIYKs1/GfqegSscDSkA5Pjlo="
  [mod."github.com/tklauser/go-sysconf"]
    version = "v0.3.10"
    hash = "sha256-Zf2NsgM9+HeM949vCce4HQtSbfUiFpeiQ716yKcFyx4="
  [mod."github.com/tklauser/numcpus"]
    version = "v0.4.0"
    hash = "sha256-ndE82nOb3agubhEV7aRzEqqTlN4DPbKFHEm2+XZLn8k="
  [mod."github.com/tyler-smith/go-bip39"]
    version = "v1.1.0"
    hash = "sha256-3YhWBtSwRLGwm7vNwqumphZG3uLBW1vwT9QkQ8JuSjU="
  [mod."github.com/ulikunitz/xz"]
    version = "v0.5.8"
    hash = "sha256-bfG3dssBUn+mSOAuKL+a/DTGGLUA+eASgLoGv/Gkqs0="
  [mod."github.com/zondax/hid"]
    version = "v0.9.1-0.20220302062450-5552068d2266"
    hash = "sha256-IZea8SHuLQxlltm1avieRVI054TWZg2jEoplodvNtwk="
  [mod."go.etcd.io/bbolt"]
    version = "v1.3.6"
    hash = "sha256-DenVAmyN22xUiivk6fdJp4C9ZnUJXCMDUf8E0goRRV4="
  [mod."go.opencensus.io"]
    version = "v0.23.0"
    hash = "sha256-R3O9GyNtv6j0ic7s+2xkLLaLzbJEop0Otj1nJDFBjsg="
  [mod."golang.org/x/crypto"]
    version = "v0.0.0-20220622213112-05595931fe9d"
    hash = "sha256-2c4wvwiQ0DJSJsApfmNoxCxx1siRCiJvW9hhrGlcvds="
  [mod."golang.org/x/exp"]
    version = "v0.0.0-20220722155223-a9213eeb770e"
    hash = "sha256-kNgzydWRpjm0sZl4uXEs3LX5L0xjJtJRAFf/CTlYUN4="
  [mod."golang.org/x/net"]
    version = "v0.0.0-20220726230323-06994584191e"
    hash = "sha256-VFJB2BjvFZnp0zoJLX4iinV/P6Cn7XUlsKwBGCdVjlU="
  [mod."golang.org/x/oauth2"]
    version = "v0.0.0-20220622183110-fd043fe589d2"
    hash = "sha256-VLffpTpx3DlUzXB8mKiJfFzm4ZmgnLSUuLB5Ir0WQUg="
  [mod."golang.org/x/sync"]
    version = "v0.0.0-20220722155255-886fb9371eb4"
    hash = "sha256-ZZyIlxh+nqsOiWHstW7eHXN7RhHnbSL2eDIzcve07Q0="
  [mod."golang.org/x/sys"]
    version = "v0.0.0-20220811171246-fbc7d0a398ab"
    hash = "sha256-acnc9aKY/SyebObLasV+gowfB0S+6ehz3hnUgAmQmSU="
  [mod."golang.org/x/term"]
    version = "v0.0.0-20220722155259-a9ba230a4035"
    hash = "sha256-9uM1OONzbsa6bz2iKk767hAaCuafi58bdTF7at03fWY="
  [mod."golang.org/x/text"]
    version = "v0.3.8"
    hash = "sha256-KKHU0OMfT4oxTIzIVqan8MY8wNvgBW00s24hF+kWbMA="
  [mod."golang.org/x/xerrors"]
    version = "v0.0.0-20220609144429-65e65417b02f"
    hash = "sha256-tl8pv3oddbz2+KoIp7PFDKsxjQF8ocjPF8XPsY3sw38="
  [mod."google.golang.org/api"]
    version = "v0.93.0"
    hash = "sha256-W17B79osAhObMbrCHlgywEPg9yIPx0ZISDhp9JwFE5A="
  [mod."google.golang.org/appengine"]
    version = "v1.6.7"
    hash = "sha256-zIxGRHiq4QBvRqkrhMGMGCaVL4iM4TtlYpAi/hrivS4="
  [mod."google.golang.org/genproto"]
    version = "v0.0.0-20220815135757-37a418bb8959"
    hash = "sha256-uS60VVZDdn6kNV24bmOmSTuwz4lBqVM+9XK176GGL2s="
  [mod."google.golang.org/grpc"]
    version = "v1.50.0"
    hash = "sha256-ep8UAToLpWoc0VLRGNQFzwzsuL+Yjd7emncmIOc2t8o="
  [mod."google.golang.org/protobuf"]
    version = "v1.28.1"
    hash = "sha256-sTJYgvlv5is7vHNxcuigF2lNASp0QonhUgnrguhfHSU="
  [mod."gopkg.in/ini.v1"]
    version = "v1.67.0"
    hash = "sha256-V10ahGNGT+NLRdKUyRg1dos5RxLBXBk1xutcnquc/+4="
  [mod."gopkg.in/natefinch/npipe.v2"]
    version = "v2.0.0-20160621034901-c1b8fa8bdcce"
    hash = "sha256-ytqeVZqn4kd2uc65HvEjPlpPA2VnBmPfu5DsFlO0o+g="
  [mod."gopkg.in/yaml.v2"]
    version = "v2.4.0"
    hash = "sha256-uVEGglIedjOIGZzHW4YwN1VoRSTK8o0eGZqzd+TNdd0="
  [mod."gopkg.in/yaml.v3"]
    version = "v3.0.1"
    hash = "sha256-FqL9TKYJ0XkNwJFnq9j0VvJ5ZUU1RvH/52h/f5bkYAU="
  [mod."nhooyr.io/websocket"]
    version = "v1.8.6"
    hash = "sha256-DyaiCc/1iELrl6JSpz6WYMtFwUiSCOSoNF8IhSyP1ag="
  [mod."sigs.k8s.io/yaml"]
    version = "v1.3.0"
    hash = "sha256-RVp8vca2wxg8pcBDYospG7Z1dujoH7zXNu2rgZ1kky0="<|MERGE_RESOLUTION|>--- conflicted
+++ resolved
@@ -355,19 +355,11 @@
     version = "v0.0.5"
     hash = "sha256-/5i70IkH/qSW5KjGzv8aQNKh9tHoz98tqtL0K2DMFn4="
   [mod."github.com/onsi/ginkgo/v2"]
-<<<<<<< HEAD
-    version = "v2.3.0"
-    hash = "sha256-p+nSJxatUh/+aXFSUsSrSd1a/Gk/mgnxLAm+JG9YEOw="
+    version = "v2.3.1"
+    hash = "sha256-0JzxU9l2XXQhCyYJLXsW/GR6BKuUQYq2R8JdNpswNmM="
   [mod."github.com/onsi/gomega"]
     version = "v1.22.1"
     hash = "sha256-5bxEd2MIvBqTbtuI74Hx7ZN+cSGLU+iTKK0YaTPbVx8="
-=======
-    version = "v2.3.1"
-    hash = "sha256-0JzxU9l2XXQhCyYJLXsW/GR6BKuUQYq2R8JdNpswNmM="
-  [mod."github.com/onsi/gomega"]
-    version = "v1.22.0"
-    hash = "sha256-K6vUlS8B07uRUDeTaHBN3a+0N57g25RIXAeTCEI8v04="
->>>>>>> 461d69f1
   [mod."github.com/pelletier/go-toml"]
     version = "v1.9.5"
     hash = "sha256-RJ9K1BTId0Mled7S66iGgxHkZ5JKEIsrrNaEfM8aImc="
