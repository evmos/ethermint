schema = 3

[mod]
  [mod."cloud.google.com/go"]
    version = "v0.105.0"
    hash = "sha256-2nYtHjuN9ghGcM6aPlOxyNNarHebHtj0Xec48sWwdaI="
  [mod."cloud.google.com/go/compute"]
    version = "v1.12.1"
    hash = "sha256-mMsdL+6R1KuFeAFqEJv8oq/cmRc9hSluEisCpGP0GTc="
  [mod."cloud.google.com/go/compute/metadata"]
    version = "v0.2.1"
    hash = "sha256-gqjkb6y5POkTWXGQtCvgygvXqoLkESB+cykKp7Mp3jI="
  [mod."cloud.google.com/go/iam"]
    version = "v0.7.0"
    hash = "sha256-2UTJ/BbZ+YMGJhyo3HRPUYVDXW6+B5znFdqiutboYtA="
  [mod."cloud.google.com/go/storage"]
    version = "v1.27.0"
    hash = "sha256-V4B6A1Ms8cemB5Cs6nAtUe1N1ldaI9oqTdzGU2FUhrc="
  [mod."cosmossdk.io/errors"]
    version = "v1.0.0-beta.7"
    hash = "sha256-XblGvIx6Wvvq6wggXjp+KbeJGXoe7AZH7hXEdauCezU="
  [mod."cosmossdk.io/math"]
    version = "v1.0.0-beta.4"
    hash = "sha256-UYdq/46EubyjxkldGike8FlwJLWGCB576VB7th285ao="
  [mod."filippo.io/edwards25519"]
    version = "v1.0.0-rc.1"
    hash = "sha256-3DboBqby2ejRU33FG96Z8JF5AJ8HP2rC/v++VyoQ2LQ="
  [mod."github.com/99designs/keyring"]
    version = "v1.1.7-0.20210622111912-ef00f8ac3d76"
    hash = "sha256-oCalyOZWegRgKHZ1GvYHNkrMKh51j8cOE/K4yBPM5Oc="
    replaced = "github.com/cosmos/keyring"
  [mod."github.com/ChainSafe/go-schnorrkel"]
    version = "v0.0.0-20200405005733-88cbf1b4c40d"
    hash = "sha256-i8RXZemJGlSjBT35oPm0SawFiBoIU5Pkq5xp4n/rzCY="
  [mod."github.com/StackExchange/wmi"]
    version = "v0.0.0-20180116203802-5d049714c4a6"
    hash = "sha256-0yUxhZB3v3ZE3QY36zHs2cJ1S4GXptXIhyAi6sI2nOo="
  [mod."github.com/VictoriaMetrics/fastcache"]
    version = "v1.6.0"
    hash = "sha256-u1dkRJ2Y5+hnYlkyMPm14HxKkAv999bjN622nZDjaBo="
  [mod."github.com/Workiva/go-datastructures"]
    version = "v1.0.53"
    hash = "sha256-W6qOvqu8sokMlZrpOF1SWG138H0/BotywKNLlDF8Zug="
  [mod."github.com/armon/go-metrics"]
    version = "v0.4.1"
    hash = "sha256-usxTUHA0QQMdM6sHi2z51nmnEKMbA0qUilxJFpWHlYE="
  [mod."github.com/aws/aws-sdk-go"]
    version = "v1.40.45"
    hash = "sha256-7m4jOfXs356SUZG9tR+z3Yfa/O0CorkSkOXg/AmbqRM="
  [mod."github.com/beorn7/perks"]
    version = "v1.0.1"
    hash = "sha256-h75GUqfwJKngCJQVE5Ao5wnO3cfKD9lSIteoLp/3xJ4="
  [mod."github.com/bgentry/go-netrc"]
    version = "v0.0.0-20140422174119-9fd32a8b3d3d"
    hash = "sha256-NDxQzO5C5M/aDz5/pjUHfZUh4VwIXovbb3irtxWCwjY="
  [mod."github.com/bgentry/speakeasy"]
    version = "v0.1.0"
    hash = "sha256-Gt1vj6CFovLnO6wX5u2O4UfecY9V2J9WGw1ez4HMrgk="
  [mod."github.com/btcsuite/btcd"]
    version = "v0.22.1"
    hash = "sha256-hBU+roIELcmbW2Gz7eGZzL9qNA1bakq5wNxqCgs4TKc="
  [mod."github.com/btcsuite/btcd/btcec/v2"]
    version = "v2.2.0"
    hash = "sha256-cwoIqi0SiAaGEBtuQKip9OVirKIeJw5fUoWo7x/xfOc="
  [mod."github.com/btcsuite/btcd/chaincfg/chainhash"]
    version = "v1.0.1"
    hash = "sha256-vix0j/KGNvoKjhlKgVeSLY6un2FHeIEoZWMC4z3yvZ4="
  [mod."github.com/btcsuite/btcutil"]
    version = "v1.0.3-0.20201208143702-a53e38424cce"
    hash = "sha256-4kasJReFcj25JRHx9dJMct3yDkHqVoHGUx5cu45Msfo="
  [mod."github.com/cenkalti/backoff/v4"]
    version = "v4.1.3"
    hash = "sha256-u6MEDopHoTWAZoVvvXOKnAg++xre53YgQx0gmf6t2KU="
  [mod."github.com/cespare/xxhash"]
    version = "v1.1.0"
    hash = "sha256-nVDTtXH9PC3yJ0THaQZEN243UP9xgLi/clt5xRqj3+M="
  [mod."github.com/cespare/xxhash/v2"]
    version = "v2.1.2"
    hash = "sha256-YV9SmXDtmmgQylQUfrUgQLAPfqYexcHxegMBT+IX9qM="
  [mod."github.com/chzyer/readline"]
    version = "v0.0.0-20180603132655-2972be24d48e"
    hash = "sha256-2Uj5LGpHEbLQG3d/7z9AL8DknUBZyoTAMs4j+VVDmIA="
  [mod."github.com/cockroachdb/apd/v2"]
    version = "v2.0.2"
    hash = "sha256-UrPHkvqVF8V78+kXKmjTHl79XsgDBnqFsje5BMYh0E4="
  [mod."github.com/coinbase/rosetta-sdk-go"]
    version = "v0.7.9"
    hash = "sha256-ZWIXIXcHGjeCNgMrpXymry8/8esDDauGFfF/+gEoO1Y="
  [mod."github.com/confio/ics23/go"]
    version = "v0.8.0"
    hash = "sha256-mFKxFHp7RaE1L5NdtH9H9px2Cy6I5uOZVnFOgE8Nrew="
    replaced = "github.com/cosmos/cosmos-sdk/ics23/go"
  [mod."github.com/cosmos/btcutil"]
    version = "v1.0.4"
    hash = "sha256-JvcBXBdjdmnaW/nyf/tw/uaOAGn1b78yxrtl2/Rs3kA="
  [mod."github.com/cosmos/cosmos-proto"]
    version = "v1.0.0-beta.1"
    hash = "sha256-oATkuj+fM5eBn+ywO+w/tL0AFSIEkx0J3Yz+VhVe0QA="
  [mod."github.com/cosmos/cosmos-sdk"]
    version = "v0.46.6"
    hash = "sha256-H1VZxZUWXhpXiY3A9smLp09MEGpXmh+XvX6YUiXPcpQ="
  [mod."github.com/cosmos/go-bip39"]
    version = "v1.0.0"
    hash = "sha256-Qm2aC2vaS8tjtMUbHmlBSagOSqbduEEDwc51qvQaBmA="
  [mod."github.com/cosmos/gogoproto"]
    version = "v1.4.3"
    hash = "sha256-Y/NL76ay/oAl8mS3skkK5ula0/xudqbwW1o22lZjKRg="
  [mod."github.com/cosmos/gorocksdb"]
    version = "v1.2.0"
    hash = "sha256-209TcVuXc5s/TcOvNlaQ1HEJAUDTEK3nxPhs+d8TEcY="
  [mod."github.com/cosmos/iavl"]
    version = "v0.19.4"
    hash = "sha256-EmpRZ48pjPFq/fIHneut9Vyo5QJATfb3ZO7KzWnqs9g="
  [mod."github.com/cosmos/ibc-go/v5"]
    version = "v5.1.0"
    hash = "sha256-9ZwGw6XqYkBtj+vTQ2IodNb7VcGesTFnVsxjd+G1I6Q="
  [mod."github.com/cosmos/ledger-cosmos-go"]
    version = "v0.11.1"
    hash = "sha256-yli+VvVtZmHo2LPvCY6lYVUfcCDn3sBLDL+a8KIlqDA="
  [mod."github.com/cosmos/ledger-go"]
    version = "v0.9.2"
    hash = "sha256-0YI+0A6wFBjiebBwzWOQjkgXkTakCrf7Gjg2xEaQdoM="
  [mod."github.com/creachadair/taskgroup"]
    version = "v0.3.2"
    hash = "sha256-Y261IO/d9xjV0UScqHvo31broxvnKn4IQQC9Mu6jNkE="
  [mod."github.com/danieljoos/wincred"]
    version = "v1.1.2"
    hash = "sha256-Nnklfg12vmWCOhELGyoRqEF4w4srp0WbPwreaChYLKs="
  [mod."github.com/davecgh/go-spew"]
    version = "v1.1.1"
    hash = "sha256-nhzSUrE1fCkN0+RL04N4h8jWmRFPPPWbCuDc7Ss0akI="
  [mod."github.com/deckarep/golang-set"]
    version = "v1.8.0"
    hash = "sha256-ELJKphksU9AOYwV3BtjvwPtUpbZvX9YMmo7eIiauQSc="
  [mod."github.com/decred/dcrd/dcrec/secp256k1/v4"]
    version = "v4.0.1"
    hash = "sha256-JBVRp40dDj0puapoQloV13H6TMjgJiypzYojcDRE2jI="
  [mod."github.com/desertbit/timer"]
    version = "v0.0.0-20180107155436-c41aec40b27f"
    hash = "sha256-abLOtEcomAqCWLphd2X6WkD/ED764w6sa6unox4BXss="
  [mod."github.com/dgraph-io/badger/v2"]
    version = "v2.2007.4"
    hash = "sha256-+KwqZJZpViv8S3TqUVvPXrFoMgWFyS3NoLsi4RR5fGk="
  [mod."github.com/dgraph-io/ristretto"]
    version = "v0.1.0"
    hash = "sha256-01jneg1+1x8tTfUTBZ+6mHkQaqXVnPYxLJyJhJQcvt4="
  [mod."github.com/dgryski/go-farm"]
    version = "v0.0.0-20200201041132-a6ae2369ad13"
    hash = "sha256-aOMlPwFY36bLiiIx4HonbCYRAhagk5N6HAWN7Ygif+E="
  [mod."github.com/dlclark/regexp2"]
    version = "v1.4.1-0.20201116162257-a2a8dda75c91"
    hash = "sha256-VNNMZIc7NkDg3DVLnqeJNM/KZqkkaZu2/HTLBL8X2xE="
  [mod."github.com/dop251/goja"]
    version = "v0.0.0-20220405120441-9037c2b61cbf"
    hash = "sha256-ueVIwPRUwxzd9+NybuFv1Pvp5tbwl9gGEgXB6cwqzEc="
  [mod."github.com/dustin/go-humanize"]
    version = "v1.0.0"
    hash = "sha256-gy4G1PnHD9iw2MitHX6y1y93qr3C9IncmXL7ttUMDs8="
  [mod."github.com/dvsekhvalnov/jose2go"]
    version = "v1.5.0"
    hash = "sha256-dsju6Xt83pe5SRPN/pUOnDUQByZ6hrhKIXWs3sSu7t8="
  [mod."github.com/edsrzf/mmap-go"]
    version = "v1.0.0"
    hash = "sha256-k1DYvCqO3BKNcGEve/nMW0RxzMkK2tGfXbUbycqcVSo="
  [mod."github.com/ethereum/go-ethereum"]
<<<<<<< HEAD
    version = "v1.10.25"
    hash = "sha256-tNlI2XyuTXjGuBoe5vlYDcaGN2Sub7yltVtI6TeLLSc="
=======
    version = "v1.10.26"
    hash = "sha256-gkMEwJ4rOgn12amD4QpZ4th/10uyTTeoFmpseuKDQPs="
>>>>>>> 3b2f9fcf
  [mod."github.com/felixge/httpsnoop"]
    version = "v1.0.1"
    hash = "sha256-TNXnnC/ZGNY9lInAcES1cBGqIdEljKuh5LH/khVFjVk="
  [mod."github.com/fsnotify/fsnotify"]
    version = "v1.6.0"
    hash = "sha256-DQesOCweQPEwmAn6s7DCP/Dwy8IypC+osbpfsvpkdP0="
  [mod."github.com/gballet/go-libpcsclite"]
    version = "v0.0.0-20190607065134-2772fd86a8ff"
    hash = "sha256-Nr5ocU9s1F2Lhx/Zq6/nIo+KkKEqMjDYOEs3yWRC48g="
  [mod."github.com/go-kit/kit"]
    version = "v0.12.0"
    hash = "sha256-5RkXo6s0oye8etgD5qy+AvkkkNsQ6jc0kWJj6flA4GM="
  [mod."github.com/go-kit/log"]
    version = "v0.2.1"
    hash = "sha256-puLJ+up45X2j9E3lXvBPKqHPKOA/sFAhfCqGxsITW/Y="
  [mod."github.com/go-logfmt/logfmt"]
    version = "v0.5.1"
    hash = "sha256-t50m9ffvW8PiGvO+2svnLI+N/XaWaBS+ZlhwrEQn2gU="
  [mod."github.com/go-logr/logr"]
    version = "v1.2.3"
    hash = "sha256-2L7k6GfrcW3GXXYr1FYIu20aZBjIF0cTKdte6D4riH8="
  [mod."github.com/go-ole/go-ole"]
    version = "v1.2.6"
    hash = "sha256-+oxitLeJxYF19Z6g+6CgmCHJ1Y5D8raMi2Cb3M6nXCs="
  [mod."github.com/go-sourcemap/sourcemap"]
    version = "v2.1.3+incompatible"
    hash = "sha256-eXhXPPLnAy/rmt/zDgeqni2G3o58UtnHjR8vHLXvISI="
  [mod."github.com/go-stack/stack"]
    version = "v1.8.0"
    hash = "sha256-26RlTEcAkbewMUtmirKrDGQ1WJlNousp69v7HMopYnI="
  [mod."github.com/godbus/dbus"]
    version = "v0.0.0-20190726142602-4481cbc300e2"
    hash = "sha256-R7Gb9+Zjy80FbQSDGketoVEqfdOQKuOVTfWRjQ5kxZY="
  [mod."github.com/gogo/gateway"]
    version = "v1.1.0"
    hash = "sha256-OHcA3fEGZt4uYn6V5BAaDc47DkH7z0Al+v7MpkfeR8o="
  [mod."github.com/gogo/protobuf"]
    version = "v1.3.3-alpha.regen.1"
    hash = "sha256-TKa//aFXpWH+yK/cN1oaaqhipZpPUovekP6oA9vLIHY="
    replaced = "github.com/regen-network/protobuf"
  [mod."github.com/golang/glog"]
    version = "v1.0.0"
    hash = "sha256-bglITqRgzi52zc6FoYYnfCvrjFWV4RVOacPCnbEBom4="
  [mod."github.com/golang/groupcache"]
    version = "v0.0.0-20210331224755-41bb18bfe9da"
    hash = "sha256-7Gs7CS9gEYZkbu5P4hqPGBpeGZWC64VDwraSKFF+VR0="
  [mod."github.com/golang/protobuf"]
    version = "v1.5.2"
    hash = "sha256-IVwooaIo46iq7euSSVWTBAdKd+2DUaJ67MtBao1DpBI="
  [mod."github.com/golang/snappy"]
    version = "v0.0.4"
    hash = "sha256-Umx+5xHAQCN/Gi4HbtMhnDCSPFAXSsjVbXd8n5LhjAA="
  [mod."github.com/google/btree"]
    version = "v1.0.1"
    hash = "sha256-1PIeFGgUL4BK/StL/D12pg9bEQ5HfMT/fMLdus4pZTs="
  [mod."github.com/google/go-cmp"]
    version = "v0.5.9"
    hash = "sha256-lQc4O00R3QSMGs9LP8Sy7A9kj0cqV5rrUdpnGeipIyg="
  [mod."github.com/google/orderedcode"]
    version = "v0.0.1"
    hash = "sha256-KrExYovtUQrHGI1mPQf57jGw8soz7eWOC2xqEaV0uGk="
  [mod."github.com/google/uuid"]
    version = "v1.3.0"
    hash = "sha256-QoR55eBtA94T2tBszyxfDtO7/pjZZSGb5vm7U0Xhs0Y="
  [mod."github.com/googleapis/enterprise-certificate-proxy"]
    version = "v0.2.0"
    hash = "sha256-5gxsS5kDLqNFBkQ4eK6GS/sNn+aFknm6jjfteO+6jl4="
  [mod."github.com/googleapis/gax-go/v2"]
    version = "v2.6.0"
    hash = "sha256-sSsncbJmv0n5jB3G7tHY1Zr2ucCusIeTrXZH4A8QqYI="
  [mod."github.com/gorilla/handlers"]
    version = "v1.5.1"
    hash = "sha256-GnBAARgOx1E+hDMQ63SI17hdhGtLQxb31lZOmn5j/pU="
  [mod."github.com/gorilla/mux"]
    version = "v1.8.0"
    hash = "sha256-s905hpzMH9bOLue09E2JmzPXfIS4HhAlgT7g13HCwKE="
  [mod."github.com/gorilla/websocket"]
    version = "v1.5.0"
    hash = "sha256-EYVgkSEMo4HaVrsWKqnsYRp8SSS8gNf7t+Elva02Ofc="
  [mod."github.com/grpc-ecosystem/go-grpc-middleware"]
    version = "v1.3.0"
    hash = "sha256-seaTQMNz/lWzpR3ex2gSM1Yo2yD2q6bJQZvB1L3CONk="
  [mod."github.com/grpc-ecosystem/grpc-gateway"]
    version = "v1.16.0"
    hash = "sha256-wLymGic7wZ6fSiBYDAaGqnQ9Ste1fUWeqXeolZXCHvI="
  [mod."github.com/gsterjov/go-libsecret"]
    version = "v0.0.0-20161001094733-a6f4afe4910c"
    hash = "sha256-Z5upjItPU9onq5t7VzhdQFp13lMJrSiE3gNRapuK6ic="
  [mod."github.com/gtank/merlin"]
    version = "v0.1.1"
    hash = "sha256-tfP9DFdPIfAt29pCta6dObAABCbZt4y3ZActH6ERkr0="
  [mod."github.com/gtank/ristretto255"]
    version = "v0.1.2"
    hash = "sha256-fAoVTP1s5+f7/YtnzI+gaEz1MS+FuCgy3sT19ZHIxE4="
  [mod."github.com/hashicorp/go-cleanhttp"]
    version = "v0.5.2"
    hash = "sha256-N9GOKYo7tK6XQUFhvhImtL7PZW/mr4C4Manx/yPVvcQ="
  [mod."github.com/hashicorp/go-getter"]
    version = "v1.6.1"
    hash = "sha256-WPCbbfFbE617EIUXxq81p3XrvhkSvYOeuiaR7n23nr0="
  [mod."github.com/hashicorp/go-immutable-radix"]
    version = "v1.3.1"
    hash = "sha256-65+A2HiVfS/GV9G+6/TkXXjzXhI/V98e6RlJWjxy+mg="
  [mod."github.com/hashicorp/go-safetemp"]
    version = "v1.0.0"
    hash = "sha256-g5i9m7FSRInQzZ4iRpIsoUu685AY7fppUwjhuZCezT8="
  [mod."github.com/hashicorp/go-version"]
    version = "v1.6.0"
    hash = "sha256-UV0equpmW6BiJnp4W3TZlSJ+PTHuTA+CdOs2JTeHhjs="
  [mod."github.com/hashicorp/golang-lru"]
    version = "v0.5.5-0.20210104140557-80c98217689d"
    hash = "sha256-w5utLMR7p5pF9xX+mI3N9NyfQ8ixNXNTgfXDu8fudmc="
  [mod."github.com/hashicorp/hcl"]
    version = "v1.0.0"
    hash = "sha256-xsRCmYyBfglMxeWUvTZqkaRLSW+V2FvNodEDjTGg1WA="
  [mod."github.com/hdevalence/ed25519consensus"]
    version = "v0.0.0-20220222234857-c00d1f31bab3"
    hash = "sha256-1ec2xc7l9oNtWJwVtx14HnozMZCe2DpfXmu1xI1Z/yo="
  [mod."github.com/holiman/bloomfilter/v2"]
    version = "v2.0.3"
    hash = "sha256-5VsJMQzJSNd4F7yAl3iF/q6JodWOlE4dUvTQ0UGPe+k="
  [mod."github.com/holiman/uint256"]
    version = "v1.2.1"
    hash = "sha256-1N+MvvzTIegV1UPEGUVyxBZaxczId/Z/BUVcnx7ckHE="
  [mod."github.com/huin/goupnp"]
    version = "v1.0.3"
    hash = "sha256-EMGmTdoQhP2bVbCPX37hes5krqXn6NFexfnKr9E5u8I="
  [mod."github.com/improbable-eng/grpc-web"]
    version = "v0.15.0"
    hash = "sha256-9oqKb5Y3hjleOFE2BczbEzLH6q2Jg7kUTP/M8Yk4Ne4="
  [mod."github.com/inconshreveable/mousetrap"]
    version = "v1.0.1"
    hash = "sha256-ZTP9pLgwAAvHYK5A4PqwWCHGt00x5zMSOpCPoomQ3Sg="
  [mod."github.com/jackpal/go-nat-pmp"]
    version = "v1.0.2"
    hash = "sha256-L1D4Yoxnzihs795GZ+Q3AZsFP5c4iqyjTeyrudzPXtw="
  [mod."github.com/jmespath/go-jmespath"]
    version = "v0.4.0"
    hash = "sha256-xpT9g2qIXmPq7eeHUXHiDqJeQoHCudh44G/KCSFbcuo="
  [mod."github.com/jmhodges/levigo"]
    version = "v1.0.0"
    hash = "sha256-xEd0mDBeq3eR/GYeXjoTVb2sPs8sTCosn5ayWkcgENI="
  [mod."github.com/keybase/go-keychain"]
    version = "v0.0.0-20190712205309-48d3d31d256d"
    hash = "sha256-bn04wkDnhQ0tb/YzmPf7MNJlApOl+z6+EAbUqH7Ti5Q="
  [mod."github.com/klauspost/compress"]
    version = "v1.15.11"
    hash = "sha256-9MXm0TObg6DyqnYMIw3IChrorHc2ILf5djZYoM0e1J0="
  [mod."github.com/lib/pq"]
    version = "v1.10.6"
    hash = "sha256-8EhFwY/9YH5L/fd6l2beOnC3VvpegRAmCCsnDVJBqBM="
  [mod."github.com/libp2p/go-buffer-pool"]
    version = "v0.1.0"
    hash = "sha256-wQqGTtRWsfR9n0O/SXHVgECebbnNmHddxJIbG63OJBQ="
  [mod."github.com/magiconair/properties"]
    version = "v1.8.6"
    hash = "sha256-xToSfpuePctkTdhJtsuKIEkXwfMZbnkFT98ahIfd4wY="
  [mod."github.com/manifoldco/promptui"]
    version = "v0.9.0"
    hash = "sha256-Fe2OPoyRExZejwtUBivKhfJAJW7o9b1eyYpgDlWQ1No="
  [mod."github.com/mattn/go-colorable"]
    version = "v0.1.13"
    hash = "sha256-qb3Qbo0CELGRIzvw7NVM1g/aayaz4Tguppk9MD2/OI8="
  [mod."github.com/mattn/go-isatty"]
    version = "v0.0.16"
    hash = "sha256-YMaPZvShDfA98vqw1+zWWl7M1IT4nHPGBrAt7kHo8Iw="
  [mod."github.com/mattn/go-runewidth"]
    version = "v0.0.9"
    hash = "sha256-dK/kIPe1tcxEubwI4CWfov/HWRBgD/fqlPC3d5i30CY="
  [mod."github.com/matttproud/golang_protobuf_extensions"]
    version = "v1.0.2-0.20181231171920-c182affec369"
    hash = "sha256-uovu7OycdeZ2oYQ7FhVxLey5ZX3T0FzShaRldndyGvc="
  [mod."github.com/miguelmota/go-ethereum-hdwallet"]
    version = "v0.1.1"
    hash = "sha256-SoKy4Mwkbm0J2yQLDcIcBbo/J6auTNdlZslTvJrSknM="
  [mod."github.com/mimoo/StrobeGo"]
    version = "v0.0.0-20210601165009-122bf33a46e0"
    hash = "sha256-rmw70RHsbeOnema++aFCPdswADMVKtb7KGF3msOI7ak="
  [mod."github.com/minio/highwayhash"]
    version = "v1.0.2"
    hash = "sha256-UeHeepKtToyA5e/w3KdmpbCn+4medesZG0cAcU6P2cY="
  [mod."github.com/mitchellh/go-homedir"]
    version = "v1.1.0"
    hash = "sha256-oduBKXHAQG8X6aqLEpqZHs5DOKe84u6WkBwi4W6cv3k="
  [mod."github.com/mitchellh/go-testing-interface"]
    version = "v1.0.0"
    hash = "sha256-/Dpv/4i5xuK8hDH+q8YTdF6Jg6NNtfO4Wqig2JCWgrY="
  [mod."github.com/mitchellh/mapstructure"]
    version = "v1.5.0"
    hash = "sha256-ztVhGQXs67MF8UadVvG72G3ly0ypQW0IRDdOOkjYwoE="
  [mod."github.com/mtibben/percent"]
    version = "v0.2.1"
    hash = "sha256-Zj1lpCP6mKQ0UUTMs2By4LC414ou+iJzKkK+eBHfEcc="
  [mod."github.com/olekukonko/tablewriter"]
    version = "v0.0.5"
    hash = "sha256-/5i70IkH/qSW5KjGzv8aQNKh9tHoz98tqtL0K2DMFn4="
  [mod."github.com/onsi/ginkgo/v2"]
    version = "v2.5.1"
    hash = "sha256-VB29+H9k7l6il63oXJvsjamSUhsw/e99iI/BeTCderA="
  [mod."github.com/onsi/gomega"]
    version = "v1.24.1"
    hash = "sha256-REfxQTDRcO23GnmJfOW8/MmPJf9oE2grVvvGiC1eSbo="
  [mod."github.com/pelletier/go-toml"]
    version = "v1.9.5"
    hash = "sha256-RJ9K1BTId0Mled7S66iGgxHkZ5JKEIsrrNaEfM8aImc="
  [mod."github.com/pelletier/go-toml/v2"]
    version = "v2.0.5"
    hash = "sha256-YWdHmuCGliWfiH0tTHuf07AAn/zOJNoq7g+5fvqdnrQ="
  [mod."github.com/petermattis/goid"]
    version = "v0.0.0-20180202154549-b0b1615b78e5"
    hash = "sha256-TCyVuP7rAtrvlterVCapFtbf6UmIf72FXQvkQoDtDj4="
  [mod."github.com/pkg/errors"]
    version = "v0.9.1"
    hash = "sha256-mNfQtcrQmu3sNg/7IwiieKWOgFQOVVe2yXgKBpe/wZw="
  [mod."github.com/pmezard/go-difflib"]
    version = "v1.0.0"
    hash = "sha256-/FtmHnaGjdvEIKAJtrUfEhV7EVo5A/eYrtdnUkuxLDA="
  [mod."github.com/prometheus/client_golang"]
    version = "v1.12.2"
    hash = "sha256-d8xHyML/FImuPmFOy7UGW/y85NPLzJYL6IFhR3s7XzE="
  [mod."github.com/prometheus/client_model"]
    version = "v0.2.0"
    hash = "sha256-LTHxYPRgoggl+v89ly2/RkyPIuJlmZRdGs6ZRtK3zkk="
  [mod."github.com/prometheus/common"]
    version = "v0.34.0"
    hash = "sha256-M+v+7DntUBmiQNzfNmG3aLLufbl0XBQOubtYoNTzJDA="
  [mod."github.com/prometheus/procfs"]
    version = "v0.8.0"
    hash = "sha256-hgrilokQsXCOCCvwgOSfuErxoFAQpXM/+zNJKcMVHyM="
  [mod."github.com/prometheus/tsdb"]
    version = "v0.7.1"
    hash = "sha256-BPz7YJbfMZgeR+u9YaeWeipVzHIS73EdgXD7VSJSLbA="
  [mod."github.com/rakyll/statik"]
    version = "v0.1.7"
    hash = "sha256-/bfnXHBmN8vviPL7D85IzcEVXCaWyjbPPNyauzEcQ8Q="
  [mod."github.com/rcrowley/go-metrics"]
    version = "v0.0.0-20201227073835-cf1acfcdf475"
    hash = "sha256-10ytHQ1SpMKYTiKuOPdEMuOVa8HVvv9ryYSIF9BHEBI="
  [mod."github.com/regen-network/cosmos-proto"]
    version = "v0.3.1"
    hash = "sha256-Bchbq/Hg72EA7Hevs8+PNuENuQaZAzk3qeVjMqFMUxc="
  [mod."github.com/rjeczalik/notify"]
    version = "v0.9.1"
    hash = "sha256-YLGNrHHM+mN4ElW/XWuylOnFrA/VjSY+eBuC4LN//5c="
  [mod."github.com/rs/cors"]
    version = "v1.8.2"
    hash = "sha256-FxBbQVb8zIoDGGaAJKfsYV0+POkh1tyX7P6A/Lk5Vsc="
  [mod."github.com/rs/zerolog"]
    version = "v1.27.0"
    hash = "sha256-BxQtP2TROeSSpj9l1irocuSfxn55UL4ugzB/og7r8eE="
  [mod."github.com/sasha-s/go-deadlock"]
    version = "v0.3.1"
    hash = "sha256-2CBEi9/iN/OMt7wEIG+hRjgDH6CRWIgibGGGy1dQ78I="
  [mod."github.com/shirou/gopsutil"]
    version = "v3.21.4-0.20210419000835-c7a38de76ee5+incompatible"
    hash = "sha256-oqIqyFquWabIE6DID6uTEc8oFEmM1rVu2ATn3toiCEg="
  [mod."github.com/spf13/afero"]
    version = "v1.9.2"
    hash = "sha256-R1mir7Fu95QK+YL99U14RGbLJzxqWRH5rSFpssgJvzA="
  [mod."github.com/spf13/cast"]
    version = "v1.5.0"
    hash = "sha256-Pdp+wC5FWqyJKzyYHb7JCcV9BoJk/sxQw6nLyuLJvuQ="
  [mod."github.com/spf13/cobra"]
    version = "v1.6.1"
    hash = "sha256-80B5HcYdFisz6QLYkTyka7f9Dr6AfcVyPwp3QChoXwU="
  [mod."github.com/spf13/jwalterweatherman"]
    version = "v1.1.0"
    hash = "sha256-62BQtqTLF/eVrTOr7pUXE7AiHRjOVC8jQs3/Ehmflfs="
  [mod."github.com/spf13/pflag"]
    version = "v1.0.5"
    hash = "sha256-w9LLYzxxP74WHT4ouBspH/iQZXjuAh2WQCHsuvyEjAw="
  [mod."github.com/spf13/viper"]
    version = "v1.14.0"
    hash = "sha256-qn3VzD339HZIub5QP4aWVciSufAfVb9llbmQZ8pfDEs="
  [mod."github.com/status-im/keycard-go"]
    version = "v0.0.0-20200402102358-957c09536969"
    hash = "sha256-yddXXuu6mEFEO2/K6c1tWymeBKzOcvLQnNsFGRjtfXk="
  [mod."github.com/stretchr/objx"]
    version = "v0.5.0"
    hash = "sha256-nY4mvP0f0Ry1IKMKQAYNuioA5h4red4mmQqeGZw6EF0="
  [mod."github.com/stretchr/testify"]
    version = "v1.8.1"
    hash = "sha256-3e0vOJLgCMAan+GfaGN8RGZdarh5iCavM6flf6YMNPk="
  [mod."github.com/subosito/gotenv"]
    version = "v1.4.1"
    hash = "sha256-aHAUs8Gh+BREUulljWr7vBZQg1BLu/M/8UfNK8CWSn8="
  [mod."github.com/syndtr/goleveldb"]
    version = "v1.0.1-0.20210819022825-2ae1ddf74ef7"
    hash = "sha256-36a4hgVQfwtS2zhylKpQuFhrjdc/Y8pF0dxc26jcZIU="
  [mod."github.com/tendermint/btcd"]
    version = "v0.1.1"
    hash = "sha256-QQl2GWZaKQtd+LQrgx2unkTLI1qye57fCWwJcmCXT/0="
  [mod."github.com/tendermint/crypto"]
    version = "v0.0.0-20191022145703-50d29ede1e15"
    hash = "sha256-NkoZ3hKWZt5Hca49I+1g81x1m6aQGELZ/QGLdb3uHm4="
  [mod."github.com/tendermint/go-amino"]
    version = "v0.16.0"
    hash = "sha256-JW4zO/0vMzf1dXLePOqaMtiLUZgNbuIseh9GV+jQlf0="
  [mod."github.com/tendermint/tendermint"]
    version = "v0.34.23"
    hash = "sha256-eir0vr8lQOG+FTPo+ZUeDidAIACfyUq2ie3XRE8rIa4="
  [mod."github.com/tendermint/tm-db"]
    version = "v0.6.7"
    hash = "sha256-hl/3RrBrpkk2zA6dmrNlIYKs1/GfqegSscDSkA5Pjlo="
  [mod."github.com/tklauser/go-sysconf"]
    version = "v0.3.10"
    hash = "sha256-Zf2NsgM9+HeM949vCce4HQtSbfUiFpeiQ716yKcFyx4="
  [mod."github.com/tklauser/numcpus"]
    version = "v0.4.0"
    hash = "sha256-ndE82nOb3agubhEV7aRzEqqTlN4DPbKFHEm2+XZLn8k="
  [mod."github.com/tyler-smith/go-bip39"]
    version = "v1.1.0"
    hash = "sha256-3YhWBtSwRLGwm7vNwqumphZG3uLBW1vwT9QkQ8JuSjU="
  [mod."github.com/ulikunitz/xz"]
    version = "v0.5.8"
    hash = "sha256-bfG3dssBUn+mSOAuKL+a/DTGGLUA+eASgLoGv/Gkqs0="
  [mod."github.com/zondax/hid"]
    version = "v0.9.1-0.20220302062450-5552068d2266"
    hash = "sha256-IZea8SHuLQxlltm1avieRVI054TWZg2jEoplodvNtwk="
  [mod."go.etcd.io/bbolt"]
    version = "v1.3.6"
    hash = "sha256-DenVAmyN22xUiivk6fdJp4C9ZnUJXCMDUf8E0goRRV4="
  [mod."go.opencensus.io"]
    version = "v0.23.0"
    hash = "sha256-R3O9GyNtv6j0ic7s+2xkLLaLzbJEop0Otj1nJDFBjsg="
  [mod."golang.org/x/crypto"]
    version = "v0.3.0"
    hash = "sha256-Un9wPqz8u/xpV98T4IqE6RMXIPhGCIm2prsNkHP3cjg="
  [mod."golang.org/x/exp"]
    version = "v0.0.0-20220722155223-a9213eeb770e"
    hash = "sha256-kNgzydWRpjm0sZl4uXEs3LX5L0xjJtJRAFf/CTlYUN4="
  [mod."golang.org/x/net"]
    version = "v0.2.0"
    hash = "sha256-0MqnHDdLkkau6k7hlWD9MzIoAFROvxulyT+KzZkSXOs="
  [mod."golang.org/x/oauth2"]
    version = "v0.0.0-20221014153046-6fdb5e3db783"
    hash = "sha256-IoygidVNqyAZmN+3macDeIefK8hhJToygpcqlwehdYQ="
  [mod."golang.org/x/sync"]
    version = "v0.1.0"
    hash = "sha256-Hygjq9euZ0qz6TvHYQwOZEjNiTbTh1nSLRAWZ6KFGR8="
  [mod."golang.org/x/sys"]
    version = "v0.2.0"
    hash = "sha256-N6yfQH7R2gfcvyWTQZbxWuSNyVy6hAxiab2WFzgAykI="
  [mod."golang.org/x/term"]
    version = "v0.2.0"
    hash = "sha256-azcllZ0o/9TurqX9udaJ0o9yxqSoI0/bSJsvQQLYIQc="
  [mod."golang.org/x/text"]
    version = "v0.5.0"
    hash = "sha256-ztH+xQyM/clOcQl+y/UEPcfNKbc3xApMbEPDDZ9up0o="
  [mod."golang.org/x/xerrors"]
    version = "v0.0.0-20220907171357-04be3eba64a2"
    hash = "sha256-6+zueutgefIYmgXinOflz8qGDDDj0Zhv+2OkGhBTKno="
  [mod."google.golang.org/api"]
    version = "v0.102.0"
    hash = "sha256-q8t08Wu0qzOQOmhY4GSoUrhqLTW/TeXiKhio+5ONfe4="
  [mod."google.golang.org/appengine"]
    version = "v1.6.7"
    hash = "sha256-zIxGRHiq4QBvRqkrhMGMGCaVL4iM4TtlYpAi/hrivS4="
  [mod."google.golang.org/genproto"]
    version = "v0.0.0-20221116193143-41c2ba794472"
    hash = "sha256-uQuxuOvWRsdMii5M5QresisVd1E+Ss8s2WfR2n7QSXk="
  [mod."google.golang.org/grpc"]
    version = "v1.51.0"
    hash = "sha256-RzH5DU13D/ulxxOouIKpdNt8eHdff7mrEnB+JUupbLU="
  [mod."google.golang.org/protobuf"]
    version = "v1.28.2-0.20220831092852-f930b1dc76e8"
    hash = "sha256-li5hXlXwTJ5LIZ8bVki1AZ6UFI2gXHl33JwdX1dOrtM="
  [mod."gopkg.in/ini.v1"]
    version = "v1.67.0"
    hash = "sha256-V10ahGNGT+NLRdKUyRg1dos5RxLBXBk1xutcnquc/+4="
  [mod."gopkg.in/natefinch/npipe.v2"]
    version = "v2.0.0-20160621034901-c1b8fa8bdcce"
    hash = "sha256-ytqeVZqn4kd2uc65HvEjPlpPA2VnBmPfu5DsFlO0o+g="
  [mod."gopkg.in/yaml.v2"]
    version = "v2.4.0"
    hash = "sha256-uVEGglIedjOIGZzHW4YwN1VoRSTK8o0eGZqzd+TNdd0="
  [mod."gopkg.in/yaml.v3"]
    version = "v3.0.1"
    hash = "sha256-FqL9TKYJ0XkNwJFnq9j0VvJ5ZUU1RvH/52h/f5bkYAU="
  [mod."nhooyr.io/websocket"]
    version = "v1.8.6"
    hash = "sha256-DyaiCc/1iELrl6JSpz6WYMtFwUiSCOSoNF8IhSyP1ag="
  [mod."sigs.k8s.io/yaml"]
    version = "v1.3.0"
    hash = "sha256-RVp8vca2wxg8pcBDYospG7Z1dujoH7zXNu2rgZ1kky0="<|MERGE_RESOLUTION|>--- conflicted
+++ resolved
@@ -163,13 +163,8 @@
     version = "v1.0.0"
     hash = "sha256-k1DYvCqO3BKNcGEve/nMW0RxzMkK2tGfXbUbycqcVSo="
   [mod."github.com/ethereum/go-ethereum"]
-<<<<<<< HEAD
-    version = "v1.10.25"
-    hash = "sha256-tNlI2XyuTXjGuBoe5vlYDcaGN2Sub7yltVtI6TeLLSc="
-=======
     version = "v1.10.26"
     hash = "sha256-gkMEwJ4rOgn12amD4QpZ4th/10uyTTeoFmpseuKDQPs="
->>>>>>> 3b2f9fcf
   [mod."github.com/felixge/httpsnoop"]
     version = "v1.0.1"
     hash = "sha256-TNXnnC/ZGNY9lInAcES1cBGqIdEljKuh5LH/khVFjVk="
