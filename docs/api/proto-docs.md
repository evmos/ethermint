--- conflicted
+++ resolved
@@ -38,8 +38,6 @@
     - [QueryAccountResponse](#ethermint.evm.v1.QueryAccountResponse)
     - [QueryBalanceRequest](#ethermint.evm.v1.QueryBalanceRequest)
     - [QueryBalanceResponse](#ethermint.evm.v1.QueryBalanceResponse)
-    - [QueryBaseFeeRequest](#ethermint.evm.v1.QueryBaseFeeRequest)
-    - [QueryBaseFeeResponse](#ethermint.evm.v1.QueryBaseFeeResponse)
     - [QueryBlockBloomRequest](#ethermint.evm.v1.QueryBlockBloomRequest)
     - [QueryBlockBloomResponse](#ethermint.evm.v1.QueryBlockBloomResponse)
     - [QueryBlockLogsRequest](#ethermint.evm.v1.QueryBlockLogsRequest)
@@ -50,7 +48,6 @@
     - [QueryCosmosAccountResponse](#ethermint.evm.v1.QueryCosmosAccountResponse)
     - [QueryParamsRequest](#ethermint.evm.v1.QueryParamsRequest)
     - [QueryParamsResponse](#ethermint.evm.v1.QueryParamsResponse)
-    - [QueryStaticCallResponse](#ethermint.evm.v1.QueryStaticCallResponse)
     - [QueryStorageRequest](#ethermint.evm.v1.QueryStorageRequest)
     - [QueryStorageResponse](#ethermint.evm.v1.QueryStorageResponse)
     - [QueryTxLogsRequest](#ethermint.evm.v1.QueryTxLogsRequest)
@@ -180,11 +177,6 @@
 | `istanbul_block` | [string](#string) |  | Istanbul switch block (nil no fork, 0 = already on istanbul) |
 | `muir_glacier_block` | [string](#string) |  | Eip-2384 (bomb delay) switch block (nil no fork, 0 = already activated) |
 | `berlin_block` | [string](#string) |  | Berlin switch block (nil = no fork, 0 = already on berlin) |
-<<<<<<< HEAD
-| `london_block` | [string](#string) |  | London switch block (< 0 = no fork, 0 = already on berlin) |
-| `ewasm_block` | [string](#string) |  | EWASM switch block (nil no fork, 0 = already activated) |
-=======
->>>>>>> 66930f98
 | `catalyst_block` | [string](#string) |  | Catalyst switch block (nil = no fork, 0 = already on catalyst) |
 | `london_block` | [string](#string) |  | London switch block (nil = no fork, 0 = already on london) |
 
@@ -231,7 +223,6 @@
 | `enable_call` | [bool](#bool) |  | enable call toggles state transitions that use the vm.Call function |
 | `extra_eips` | [int64](#int64) | repeated | extra eips defines the additional EIPs for the vm.Config |
 | `chain_config` | [ChainConfig](#ethermint.evm.v1.ChainConfig) |  | chain config defines the EVM chain configuration parameters |
-| `no_base_fee` | [bool](#bool) |  | no base fee forces the EIP-1559 base fee to 0 (needed for 0 price calls) |
 
 
 
@@ -602,32 +593,6 @@
 
 
 
-<a name="ethermint.evm.v1.QueryBaseFeeRequest"></a>
-
-### QueryBaseFeeRequest
-QueryBaseFeeRequest defines the request type for querying the EIP1559 base
-fee.
-
-
-
-
-
-
-<a name="ethermint.evm.v1.QueryBaseFeeResponse"></a>
-
-### QueryBaseFeeResponse
-BaseFeeResponse returns the EIP1559 base fee.
-
-
-| Field | Type | Label | Description |
-| ----- | ---- | ----- | ----------- |
-| `base_fee` | [string](#string) |  |  |
-
-
-
-
-
-
 <a name="ethermint.evm.v1.QueryBlockBloomRequest"></a>
 
 ### QueryBlockBloomRequest
@@ -776,21 +741,6 @@
 | Field | Type | Label | Description |
 | ----- | ---- | ----- | ----------- |
 | `params` | [Params](#ethermint.evm.v1.Params) |  | params define the evm module parameters. |
-
-
-
-
-
-
-<a name="ethermint.evm.v1.QueryStaticCallResponse"></a>
-
-### QueryStaticCallResponse
-QueryStaticCallRequest defines static call response
-
-
-| Field | Type | Label | Description |
-| ----- | ---- | ----- | ----------- |
-| `data` | [bytes](#bytes) |  |  |
 
 
 
@@ -916,10 +866,6 @@
 | `BlockLogs` | [QueryBlockLogsRequest](#ethermint.evm.v1.QueryBlockLogsRequest) | [QueryBlockLogsResponse](#ethermint.evm.v1.QueryBlockLogsResponse) | BlockLogs queries all the ethereum logs for a given block hash. | GET|/ethermint/evm/v1/block_logs/{hash}|
 | `BlockBloom` | [QueryBlockBloomRequest](#ethermint.evm.v1.QueryBlockBloomRequest) | [QueryBlockBloomResponse](#ethermint.evm.v1.QueryBlockBloomResponse) | BlockBloom queries the block bloom filter bytes at a given height. | GET|/ethermint/evm/v1/block_bloom|
 | `Params` | [QueryParamsRequest](#ethermint.evm.v1.QueryParamsRequest) | [QueryParamsResponse](#ethermint.evm.v1.QueryParamsResponse) | Params queries the parameters of x/evm module. | GET|/ethermint/evm/v1/params|
-<<<<<<< HEAD
-| `BaseFee` | [QueryBaseFeeRequest](#ethermint.evm.v1.QueryBaseFeeRequest) | [QueryBaseFeeResponse](#ethermint.evm.v1.QueryBaseFeeResponse) | BaseFee queries the base fee of the parent block of the current block. | GET|/ethermint/evm/v1/base_fee|
-=======
->>>>>>> 66930f98
 | `EthCall` | [EthCallRequest](#ethermint.evm.v1.EthCallRequest) | [MsgEthereumTxResponse](#ethermint.evm.v1.MsgEthereumTxResponse) | EthCall implements the `eth_call` rpc api | GET|/ethermint/evm/v1/eth_call|
 | `EstimateGas` | [EthCallRequest](#ethermint.evm.v1.EthCallRequest) | [EstimateGasResponse](#ethermint.evm.v1.EstimateGasResponse) | EstimateGas implements the `eth_estimateGas` rpc api | GET|/ethermint/evm/v1/estimate_gas|
 
