<!-- This file is auto-generated. Please do not modify it yourself. -->
# Protobuf Documentation
<a name="top"></a>

## Table of Contents

- [ethermint/crypto/v1/ethsecp256k1/keys.proto](#ethermint/crypto/v1/ethsecp256k1/keys.proto)
    - [PrivKey](#ethermint.crypto.v1.ethsecp256k1.PrivKey)
    - [PubKey](#ethermint.crypto.v1.ethsecp256k1.PubKey)
  
- [ethermint/evm/v1/evm.proto](#ethermint/evm/v1/evm.proto)
    - [AccessTuple](#ethermint.evm.v1.AccessTuple)
    - [ChainConfig](#ethermint.evm.v1.ChainConfig)
    - [Log](#ethermint.evm.v1.Log)
    - [Params](#ethermint.evm.v1.Params)
    - [State](#ethermint.evm.v1.State)
    - [TraceConfig](#ethermint.evm.v1.TraceConfig)
    - [TransactionLogs](#ethermint.evm.v1.TransactionLogs)
    - [TxResult](#ethermint.evm.v1.TxResult)
  
- [ethermint/evm/v1/genesis.proto](#ethermint/evm/v1/genesis.proto)
    - [GenesisAccount](#ethermint.evm.v1.GenesisAccount)
    - [GenesisState](#ethermint.evm.v1.GenesisState)
  
- [ethermint/evm/v1/tx.proto](#ethermint/evm/v1/tx.proto)
    - [AccessListTx](#ethermint.evm.v1.AccessListTx)
    - [DynamicFeeTx](#ethermint.evm.v1.DynamicFeeTx)
    - [ExtensionOptionsEthereumTx](#ethermint.evm.v1.ExtensionOptionsEthereumTx)
    - [LegacyTx](#ethermint.evm.v1.LegacyTx)
    - [MsgEthereumTx](#ethermint.evm.v1.MsgEthereumTx)
    - [MsgEthereumTxResponse](#ethermint.evm.v1.MsgEthereumTxResponse)
  
    - [Msg](#ethermint.evm.v1.Msg)
  
- [ethermint/evm/v1/query.proto](#ethermint/evm/v1/query.proto)
    - [EstimateGasResponse](#ethermint.evm.v1.EstimateGasResponse)
    - [EthCallRequest](#ethermint.evm.v1.EthCallRequest)
    - [QueryAccountRequest](#ethermint.evm.v1.QueryAccountRequest)
    - [QueryAccountResponse](#ethermint.evm.v1.QueryAccountResponse)
    - [QueryBalanceRequest](#ethermint.evm.v1.QueryBalanceRequest)
    - [QueryBalanceResponse](#ethermint.evm.v1.QueryBalanceResponse)
<<<<<<< HEAD
    - [QueryBlockBloomRequest](#ethermint.evm.v1.QueryBlockBloomRequest)
    - [QueryBlockBloomResponse](#ethermint.evm.v1.QueryBlockBloomResponse)
    - [QueryBlockLogsRequest](#ethermint.evm.v1.QueryBlockLogsRequest)
    - [QueryBlockLogsResponse](#ethermint.evm.v1.QueryBlockLogsResponse)
=======
>>>>>>> d84837a4
    - [QueryCodeRequest](#ethermint.evm.v1.QueryCodeRequest)
    - [QueryCodeResponse](#ethermint.evm.v1.QueryCodeResponse)
    - [QueryCosmosAccountRequest](#ethermint.evm.v1.QueryCosmosAccountRequest)
    - [QueryCosmosAccountResponse](#ethermint.evm.v1.QueryCosmosAccountResponse)
    - [QueryParamsRequest](#ethermint.evm.v1.QueryParamsRequest)
    - [QueryParamsResponse](#ethermint.evm.v1.QueryParamsResponse)
    - [QueryStorageRequest](#ethermint.evm.v1.QueryStorageRequest)
    - [QueryStorageResponse](#ethermint.evm.v1.QueryStorageResponse)
    - [QueryTraceTxRequest](#ethermint.evm.v1.QueryTraceTxRequest)
    - [QueryTraceTxResponse](#ethermint.evm.v1.QueryTraceTxResponse)
    - [QueryTxLogsRequest](#ethermint.evm.v1.QueryTxLogsRequest)
    - [QueryTxLogsResponse](#ethermint.evm.v1.QueryTxLogsResponse)
    - [QueryValidatorAccountRequest](#ethermint.evm.v1.QueryValidatorAccountRequest)
    - [QueryValidatorAccountResponse](#ethermint.evm.v1.QueryValidatorAccountResponse)
  
    - [Query](#ethermint.evm.v1.Query)
  
- [ethermint/feemarket/v1/feemarket.proto](#ethermint/feemarket/v1/feemarket.proto)
    - [Params](#ethermint.feemarket.v1.Params)
  
- [ethermint/feemarket/v1/genesis.proto](#ethermint/feemarket/v1/genesis.proto)
    - [GenesisState](#ethermint.feemarket.v1.GenesisState)
  
- [ethermint/feemarket/v1/query.proto](#ethermint/feemarket/v1/query.proto)
    - [QueryBaseFeeRequest](#ethermint.feemarket.v1.QueryBaseFeeRequest)
    - [QueryBaseFeeResponse](#ethermint.feemarket.v1.QueryBaseFeeResponse)
    - [QueryBlockGasRequest](#ethermint.feemarket.v1.QueryBlockGasRequest)
    - [QueryBlockGasResponse](#ethermint.feemarket.v1.QueryBlockGasResponse)
    - [QueryParamsRequest](#ethermint.feemarket.v1.QueryParamsRequest)
    - [QueryParamsResponse](#ethermint.feemarket.v1.QueryParamsResponse)
  
    - [Query](#ethermint.feemarket.v1.Query)
  
- [ethermint/types/v1/account.proto](#ethermint/types/v1/account.proto)
    - [EthAccount](#ethermint.types.v1.EthAccount)
  
- [ethermint/types/v1/web3.proto](#ethermint/types/v1/web3.proto)
    - [ExtensionOptionsWeb3Tx](#ethermint.types.v1.ExtensionOptionsWeb3Tx)
  
- [Scalar Value Types](#scalar-value-types)



<a name="ethermint/crypto/v1/ethsecp256k1/keys.proto"></a>
<p align="right"><a href="#top">Top</a></p>

## ethermint/crypto/v1/ethsecp256k1/keys.proto



<a name="ethermint.crypto.v1.ethsecp256k1.PrivKey"></a>

### PrivKey
PrivKey defines a type alias for an ecdsa.PrivateKey that implements
Tendermint's PrivateKey interface.


| Field | Type | Label | Description |
| ----- | ---- | ----- | ----------- |
| `key` | [bytes](#bytes) |  |  |






<a name="ethermint.crypto.v1.ethsecp256k1.PubKey"></a>

### PubKey
PubKey defines a type alias for an ecdsa.PublicKey that implements
Tendermint's PubKey interface. It represents the 33-byte compressed public
key format.


| Field | Type | Label | Description |
| ----- | ---- | ----- | ----------- |
| `key` | [bytes](#bytes) |  |  |





 <!-- end messages -->

 <!-- end enums -->

 <!-- end HasExtensions -->

 <!-- end services -->



<a name="ethermint/evm/v1/evm.proto"></a>
<p align="right"><a href="#top">Top</a></p>

## ethermint/evm/v1/evm.proto



<a name="ethermint.evm.v1.AccessTuple"></a>

### AccessTuple
AccessTuple is the element type of an access list.


| Field | Type | Label | Description |
| ----- | ---- | ----- | ----------- |
| `address` | [string](#string) |  | hex formatted ethereum address |
| `storage_keys` | [string](#string) | repeated | hex formatted hashes of the storage keys |






<a name="ethermint.evm.v1.ChainConfig"></a>

### ChainConfig
ChainConfig defines the Ethereum ChainConfig parameters using *sdk.Int values
instead of *big.Int.


| Field | Type | Label | Description |
| ----- | ---- | ----- | ----------- |
| `homestead_block` | [string](#string) |  | Homestead switch block (nil no fork, 0 = already homestead) |
| `dao_fork_block` | [string](#string) |  | TheDAO hard-fork switch block (nil no fork) |
| `dao_fork_support` | [bool](#bool) |  | Whether the nodes supports or opposes the DAO hard-fork |
| `eip150_block` | [string](#string) |  | EIP150 implements the Gas price changes (https://github.com/ethereum/EIPs/issues/150) EIP150 HF block (nil no fork) |
| `eip150_hash` | [string](#string) |  | EIP150 HF hash (needed for header only clients as only gas pricing changed) |
| `eip155_block` | [string](#string) |  | EIP155Block HF block |
| `eip158_block` | [string](#string) |  | EIP158 HF block |
| `byzantium_block` | [string](#string) |  | Byzantium switch block (nil no fork, 0 = already on byzantium) |
| `constantinople_block` | [string](#string) |  | Constantinople switch block (nil no fork, 0 = already activated) |
| `petersburg_block` | [string](#string) |  | Petersburg switch block (nil same as Constantinople) |
| `istanbul_block` | [string](#string) |  | Istanbul switch block (nil no fork, 0 = already on istanbul) |
| `muir_glacier_block` | [string](#string) |  | Eip-2384 (bomb delay) switch block (nil no fork, 0 = already activated) |
| `berlin_block` | [string](#string) |  | Berlin switch block (nil = no fork, 0 = already on berlin) |
| `catalyst_block` | [string](#string) |  | Catalyst switch block (nil = no fork, 0 = already on catalyst) |
| `london_block` | [string](#string) |  | London switch block (nil = no fork, 0 = already on london) |






<a name="ethermint.evm.v1.Log"></a>

### Log
Log represents an protobuf compatible Ethereum Log that defines a contract
log event. These events are generated by the LOG opcode and stored/indexed by
the node.


| Field | Type | Label | Description |
| ----- | ---- | ----- | ----------- |
| `address` | [string](#string) |  | address of the contract that generated the event |
| `topics` | [string](#string) | repeated | list of topics provided by the contract. |
| `data` | [bytes](#bytes) |  | supplied by the contract, usually ABI-encoded |
| `block_number` | [uint64](#uint64) |  | block in which the transaction was included |
| `tx_hash` | [string](#string) |  | hash of the transaction |
| `tx_index` | [uint64](#uint64) |  | index of the transaction in the block |
| `block_hash` | [string](#string) |  | hash of the block in which the transaction was included |
| `index` | [uint64](#uint64) |  | index of the log in the block |
| `removed` | [bool](#bool) |  | The Removed field is true if this log was reverted due to a chain reorganisation. You must pay attention to this field if you receive logs through a filter query. |






<a name="ethermint.evm.v1.Params"></a>

### Params
Params defines the EVM module parameters


| Field | Type | Label | Description |
| ----- | ---- | ----- | ----------- |
| `evm_denom` | [string](#string) |  | evm denom represents the token denomination used to run the EVM state transitions. |
| `enable_create` | [bool](#bool) |  | enable create toggles state transitions that use the vm.Create function |
| `enable_call` | [bool](#bool) |  | enable call toggles state transitions that use the vm.Call function |
| `extra_eips` | [int64](#int64) | repeated | extra eips defines the additional EIPs for the vm.Config |
| `chain_config` | [ChainConfig](#ethermint.evm.v1.ChainConfig) |  | chain config defines the EVM chain configuration parameters |






<a name="ethermint.evm.v1.State"></a>

### State
State represents a single Storage key value pair item.


| Field | Type | Label | Description |
| ----- | ---- | ----- | ----------- |
| `key` | [string](#string) |  |  |
| `value` | [string](#string) |  |  |






<a name="ethermint.evm.v1.TraceConfig"></a>

### TraceConfig
TraceConfig holds extra parameters to trace functions.


| Field | Type | Label | Description |
| ----- | ---- | ----- | ----------- |
| `tracer` | [string](#string) |  | custom javascript tracer |
| `timeout` | [string](#string) |  | overrides the default timeout of 5 seconds for JavaScript-based tracing calls |
| `reexec` | [uint64](#uint64) |  | number of blocks the tracer is willing to go back |
| `disable_memory` | [bool](#bool) |  | disable memory capture |
| `disable_stack` | [bool](#bool) |  | disable stack capture |
| `disable_storage` | [bool](#bool) |  | disable storage capture |
| `disable_return_data` | [bool](#bool) |  | disable return data capture |
| `debug` | [bool](#bool) |  | print output during capture end |
| `limit` | [int32](#int32) |  | maximum length of output, but zero means unlimited |
| `overrides` | [ChainConfig](#ethermint.evm.v1.ChainConfig) |  | Chain overrides, can be used to execute a trace using future fork rules |






<a name="ethermint.evm.v1.TransactionLogs"></a>

### TransactionLogs
TransactionLogs define the logs generated from a transaction execution
with a given hash. It it used for import/export data as transactions are not
persisted on blockchain state after an upgrade.


| Field | Type | Label | Description |
| ----- | ---- | ----- | ----------- |
| `hash` | [string](#string) |  |  |
| `logs` | [Log](#ethermint.evm.v1.Log) | repeated |  |






<a name="ethermint.evm.v1.TxResult"></a>

### TxResult
TxResult stores results of Tx execution.


| Field | Type | Label | Description |
| ----- | ---- | ----- | ----------- |
| `contract_address` | [string](#string) |  | contract_address contains the ethereum address of the created contract (if any). If the state transition is an evm.Call, the contract address will be empty. |
| `bloom` | [bytes](#bytes) |  | bloom represents the bloom filter bytes |
| `tx_logs` | [TransactionLogs](#ethermint.evm.v1.TransactionLogs) |  | tx_logs contains the transaction hash and the proto-compatible ethereum logs. |
| `ret` | [bytes](#bytes) |  | ret defines the bytes from the execution. |
| `reverted` | [bool](#bool) |  | reverted flag is set to true when the call has been reverted |
| `gas_used` | [uint64](#uint64) |  | gas_used notes the amount of gas consumed while execution |





 <!-- end messages -->

 <!-- end enums -->

 <!-- end HasExtensions -->

 <!-- end services -->



<a name="ethermint/evm/v1/genesis.proto"></a>
<p align="right"><a href="#top">Top</a></p>

## ethermint/evm/v1/genesis.proto



<a name="ethermint.evm.v1.GenesisAccount"></a>

### GenesisAccount
GenesisAccount defines an account to be initialized in the genesis state.
Its main difference between with Geth's GenesisAccount is that it uses a
custom storage type and that it doesn't contain the private key field.


| Field | Type | Label | Description |
| ----- | ---- | ----- | ----------- |
| `address` | [string](#string) |  | address defines an ethereum hex formated address of an account |
| `code` | [string](#string) |  | code defines the hex bytes of the account code. |
| `storage` | [State](#ethermint.evm.v1.State) | repeated | storage defines the set of state key values for the account. |






<a name="ethermint.evm.v1.GenesisState"></a>

### GenesisState
GenesisState defines the evm module's genesis state.


| Field | Type | Label | Description |
| ----- | ---- | ----- | ----------- |
| `accounts` | [GenesisAccount](#ethermint.evm.v1.GenesisAccount) | repeated | accounts is an array containing the ethereum genesis accounts. |
| `params` | [Params](#ethermint.evm.v1.Params) |  | params defines all the paramaters of the module. |





 <!-- end messages -->

 <!-- end enums -->

 <!-- end HasExtensions -->

 <!-- end services -->



<a name="ethermint/evm/v1/tx.proto"></a>
<p align="right"><a href="#top">Top</a></p>

## ethermint/evm/v1/tx.proto



<a name="ethermint.evm.v1.AccessListTx"></a>

### AccessListTx
AccessListTx is the data of EIP-2930 access list transactions.


| Field | Type | Label | Description |
| ----- | ---- | ----- | ----------- |
| `chain_id` | [string](#string) |  | destination EVM chain ID |
| `nonce` | [uint64](#uint64) |  | nonce corresponds to the account nonce (transaction sequence). |
| `gas_price` | [string](#string) |  | gas price defines the value for each gas unit |
| `gas` | [uint64](#uint64) |  | gas defines the gas limit defined for the transaction. |
| `to` | [string](#string) |  | hex formatted address of the recipient |
| `value` | [string](#string) |  | value defines the unsigned integer value of the transaction amount. |
| `data` | [bytes](#bytes) |  | input defines the data payload bytes of the transaction. |
| `accesses` | [AccessTuple](#ethermint.evm.v1.AccessTuple) | repeated |  |
| `v` | [bytes](#bytes) |  | v defines the signature value |
| `r` | [bytes](#bytes) |  | r defines the signature value |
| `s` | [bytes](#bytes) |  | s define the signature value |






<a name="ethermint.evm.v1.DynamicFeeTx"></a>

### DynamicFeeTx
DynamicFeeTx is the data of EIP-1559 dinamic fee transactions.


| Field | Type | Label | Description |
| ----- | ---- | ----- | ----------- |
| `chain_id` | [string](#string) |  | destination EVM chain ID |
| `nonce` | [uint64](#uint64) |  | nonce corresponds to the account nonce (transaction sequence). |
| `gas_tip_cap` | [string](#string) |  | gas tip cap defines the max value for the gas tip |
| `gas_fee_cap` | [string](#string) |  | gas fee cap defines the max value for the gas fee |
| `gas` | [uint64](#uint64) |  | gas defines the gas limit defined for the transaction. |
| `to` | [string](#string) |  | hex formatted address of the recipient |
| `value` | [string](#string) |  | value defines the the transaction amount. |
| `data` | [bytes](#bytes) |  | input defines the data payload bytes of the transaction. |
| `accesses` | [AccessTuple](#ethermint.evm.v1.AccessTuple) | repeated |  |
| `v` | [bytes](#bytes) |  | v defines the signature value |
| `r` | [bytes](#bytes) |  | r defines the signature value |
| `s` | [bytes](#bytes) |  | s define the signature value |






<a name="ethermint.evm.v1.ExtensionOptionsEthereumTx"></a>

### ExtensionOptionsEthereumTx







<a name="ethermint.evm.v1.LegacyTx"></a>

### LegacyTx
LegacyTx is the transaction data of regular Ethereum transactions.


| Field | Type | Label | Description |
| ----- | ---- | ----- | ----------- |
| `nonce` | [uint64](#uint64) |  | nonce corresponds to the account nonce (transaction sequence). |
| `gas_price` | [string](#string) |  | gas price defines the value for each gas unit |
| `gas` | [uint64](#uint64) |  | gas defines the gas limit defined for the transaction. |
| `to` | [string](#string) |  | hex formatted address of the recipient |
| `value` | [string](#string) |  | value defines the unsigned integer value of the transaction amount. |
| `data` | [bytes](#bytes) |  | input defines the data payload bytes of the transaction. |
| `v` | [bytes](#bytes) |  | v defines the signature value |
| `r` | [bytes](#bytes) |  | r defines the signature value |
| `s` | [bytes](#bytes) |  | s define the signature value |






<a name="ethermint.evm.v1.MsgEthereumTx"></a>

### MsgEthereumTx
MsgEthereumTx encapsulates an Ethereum transaction as an SDK message.


| Field | Type | Label | Description |
| ----- | ---- | ----- | ----------- |
| `data` | [google.protobuf.Any](#google.protobuf.Any) |  | inner transaction data

caches |
| `size` | [double](#double) |  | encoded storage size of the transaction |
| `hash` | [string](#string) |  | transaction hash in hex format |
| `from` | [string](#string) |  | ethereum signer address in hex format. This address value is checked against the address derived from the signature (V, R, S) using the secp256k1 elliptic curve |






<a name="ethermint.evm.v1.MsgEthereumTxResponse"></a>

### MsgEthereumTxResponse
MsgEthereumTxResponse defines the Msg/EthereumTx response type.


| Field | Type | Label | Description |
| ----- | ---- | ----- | ----------- |
| `hash` | [string](#string) |  | ethereum transaction hash in hex format. This hash differs from the Tendermint sha256 hash of the transaction bytes. See https://github.com/tendermint/tendermint/issues/6539 for reference |
| `logs` | [Log](#ethermint.evm.v1.Log) | repeated | logs contains the transaction hash and the proto-compatible ethereum logs. |
| `ret` | [bytes](#bytes) |  | returned data from evm function (result or data supplied with revert opcode) |
| `vm_error` | [string](#string) |  | vm error is the error returned by vm execution |
| `gas_used` | [uint64](#uint64) |  | gas consumed by the transaction |





 <!-- end messages -->

 <!-- end enums -->

 <!-- end HasExtensions -->


<a name="ethermint.evm.v1.Msg"></a>

### Msg
Msg defines the evm Msg service.

| Method Name | Request Type | Response Type | Description | HTTP Verb | Endpoint |
| ----------- | ------------ | ------------- | ------------| ------- | -------- |
| `EthereumTx` | [MsgEthereumTx](#ethermint.evm.v1.MsgEthereumTx) | [MsgEthereumTxResponse](#ethermint.evm.v1.MsgEthereumTxResponse) | EthereumTx defines a method submitting Ethereum transactions. | |

 <!-- end services -->



<a name="ethermint/evm/v1/query.proto"></a>
<p align="right"><a href="#top">Top</a></p>

## ethermint/evm/v1/query.proto



<a name="ethermint.evm.v1.EstimateGasResponse"></a>

### EstimateGasResponse
EstimateGasResponse defines EstimateGas response


| Field | Type | Label | Description |
| ----- | ---- | ----- | ----------- |
| `gas` | [uint64](#uint64) |  | the estimated gas |






<a name="ethermint.evm.v1.EthCallRequest"></a>

### EthCallRequest
EthCallRequest defines EthCall request


| Field | Type | Label | Description |
| ----- | ---- | ----- | ----------- |
| `args` | [bytes](#bytes) |  | same json format as the json rpc api. |
| `gas_cap` | [uint64](#uint64) |  | the default gas cap to be used |






<a name="ethermint.evm.v1.QueryAccountRequest"></a>

### QueryAccountRequest
QueryAccountRequest is the request type for the Query/Account RPC method.


| Field | Type | Label | Description |
| ----- | ---- | ----- | ----------- |
| `address` | [string](#string) |  | address is the ethereum hex address to query the account for. |






<a name="ethermint.evm.v1.QueryAccountResponse"></a>

### QueryAccountResponse
QueryAccountResponse is the response type for the Query/Account RPC method.


| Field | Type | Label | Description |
| ----- | ---- | ----- | ----------- |
| `balance` | [string](#string) |  | balance is the balance of the EVM denomination. |
| `code_hash` | [string](#string) |  | code hash is the hex-formatted code bytes from the EOA. |
| `nonce` | [uint64](#uint64) |  | nonce is the account's sequence number. |






<a name="ethermint.evm.v1.QueryBalanceRequest"></a>

### QueryBalanceRequest
QueryBalanceRequest is the request type for the Query/Balance RPC method.


| Field | Type | Label | Description |
| ----- | ---- | ----- | ----------- |
| `address` | [string](#string) |  | address is the ethereum hex address to query the balance for. |






<a name="ethermint.evm.v1.QueryBalanceResponse"></a>

### QueryBalanceResponse
QueryBalanceResponse is the response type for the Query/Balance RPC method.


| Field | Type | Label | Description |
| ----- | ---- | ----- | ----------- |
| `balance` | [string](#string) |  | balance is the balance of the EVM denomination. |






<<<<<<< HEAD
<a name="ethermint.evm.v1.QueryBlockBloomRequest"></a>

### QueryBlockBloomRequest
QueryBlockBloomRequest is the request type for the Query/BlockBloom RPC
method.


| Field | Type | Label | Description |
| ----- | ---- | ----- | ----------- |
| `height` | [int64](#int64) |  | height of the block which we want to query the bloom filter. Tendermint always replace the query request header by the current context header, height cannot be extracted from there, so we need to explicitly pass it in parameter. |






<a name="ethermint.evm.v1.QueryBlockBloomResponse"></a>

### QueryBlockBloomResponse
QueryBlockBloomResponse is the response type for the Query/BlockBloom RPC
method.


| Field | Type | Label | Description |
| ----- | ---- | ----- | ----------- |
| `bloom` | [bytes](#bytes) |  | bloom represents bloom filter for the given block hash. |






<a name="ethermint.evm.v1.QueryBlockLogsRequest"></a>

### QueryBlockLogsRequest
QueryBlockLogsRequest is the request type for the Query/BlockLogs RPC method.


| Field | Type | Label | Description |
| ----- | ---- | ----- | ----------- |
| `hash` | [string](#string) |  | hash is the block hash to query the logs for. |
| `pagination` | [cosmos.base.query.v1beta1.PageRequest](#cosmos.base.query.v1beta1.PageRequest) |  | pagination defines an optional pagination for the request. |






<a name="ethermint.evm.v1.QueryBlockLogsResponse"></a>

### QueryBlockLogsResponse
QueryTxLogs is the response type for the Query/BlockLogs RPC method.


| Field | Type | Label | Description |
| ----- | ---- | ----- | ----------- |
| `tx_logs` | [TransactionLogs](#ethermint.evm.v1.TransactionLogs) | repeated | logs represents the ethereum logs generated at the given block hash. |
| `pagination` | [cosmos.base.query.v1beta1.PageResponse](#cosmos.base.query.v1beta1.PageResponse) |  | pagination defines the pagination in the response. |






=======
>>>>>>> d84837a4
<a name="ethermint.evm.v1.QueryCodeRequest"></a>

### QueryCodeRequest
QueryCodeRequest is the request type for the Query/Code RPC method.


| Field | Type | Label | Description |
| ----- | ---- | ----- | ----------- |
| `address` | [string](#string) |  | address is the ethereum hex address to query the code for. |






<a name="ethermint.evm.v1.QueryCodeResponse"></a>

### QueryCodeResponse
QueryCodeResponse is the response type for the Query/Code RPC
method.


| Field | Type | Label | Description |
| ----- | ---- | ----- | ----------- |
| `code` | [bytes](#bytes) |  | code represents the code bytes from an ethereum address. |






<a name="ethermint.evm.v1.QueryCosmosAccountRequest"></a>

### QueryCosmosAccountRequest
QueryCosmosAccountRequest is the request type for the Query/CosmosAccount RPC
method.


| Field | Type | Label | Description |
| ----- | ---- | ----- | ----------- |
| `address` | [string](#string) |  | address is the ethereum hex address to query the account for. |






<a name="ethermint.evm.v1.QueryCosmosAccountResponse"></a>

### QueryCosmosAccountResponse
QueryCosmosAccountResponse is the response type for the Query/CosmosAccount
RPC method.


| Field | Type | Label | Description |
| ----- | ---- | ----- | ----------- |
| `cosmos_address` | [string](#string) |  | cosmos_address is the cosmos address of the account. |
| `sequence` | [uint64](#uint64) |  | sequence is the account's sequence number. |
| `account_number` | [uint64](#uint64) |  | account_number is the account numbert |






<a name="ethermint.evm.v1.QueryParamsRequest"></a>

### QueryParamsRequest
QueryParamsRequest defines the request type for querying x/evm parameters.






<a name="ethermint.evm.v1.QueryParamsResponse"></a>

### QueryParamsResponse
QueryParamsResponse defines the response type for querying x/evm parameters.


| Field | Type | Label | Description |
| ----- | ---- | ----- | ----------- |
| `params` | [Params](#ethermint.evm.v1.Params) |  | params define the evm module parameters. |






<a name="ethermint.evm.v1.QueryStorageRequest"></a>

### QueryStorageRequest
QueryStorageRequest is the request type for the Query/Storage RPC method.


| Field | Type | Label | Description |
| ----- | ---- | ----- | ----------- |
| `address` | [string](#string) |  | address is the ethereum hex address to query the storage state for. |
| `key` | [string](#string) |  | key defines the key of the storage state |






<a name="ethermint.evm.v1.QueryStorageResponse"></a>

### QueryStorageResponse
QueryStorageResponse is the response type for the Query/Storage RPC
method.


| Field | Type | Label | Description |
| ----- | ---- | ----- | ----------- |
| `value` | [string](#string) |  | key defines the storage state value hash associated with the given key. |






<a name="ethermint.evm.v1.QueryTraceTxRequest"></a>

### QueryTraceTxRequest
QueryTraceTxRequest defines TraceTx request


| Field | Type | Label | Description |
| ----- | ---- | ----- | ----------- |
| `msg` | [MsgEthereumTx](#ethermint.evm.v1.MsgEthereumTx) |  | msgEthereumTx for the requested transaction |
| `tx_index` | [uint64](#uint64) |  | transaction index |
| `trace_config` | [TraceConfig](#ethermint.evm.v1.TraceConfig) |  | TraceConfig holds extra parameters to trace functions. |






<a name="ethermint.evm.v1.QueryTraceTxResponse"></a>

### QueryTraceTxResponse
QueryTraceTxResponse defines TraceTx response


| Field | Type | Label | Description |
| ----- | ---- | ----- | ----------- |
| `data` | [bytes](#bytes) |  | response serialized in bytes |






<a name="ethermint.evm.v1.QueryTxLogsRequest"></a>

### QueryTxLogsRequest
QueryTxLogsRequest is the request type for the Query/TxLogs RPC method.


| Field | Type | Label | Description |
| ----- | ---- | ----- | ----------- |
| `hash` | [string](#string) |  | hash is the ethereum transaction hex hash to query the logs for. |
| `pagination` | [cosmos.base.query.v1beta1.PageRequest](#cosmos.base.query.v1beta1.PageRequest) |  | pagination defines an optional pagination for the request. |






<a name="ethermint.evm.v1.QueryTxLogsResponse"></a>

### QueryTxLogsResponse
QueryTxLogs is the response type for the Query/TxLogs RPC method.


| Field | Type | Label | Description |
| ----- | ---- | ----- | ----------- |
| `logs` | [Log](#ethermint.evm.v1.Log) | repeated | logs represents the ethereum logs generated from the given transaction. |
| `pagination` | [cosmos.base.query.v1beta1.PageResponse](#cosmos.base.query.v1beta1.PageResponse) |  | pagination defines the pagination in the response. |






<a name="ethermint.evm.v1.QueryValidatorAccountRequest"></a>

### QueryValidatorAccountRequest
QueryValidatorAccountRequest is the request type for the
Query/ValidatorAccount RPC method.


| Field | Type | Label | Description |
| ----- | ---- | ----- | ----------- |
| `cons_address` | [string](#string) |  | cons_address is the validator cons address to query the account for. |






<a name="ethermint.evm.v1.QueryValidatorAccountResponse"></a>

### QueryValidatorAccountResponse
QueryValidatorAccountResponse is the response type for the
Query/ValidatorAccount RPC method.


| Field | Type | Label | Description |
| ----- | ---- | ----- | ----------- |
| `account_address` | [string](#string) |  | account_address is the cosmos address of the account in bech32 format. |
| `sequence` | [uint64](#uint64) |  | sequence is the account's sequence number. |
| `account_number` | [uint64](#uint64) |  | account_number is the account number |





 <!-- end messages -->

 <!-- end enums -->

 <!-- end HasExtensions -->


<a name="ethermint.evm.v1.Query"></a>

### Query
Query defines the gRPC querier service.

| Method Name | Request Type | Response Type | Description | HTTP Verb | Endpoint |
| ----------- | ------------ | ------------- | ------------| ------- | -------- |
| `Account` | [QueryAccountRequest](#ethermint.evm.v1.QueryAccountRequest) | [QueryAccountResponse](#ethermint.evm.v1.QueryAccountResponse) | Account queries an Ethereum account. | GET|/ethermint/evm/v1/account/{address}|
| `CosmosAccount` | [QueryCosmosAccountRequest](#ethermint.evm.v1.QueryCosmosAccountRequest) | [QueryCosmosAccountResponse](#ethermint.evm.v1.QueryCosmosAccountResponse) | CosmosAccount queries an Ethereum account's Cosmos Address. | GET|/ethermint/evm/v1/cosmos_account/{address}|
| `ValidatorAccount` | [QueryValidatorAccountRequest](#ethermint.evm.v1.QueryValidatorAccountRequest) | [QueryValidatorAccountResponse](#ethermint.evm.v1.QueryValidatorAccountResponse) | ValidatorAccount queries an Ethereum account's from a validator consensus Address. | GET|/ethermint/evm/v1/validator_account/{cons_address}|
| `Balance` | [QueryBalanceRequest](#ethermint.evm.v1.QueryBalanceRequest) | [QueryBalanceResponse](#ethermint.evm.v1.QueryBalanceResponse) | Balance queries the balance of a the EVM denomination for a single EthAccount. | GET|/ethermint/evm/v1/balances/{address}|
| `Storage` | [QueryStorageRequest](#ethermint.evm.v1.QueryStorageRequest) | [QueryStorageResponse](#ethermint.evm.v1.QueryStorageResponse) | Storage queries the balance of all coins for a single account. | GET|/ethermint/evm/v1/storage/{address}/{key}|
| `Code` | [QueryCodeRequest](#ethermint.evm.v1.QueryCodeRequest) | [QueryCodeResponse](#ethermint.evm.v1.QueryCodeResponse) | Code queries the balance of all coins for a single account. | GET|/ethermint/evm/v1/codes/{address}|
| `Params` | [QueryParamsRequest](#ethermint.evm.v1.QueryParamsRequest) | [QueryParamsResponse](#ethermint.evm.v1.QueryParamsResponse) | Params queries the parameters of x/evm module. | GET|/ethermint/evm/v1/params|
| `EthCall` | [EthCallRequest](#ethermint.evm.v1.EthCallRequest) | [MsgEthereumTxResponse](#ethermint.evm.v1.MsgEthereumTxResponse) | EthCall implements the `eth_call` rpc api | GET|/ethermint/evm/v1/eth_call|
| `EstimateGas` | [EthCallRequest](#ethermint.evm.v1.EthCallRequest) | [EstimateGasResponse](#ethermint.evm.v1.EstimateGasResponse) | EstimateGas implements the `eth_estimateGas` rpc api | GET|/ethermint/evm/v1/estimate_gas|
| `TraceTx` | [QueryTraceTxRequest](#ethermint.evm.v1.QueryTraceTxRequest) | [QueryTraceTxResponse](#ethermint.evm.v1.QueryTraceTxResponse) | TraceTx implements the `debug_traceTransaction` rpc api | GET|/ethermint/evm/v1/trace_tx|

 <!-- end services -->



<a name="ethermint/feemarket/v1/feemarket.proto"></a>
<p align="right"><a href="#top">Top</a></p>

## ethermint/feemarket/v1/feemarket.proto



<a name="ethermint.feemarket.v1.Params"></a>

### Params
Params defines the EVM module parameters


| Field | Type | Label | Description |
| ----- | ---- | ----- | ----------- |
| `no_base_fee` | [bool](#bool) |  | no base fee forces the EIP-1559 base fee to 0 (needed for 0 price calls) |
| `base_fee_change_denominator` | [uint32](#uint32) |  | base fee change denominator bounds the amount the base fee can change between blocks. |
| `elasticity_multiplier` | [uint32](#uint32) |  | elasticity multiplier bounds the maximum gas limit an EIP-1559 block may have. |
| `initial_base_fee` | [int64](#int64) |  | initial base fee for EIP-1559 blocks. |
| `enable_height` | [int64](#int64) |  | height at which the base fee calculation is enabled. |





 <!-- end messages -->

 <!-- end enums -->

 <!-- end HasExtensions -->

 <!-- end services -->



<a name="ethermint/feemarket/v1/genesis.proto"></a>
<p align="right"><a href="#top">Top</a></p>

## ethermint/feemarket/v1/genesis.proto



<a name="ethermint.feemarket.v1.GenesisState"></a>

### GenesisState
GenesisState defines the feemarket module's genesis state.


| Field | Type | Label | Description |
| ----- | ---- | ----- | ----------- |
| `params` | [Params](#ethermint.feemarket.v1.Params) |  | params defines all the paramaters of the module. |
| `base_fee` | [string](#string) |  | base fee is the exported value from previous software version. Zero by default. |
| `block_gas` | [uint64](#uint64) |  | block gas is the amount of gas used on the last block before the upgrade. Zero by default. |





 <!-- end messages -->

 <!-- end enums -->

 <!-- end HasExtensions -->

 <!-- end services -->



<a name="ethermint/feemarket/v1/query.proto"></a>
<p align="right"><a href="#top">Top</a></p>

## ethermint/feemarket/v1/query.proto



<a name="ethermint.feemarket.v1.QueryBaseFeeRequest"></a>

### QueryBaseFeeRequest
QueryBaseFeeRequest defines the request type for querying the EIP1559 base
fee.






<a name="ethermint.feemarket.v1.QueryBaseFeeResponse"></a>

### QueryBaseFeeResponse
BaseFeeResponse returns the EIP1559 base fee.


| Field | Type | Label | Description |
| ----- | ---- | ----- | ----------- |
| `base_fee` | [string](#string) |  |  |






<a name="ethermint.feemarket.v1.QueryBlockGasRequest"></a>

### QueryBlockGasRequest
QueryBlockGasRequest defines the request type for querying the EIP1559 base
fee.






<a name="ethermint.feemarket.v1.QueryBlockGasResponse"></a>

### QueryBlockGasResponse
QueryBlockGasResponse returns block gas used for a given height.


| Field | Type | Label | Description |
| ----- | ---- | ----- | ----------- |
| `gas` | [int64](#int64) |  |  |






<a name="ethermint.feemarket.v1.QueryParamsRequest"></a>

### QueryParamsRequest
QueryParamsRequest defines the request type for querying x/evm parameters.






<a name="ethermint.feemarket.v1.QueryParamsResponse"></a>

### QueryParamsResponse
QueryParamsResponse defines the response type for querying x/evm parameters.


| Field | Type | Label | Description |
| ----- | ---- | ----- | ----------- |
| `params` | [Params](#ethermint.feemarket.v1.Params) |  | params define the evm module parameters. |





 <!-- end messages -->

 <!-- end enums -->

 <!-- end HasExtensions -->


<a name="ethermint.feemarket.v1.Query"></a>

### Query
Query defines the gRPC querier service.

| Method Name | Request Type | Response Type | Description | HTTP Verb | Endpoint |
| ----------- | ------------ | ------------- | ------------| ------- | -------- |
| `Params` | [QueryParamsRequest](#ethermint.feemarket.v1.QueryParamsRequest) | [QueryParamsResponse](#ethermint.feemarket.v1.QueryParamsResponse) | Params queries the parameters of x/feemarket module. | GET|/feemarket/evm/v1/params|
| `BaseFee` | [QueryBaseFeeRequest](#ethermint.feemarket.v1.QueryBaseFeeRequest) | [QueryBaseFeeResponse](#ethermint.feemarket.v1.QueryBaseFeeResponse) | BaseFee queries the base fee of the parent block of the current block. | GET|/feemarket/evm/v1/base_fee|
| `BlockGas` | [QueryBlockGasRequest](#ethermint.feemarket.v1.QueryBlockGasRequest) | [QueryBlockGasResponse](#ethermint.feemarket.v1.QueryBlockGasResponse) | BlockGas queries the gas used at a given block height | GET|/feemarket/evm/v1/block_gas|

 <!-- end services -->



<a name="ethermint/types/v1/account.proto"></a>
<p align="right"><a href="#top">Top</a></p>

## ethermint/types/v1/account.proto



<a name="ethermint.types.v1.EthAccount"></a>

### EthAccount
EthAccount implements the authtypes.AccountI interface and embeds an
authtypes.BaseAccount type. It is compatible with the auth AccountKeeper.


| Field | Type | Label | Description |
| ----- | ---- | ----- | ----------- |
| `base_account` | [cosmos.auth.v1beta1.BaseAccount](#cosmos.auth.v1beta1.BaseAccount) |  |  |
| `code_hash` | [string](#string) |  |  |





 <!-- end messages -->

 <!-- end enums -->

 <!-- end HasExtensions -->

 <!-- end services -->



<a name="ethermint/types/v1/web3.proto"></a>
<p align="right"><a href="#top">Top</a></p>

## ethermint/types/v1/web3.proto



<a name="ethermint.types.v1.ExtensionOptionsWeb3Tx"></a>

### ExtensionOptionsWeb3Tx



| Field | Type | Label | Description |
| ----- | ---- | ----- | ----------- |
| `typed_data_chain_id` | [uint64](#uint64) |  | typed data chain id used only in EIP712 Domain and should match Ethereum network ID in a Web3 provider (e.g. Metamask). |
| `fee_payer` | [string](#string) |  | fee payer is an account address for the fee payer. It will be validated during EIP712 signature checking. |
| `fee_payer_sig` | [bytes](#bytes) |  | fee payer sig is a signature data from the fee paying account, allows to perform fee delegation when using EIP712 Domain. |





 <!-- end messages -->

 <!-- end enums -->

 <!-- end HasExtensions -->

 <!-- end services -->



## Scalar Value Types

| .proto Type | Notes | C++ | Java | Python | Go | C# | PHP | Ruby |
| ----------- | ----- | --- | ---- | ------ | -- | -- | --- | ---- |
| <a name="double" /> double |  | double | double | float | float64 | double | float | Float |
| <a name="float" /> float |  | float | float | float | float32 | float | float | Float |
| <a name="int32" /> int32 | Uses variable-length encoding. Inefficient for encoding negative numbers – if your field is likely to have negative values, use sint32 instead. | int32 | int | int | int32 | int | integer | Bignum or Fixnum (as required) |
| <a name="int64" /> int64 | Uses variable-length encoding. Inefficient for encoding negative numbers – if your field is likely to have negative values, use sint64 instead. | int64 | long | int/long | int64 | long | integer/string | Bignum |
| <a name="uint32" /> uint32 | Uses variable-length encoding. | uint32 | int | int/long | uint32 | uint | integer | Bignum or Fixnum (as required) |
| <a name="uint64" /> uint64 | Uses variable-length encoding. | uint64 | long | int/long | uint64 | ulong | integer/string | Bignum or Fixnum (as required) |
| <a name="sint32" /> sint32 | Uses variable-length encoding. Signed int value. These more efficiently encode negative numbers than regular int32s. | int32 | int | int | int32 | int | integer | Bignum or Fixnum (as required) |
| <a name="sint64" /> sint64 | Uses variable-length encoding. Signed int value. These more efficiently encode negative numbers than regular int64s. | int64 | long | int/long | int64 | long | integer/string | Bignum |
| <a name="fixed32" /> fixed32 | Always four bytes. More efficient than uint32 if values are often greater than 2^28. | uint32 | int | int | uint32 | uint | integer | Bignum or Fixnum (as required) |
| <a name="fixed64" /> fixed64 | Always eight bytes. More efficient than uint64 if values are often greater than 2^56. | uint64 | long | int/long | uint64 | ulong | integer/string | Bignum |
| <a name="sfixed32" /> sfixed32 | Always four bytes. | int32 | int | int | int32 | int | integer | Bignum or Fixnum (as required) |
| <a name="sfixed64" /> sfixed64 | Always eight bytes. | int64 | long | int/long | int64 | long | integer/string | Bignum |
| <a name="bool" /> bool |  | bool | boolean | boolean | bool | bool | boolean | TrueClass/FalseClass |
| <a name="string" /> string | A string must always contain UTF-8 encoded or 7-bit ASCII text. | string | String | str/unicode | string | string | string | String (UTF-8) |
| <a name="bytes" /> bytes | May contain any arbitrary sequence of bytes. | string | ByteString | str | []byte | ByteString | string | String (ASCII-8BIT) |
<|MERGE_RESOLUTION|>--- conflicted
+++ resolved
@@ -39,13 +39,6 @@
     - [QueryAccountResponse](#ethermint.evm.v1.QueryAccountResponse)
     - [QueryBalanceRequest](#ethermint.evm.v1.QueryBalanceRequest)
     - [QueryBalanceResponse](#ethermint.evm.v1.QueryBalanceResponse)
-<<<<<<< HEAD
-    - [QueryBlockBloomRequest](#ethermint.evm.v1.QueryBlockBloomRequest)
-    - [QueryBlockBloomResponse](#ethermint.evm.v1.QueryBlockBloomResponse)
-    - [QueryBlockLogsRequest](#ethermint.evm.v1.QueryBlockLogsRequest)
-    - [QueryBlockLogsResponse](#ethermint.evm.v1.QueryBlockLogsResponse)
-=======
->>>>>>> d84837a4
     - [QueryCodeRequest](#ethermint.evm.v1.QueryCodeRequest)
     - [QueryCodeResponse](#ethermint.evm.v1.QueryCodeResponse)
     - [QueryCosmosAccountRequest](#ethermint.evm.v1.QueryCosmosAccountRequest)
@@ -622,73 +615,6 @@
 
 
 
-<<<<<<< HEAD
-<a name="ethermint.evm.v1.QueryBlockBloomRequest"></a>
-
-### QueryBlockBloomRequest
-QueryBlockBloomRequest is the request type for the Query/BlockBloom RPC
-method.
-
-
-| Field | Type | Label | Description |
-| ----- | ---- | ----- | ----------- |
-| `height` | [int64](#int64) |  | height of the block which we want to query the bloom filter. Tendermint always replace the query request header by the current context header, height cannot be extracted from there, so we need to explicitly pass it in parameter. |
-
-
-
-
-
-
-<a name="ethermint.evm.v1.QueryBlockBloomResponse"></a>
-
-### QueryBlockBloomResponse
-QueryBlockBloomResponse is the response type for the Query/BlockBloom RPC
-method.
-
-
-| Field | Type | Label | Description |
-| ----- | ---- | ----- | ----------- |
-| `bloom` | [bytes](#bytes) |  | bloom represents bloom filter for the given block hash. |
-
-
-
-
-
-
-<a name="ethermint.evm.v1.QueryBlockLogsRequest"></a>
-
-### QueryBlockLogsRequest
-QueryBlockLogsRequest is the request type for the Query/BlockLogs RPC method.
-
-
-| Field | Type | Label | Description |
-| ----- | ---- | ----- | ----------- |
-| `hash` | [string](#string) |  | hash is the block hash to query the logs for. |
-| `pagination` | [cosmos.base.query.v1beta1.PageRequest](#cosmos.base.query.v1beta1.PageRequest) |  | pagination defines an optional pagination for the request. |
-
-
-
-
-
-
-<a name="ethermint.evm.v1.QueryBlockLogsResponse"></a>
-
-### QueryBlockLogsResponse
-QueryTxLogs is the response type for the Query/BlockLogs RPC method.
-
-
-| Field | Type | Label | Description |
-| ----- | ---- | ----- | ----------- |
-| `tx_logs` | [TransactionLogs](#ethermint.evm.v1.TransactionLogs) | repeated | logs represents the ethereum logs generated at the given block hash. |
-| `pagination` | [cosmos.base.query.v1beta1.PageResponse](#cosmos.base.query.v1beta1.PageResponse) |  | pagination defines the pagination in the response. |
-
-
-
-
-
-
-=======
->>>>>>> d84837a4
 <a name="ethermint.evm.v1.QueryCodeRequest"></a>
 
 ### QueryCodeRequest
