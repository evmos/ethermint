<!-- This file is auto-generated. Please do not modify it yourself. -->
# Protobuf Documentation
<a name="top"></a>

## Table of Contents

- [ethermint/crypto/v1/ethsecp256k1/keys.proto](#ethermint/crypto/v1/ethsecp256k1/keys.proto)
    - [PrivKey](#ethermint.crypto.v1.ethsecp256k1.PrivKey)
    - [PubKey](#ethermint.crypto.v1.ethsecp256k1.PubKey)
  
- [ethermint/evm/v1/evm.proto](#ethermint/evm/v1/evm.proto)
    - [AccessTuple](#ethermint.evm.v1.AccessTuple)
    - [ChainConfig](#ethermint.evm.v1.ChainConfig)
    - [Log](#ethermint.evm.v1.Log)
    - [Params](#ethermint.evm.v1.Params)
    - [State](#ethermint.evm.v1.State)
    - [TraceConfig](#ethermint.evm.v1.TraceConfig)
    - [TransactionLogs](#ethermint.evm.v1.TransactionLogs)
    - [TxResult](#ethermint.evm.v1.TxResult)
  
- [ethermint/evm/v1/genesis.proto](#ethermint/evm/v1/genesis.proto)
    - [GenesisAccount](#ethermint.evm.v1.GenesisAccount)
    - [GenesisState](#ethermint.evm.v1.GenesisState)
  
- [ethermint/evm/v1/tx.proto](#ethermint/evm/v1/tx.proto)
    - [AccessListTx](#ethermint.evm.v1.AccessListTx)
    - [DynamicFeeTx](#ethermint.evm.v1.DynamicFeeTx)
    - [ExtensionOptionsEthereumTx](#ethermint.evm.v1.ExtensionOptionsEthereumTx)
    - [LegacyTx](#ethermint.evm.v1.LegacyTx)
    - [MsgEthereumTx](#ethermint.evm.v1.MsgEthereumTx)
    - [MsgEthereumTxResponse](#ethermint.evm.v1.MsgEthereumTxResponse)
  
    - [Msg](#ethermint.evm.v1.Msg)
  
- [ethermint/evm/v1/query.proto](#ethermint/evm/v1/query.proto)
    - [EstimateGasResponse](#ethermint.evm.v1.EstimateGasResponse)
    - [EthCallRequest](#ethermint.evm.v1.EthCallRequest)
    - [QueryAccountRequest](#ethermint.evm.v1.QueryAccountRequest)
    - [QueryAccountResponse](#ethermint.evm.v1.QueryAccountResponse)
    - [QueryBalanceRequest](#ethermint.evm.v1.QueryBalanceRequest)
    - [QueryBalanceResponse](#ethermint.evm.v1.QueryBalanceResponse)
    - [QueryBaseFeeRequest](#ethermint.evm.v1.QueryBaseFeeRequest)
    - [QueryBaseFeeResponse](#ethermint.evm.v1.QueryBaseFeeResponse)
    - [QueryCodeRequest](#ethermint.evm.v1.QueryCodeRequest)
    - [QueryCodeResponse](#ethermint.evm.v1.QueryCodeResponse)
    - [QueryCosmosAccountRequest](#ethermint.evm.v1.QueryCosmosAccountRequest)
    - [QueryCosmosAccountResponse](#ethermint.evm.v1.QueryCosmosAccountResponse)
    - [QueryParamsRequest](#ethermint.evm.v1.QueryParamsRequest)
    - [QueryParamsResponse](#ethermint.evm.v1.QueryParamsResponse)
    - [QueryStorageRequest](#ethermint.evm.v1.QueryStorageRequest)
    - [QueryStorageResponse](#ethermint.evm.v1.QueryStorageResponse)
    - [QueryTraceBlockRequest](#ethermint.evm.v1.QueryTraceBlockRequest)
    - [QueryTraceBlockResponse](#ethermint.evm.v1.QueryTraceBlockResponse)
    - [QueryTraceTxRequest](#ethermint.evm.v1.QueryTraceTxRequest)
    - [QueryTraceTxResponse](#ethermint.evm.v1.QueryTraceTxResponse)
    - [QueryTxLogsRequest](#ethermint.evm.v1.QueryTxLogsRequest)
    - [QueryTxLogsResponse](#ethermint.evm.v1.QueryTxLogsResponse)
    - [QueryValidatorAccountRequest](#ethermint.evm.v1.QueryValidatorAccountRequest)
    - [QueryValidatorAccountResponse](#ethermint.evm.v1.QueryValidatorAccountResponse)
  
    - [Query](#ethermint.evm.v1.Query)
  
- [ethermint/feemarket/v1/feemarket.proto](#ethermint/feemarket/v1/feemarket.proto)
    - [Params](#ethermint.feemarket.v1.Params)
  
- [ethermint/feemarket/v1/genesis.proto](#ethermint/feemarket/v1/genesis.proto)
    - [GenesisState](#ethermint.feemarket.v1.GenesisState)
  
- [ethermint/feemarket/v1/query.proto](#ethermint/feemarket/v1/query.proto)
    - [QueryBaseFeeRequest](#ethermint.feemarket.v1.QueryBaseFeeRequest)
    - [QueryBaseFeeResponse](#ethermint.feemarket.v1.QueryBaseFeeResponse)
    - [QueryBlockGasRequest](#ethermint.feemarket.v1.QueryBlockGasRequest)
    - [QueryBlockGasResponse](#ethermint.feemarket.v1.QueryBlockGasResponse)
    - [QueryParamsRequest](#ethermint.feemarket.v1.QueryParamsRequest)
    - [QueryParamsResponse](#ethermint.feemarket.v1.QueryParamsResponse)
  
    - [Query](#ethermint.feemarket.v1.Query)
  
- [ethermint/types/v1/account.proto](#ethermint/types/v1/account.proto)
    - [EthAccount](#ethermint.types.v1.EthAccount)
  
<<<<<<< HEAD
- [ethermint/types/v1/indexer.proto](#ethermint/types/v1/indexer.proto)
    - [TxResult](#ethermint.types.v1.TxResult)
=======
- [ethermint/types/v1/dynamic_fee.proto](#ethermint/types/v1/dynamic_fee.proto)
    - [ExtensionOptionDynamicFeeTx](#ethermint.types.v1.ExtensionOptionDynamicFeeTx)
>>>>>>> b1cd16e5
  
- [ethermint/types/v1/web3.proto](#ethermint/types/v1/web3.proto)
    - [ExtensionOptionsWeb3Tx](#ethermint.types.v1.ExtensionOptionsWeb3Tx)
  
- [Scalar Value Types](#scalar-value-types)



<a name="ethermint/crypto/v1/ethsecp256k1/keys.proto"></a>
<p align="right"><a href="#top">Top</a></p>

## ethermint/crypto/v1/ethsecp256k1/keys.proto



<a name="ethermint.crypto.v1.ethsecp256k1.PrivKey"></a>

### PrivKey
PrivKey defines a type alias for an ecdsa.PrivateKey that implements
Tendermint's PrivateKey interface.


| Field | Type | Label | Description |
| ----- | ---- | ----- | ----------- |
| `key` | [bytes](#bytes) |  |  |






<a name="ethermint.crypto.v1.ethsecp256k1.PubKey"></a>

### PubKey
PubKey defines a type alias for an ecdsa.PublicKey that implements
Tendermint's PubKey interface. It represents the 33-byte compressed public
key format.


| Field | Type | Label | Description |
| ----- | ---- | ----- | ----------- |
| `key` | [bytes](#bytes) |  |  |





 <!-- end messages -->

 <!-- end enums -->

 <!-- end HasExtensions -->

 <!-- end services -->



<a name="ethermint/evm/v1/evm.proto"></a>
<p align="right"><a href="#top">Top</a></p>

## ethermint/evm/v1/evm.proto



<a name="ethermint.evm.v1.AccessTuple"></a>

### AccessTuple
AccessTuple is the element type of an access list.


| Field | Type | Label | Description |
| ----- | ---- | ----- | ----------- |
| `address` | [string](#string) |  | hex formatted ethereum address |
| `storage_keys` | [string](#string) | repeated | hex formatted hashes of the storage keys |






<a name="ethermint.evm.v1.ChainConfig"></a>

### ChainConfig
ChainConfig defines the Ethereum ChainConfig parameters using *sdk.Int values
instead of *big.Int.


| Field | Type | Label | Description |
| ----- | ---- | ----- | ----------- |
| `homestead_block` | [string](#string) |  | Homestead switch block (nil no fork, 0 = already homestead) |
| `dao_fork_block` | [string](#string) |  | TheDAO hard-fork switch block (nil no fork) |
| `dao_fork_support` | [bool](#bool) |  | Whether the nodes supports or opposes the DAO hard-fork |
| `eip150_block` | [string](#string) |  | EIP150 implements the Gas price changes (https://github.com/ethereum/EIPs/issues/150) EIP150 HF block (nil no fork) |
| `eip150_hash` | [string](#string) |  | EIP150 HF hash (needed for header only clients as only gas pricing changed) |
| `eip155_block` | [string](#string) |  | EIP155Block HF block |
| `eip158_block` | [string](#string) |  | EIP158 HF block |
| `byzantium_block` | [string](#string) |  | Byzantium switch block (nil no fork, 0 = already on byzantium) |
| `constantinople_block` | [string](#string) |  | Constantinople switch block (nil no fork, 0 = already activated) |
| `petersburg_block` | [string](#string) |  | Petersburg switch block (nil same as Constantinople) |
| `istanbul_block` | [string](#string) |  | Istanbul switch block (nil no fork, 0 = already on istanbul) |
| `muir_glacier_block` | [string](#string) |  | Eip-2384 (bomb delay) switch block (nil no fork, 0 = already activated) |
| `berlin_block` | [string](#string) |  | Berlin switch block (nil = no fork, 0 = already on berlin) |
| `london_block` | [string](#string) |  | London switch block (nil = no fork, 0 = already on london) |
| `arrow_glacier_block` | [string](#string) |  | Eip-4345 (bomb delay) switch block (nil = no fork, 0 = already activated) |
| `gray_glacier_block` | [string](#string) |  | EIP-5133 (bomb delay) switch block (nil = no fork, 0 = already activated) |
| `merge_netsplit_block` | [string](#string) |  | Virtual fork after The Merge to use as a network splitter |






<a name="ethermint.evm.v1.Log"></a>

### Log
Log represents an protobuf compatible Ethereum Log that defines a contract
log event. These events are generated by the LOG opcode and stored/indexed by
the node.


| Field | Type | Label | Description |
| ----- | ---- | ----- | ----------- |
| `address` | [string](#string) |  | address of the contract that generated the event |
| `topics` | [string](#string) | repeated | list of topics provided by the contract. |
| `data` | [bytes](#bytes) |  | supplied by the contract, usually ABI-encoded |
| `block_number` | [uint64](#uint64) |  | block in which the transaction was included |
| `tx_hash` | [string](#string) |  | hash of the transaction |
| `tx_index` | [uint64](#uint64) |  | index of the transaction in the block |
| `block_hash` | [string](#string) |  | hash of the block in which the transaction was included |
| `index` | [uint64](#uint64) |  | index of the log in the block |
| `removed` | [bool](#bool) |  | The Removed field is true if this log was reverted due to a chain reorganisation. You must pay attention to this field if you receive logs through a filter query. |






<a name="ethermint.evm.v1.Params"></a>

### Params
Params defines the EVM module parameters


| Field | Type | Label | Description |
| ----- | ---- | ----- | ----------- |
| `evm_denom` | [string](#string) |  | evm denom represents the token denomination used to run the EVM state transitions. |
| `enable_create` | [bool](#bool) |  | enable create toggles state transitions that use the vm.Create function |
| `enable_call` | [bool](#bool) |  | enable call toggles state transitions that use the vm.Call function |
| `extra_eips` | [int64](#int64) | repeated | extra eips defines the additional EIPs for the vm.Config |
| `chain_config` | [ChainConfig](#ethermint.evm.v1.ChainConfig) |  | chain config defines the EVM chain configuration parameters |
| `allow_unprotected_txs` | [bool](#bool) |  | Allow unprotected transactions defines if replay-protected (i.e non EIP155 signed) transactions can be executed on the state machine. |






<a name="ethermint.evm.v1.State"></a>

### State
State represents a single Storage key value pair item.


| Field | Type | Label | Description |
| ----- | ---- | ----- | ----------- |
| `key` | [string](#string) |  |  |
| `value` | [string](#string) |  |  |






<a name="ethermint.evm.v1.TraceConfig"></a>

### TraceConfig
TraceConfig holds extra parameters to trace functions.


| Field | Type | Label | Description |
| ----- | ---- | ----- | ----------- |
| `tracer` | [string](#string) |  | custom javascript tracer |
| `timeout` | [string](#string) |  | overrides the default timeout of 5 seconds for JavaScript-based tracing calls |
| `reexec` | [uint64](#uint64) |  | number of blocks the tracer is willing to go back |
| `disable_stack` | [bool](#bool) |  | disable stack capture |
| `disable_storage` | [bool](#bool) |  | disable storage capture |
| `debug` | [bool](#bool) |  | print output during capture end |
| `limit` | [int32](#int32) |  | maximum length of output, but zero means unlimited |
| `overrides` | [ChainConfig](#ethermint.evm.v1.ChainConfig) |  | Chain overrides, can be used to execute a trace using future fork rules |
| `enable_memory` | [bool](#bool) |  | enable memory capture |
| `enable_return_data` | [bool](#bool) |  | enable return data capture |






<a name="ethermint.evm.v1.TransactionLogs"></a>

### TransactionLogs
TransactionLogs define the logs generated from a transaction execution
with a given hash. It it used for import/export data as transactions are not
persisted on blockchain state after an upgrade.


| Field | Type | Label | Description |
| ----- | ---- | ----- | ----------- |
| `hash` | [string](#string) |  |  |
| `logs` | [Log](#ethermint.evm.v1.Log) | repeated |  |






<a name="ethermint.evm.v1.TxResult"></a>

### TxResult
TxResult stores results of Tx execution.


| Field | Type | Label | Description |
| ----- | ---- | ----- | ----------- |
| `contract_address` | [string](#string) |  | contract_address contains the ethereum address of the created contract (if any). If the state transition is an evm.Call, the contract address will be empty. |
| `bloom` | [bytes](#bytes) |  | bloom represents the bloom filter bytes |
| `tx_logs` | [TransactionLogs](#ethermint.evm.v1.TransactionLogs) |  | tx_logs contains the transaction hash and the proto-compatible ethereum logs. |
| `ret` | [bytes](#bytes) |  | ret defines the bytes from the execution. |
| `reverted` | [bool](#bool) |  | reverted flag is set to true when the call has been reverted |
| `gas_used` | [uint64](#uint64) |  | gas_used notes the amount of gas consumed while execution |





 <!-- end messages -->

 <!-- end enums -->

 <!-- end HasExtensions -->

 <!-- end services -->



<a name="ethermint/evm/v1/genesis.proto"></a>
<p align="right"><a href="#top">Top</a></p>

## ethermint/evm/v1/genesis.proto



<a name="ethermint.evm.v1.GenesisAccount"></a>

### GenesisAccount
GenesisAccount defines an account to be initialized in the genesis state.
Its main difference between with Geth's GenesisAccount is that it uses a
custom storage type and that it doesn't contain the private key field.


| Field | Type | Label | Description |
| ----- | ---- | ----- | ----------- |
| `address` | [string](#string) |  | address defines an ethereum hex formated address of an account |
| `code` | [string](#string) |  | code defines the hex bytes of the account code. |
| `storage` | [State](#ethermint.evm.v1.State) | repeated | storage defines the set of state key values for the account. |






<a name="ethermint.evm.v1.GenesisState"></a>

### GenesisState
GenesisState defines the evm module's genesis state.


| Field | Type | Label | Description |
| ----- | ---- | ----- | ----------- |
| `accounts` | [GenesisAccount](#ethermint.evm.v1.GenesisAccount) | repeated | accounts is an array containing the ethereum genesis accounts. |
| `params` | [Params](#ethermint.evm.v1.Params) |  | params defines all the parameters of the module. |





 <!-- end messages -->

 <!-- end enums -->

 <!-- end HasExtensions -->

 <!-- end services -->



<a name="ethermint/evm/v1/tx.proto"></a>
<p align="right"><a href="#top">Top</a></p>

## ethermint/evm/v1/tx.proto



<a name="ethermint.evm.v1.AccessListTx"></a>

### AccessListTx
AccessListTx is the data of EIP-2930 access list transactions.


| Field | Type | Label | Description |
| ----- | ---- | ----- | ----------- |
| `chain_id` | [string](#string) |  | destination EVM chain ID |
| `nonce` | [uint64](#uint64) |  | nonce corresponds to the account nonce (transaction sequence). |
| `gas_price` | [string](#string) |  | gas price defines the value for each gas unit |
| `gas` | [uint64](#uint64) |  | gas defines the gas limit defined for the transaction. |
| `to` | [string](#string) |  | hex formatted address of the recipient |
| `value` | [string](#string) |  | value defines the unsigned integer value of the transaction amount. |
| `data` | [bytes](#bytes) |  | input defines the data payload bytes of the transaction. |
| `accesses` | [AccessTuple](#ethermint.evm.v1.AccessTuple) | repeated |  |
| `v` | [bytes](#bytes) |  | v defines the signature value |
| `r` | [bytes](#bytes) |  | r defines the signature value |
| `s` | [bytes](#bytes) |  | s define the signature value |






<a name="ethermint.evm.v1.DynamicFeeTx"></a>

### DynamicFeeTx
DynamicFeeTx is the data of EIP-1559 dinamic fee transactions.


| Field | Type | Label | Description |
| ----- | ---- | ----- | ----------- |
| `chain_id` | [string](#string) |  | destination EVM chain ID |
| `nonce` | [uint64](#uint64) |  | nonce corresponds to the account nonce (transaction sequence). |
| `gas_tip_cap` | [string](#string) |  | gas tip cap defines the max value for the gas tip |
| `gas_fee_cap` | [string](#string) |  | gas fee cap defines the max value for the gas fee |
| `gas` | [uint64](#uint64) |  | gas defines the gas limit defined for the transaction. |
| `to` | [string](#string) |  | hex formatted address of the recipient |
| `value` | [string](#string) |  | value defines the the transaction amount. |
| `data` | [bytes](#bytes) |  | input defines the data payload bytes of the transaction. |
| `accesses` | [AccessTuple](#ethermint.evm.v1.AccessTuple) | repeated |  |
| `v` | [bytes](#bytes) |  | v defines the signature value |
| `r` | [bytes](#bytes) |  | r defines the signature value |
| `s` | [bytes](#bytes) |  | s define the signature value |






<a name="ethermint.evm.v1.ExtensionOptionsEthereumTx"></a>

### ExtensionOptionsEthereumTx







<a name="ethermint.evm.v1.LegacyTx"></a>

### LegacyTx
LegacyTx is the transaction data of regular Ethereum transactions.
NOTE: All non-protected transactions (i.e non EIP155 signed) will fail if the
AllowUnprotectedTxs parameter is disabled.


| Field | Type | Label | Description |
| ----- | ---- | ----- | ----------- |
| `nonce` | [uint64](#uint64) |  | nonce corresponds to the account nonce (transaction sequence). |
| `gas_price` | [string](#string) |  | gas price defines the value for each gas unit |
| `gas` | [uint64](#uint64) |  | gas defines the gas limit defined for the transaction. |
| `to` | [string](#string) |  | hex formatted address of the recipient |
| `value` | [string](#string) |  | value defines the unsigned integer value of the transaction amount. |
| `data` | [bytes](#bytes) |  | input defines the data payload bytes of the transaction. |
| `v` | [bytes](#bytes) |  | v defines the signature value |
| `r` | [bytes](#bytes) |  | r defines the signature value |
| `s` | [bytes](#bytes) |  | s define the signature value |






<a name="ethermint.evm.v1.MsgEthereumTx"></a>

### MsgEthereumTx
MsgEthereumTx encapsulates an Ethereum transaction as an SDK message.


| Field | Type | Label | Description |
| ----- | ---- | ----- | ----------- |
| `data` | [google.protobuf.Any](#google.protobuf.Any) |  | inner transaction data

caches |
| `size` | [double](#double) |  | DEPRECATED: encoded storage size of the transaction |
| `hash` | [string](#string) |  | transaction hash in hex format |
| `from` | [string](#string) |  | ethereum signer address in hex format. This address value is checked against the address derived from the signature (V, R, S) using the secp256k1 elliptic curve |






<a name="ethermint.evm.v1.MsgEthereumTxResponse"></a>

### MsgEthereumTxResponse
MsgEthereumTxResponse defines the Msg/EthereumTx response type.


| Field | Type | Label | Description |
| ----- | ---- | ----- | ----------- |
| `hash` | [string](#string) |  | ethereum transaction hash in hex format. This hash differs from the Tendermint sha256 hash of the transaction bytes. See https://github.com/tendermint/tendermint/issues/6539 for reference |
| `logs` | [Log](#ethermint.evm.v1.Log) | repeated | logs contains the transaction hash and the proto-compatible ethereum logs. |
| `ret` | [bytes](#bytes) |  | returned data from evm function (result or data supplied with revert opcode) |
| `vm_error` | [string](#string) |  | vm error is the error returned by vm execution |
| `gas_used` | [uint64](#uint64) |  | gas consumed by the transaction |





 <!-- end messages -->

 <!-- end enums -->

 <!-- end HasExtensions -->


<a name="ethermint.evm.v1.Msg"></a>

### Msg
Msg defines the evm Msg service.

| Method Name | Request Type | Response Type | Description | HTTP Verb | Endpoint |
| ----------- | ------------ | ------------- | ------------| ------- | -------- |
| `EthereumTx` | [MsgEthereumTx](#ethermint.evm.v1.MsgEthereumTx) | [MsgEthereumTxResponse](#ethermint.evm.v1.MsgEthereumTxResponse) | EthereumTx defines a method submitting Ethereum transactions. | POST|/ethermint/evm/v1/ethereum_tx|

 <!-- end services -->



<a name="ethermint/evm/v1/query.proto"></a>
<p align="right"><a href="#top">Top</a></p>

## ethermint/evm/v1/query.proto



<a name="ethermint.evm.v1.EstimateGasResponse"></a>

### EstimateGasResponse
EstimateGasResponse defines EstimateGas response


| Field | Type | Label | Description |
| ----- | ---- | ----- | ----------- |
| `gas` | [uint64](#uint64) |  | the estimated gas |






<a name="ethermint.evm.v1.EthCallRequest"></a>

### EthCallRequest
EthCallRequest defines EthCall request


| Field | Type | Label | Description |
| ----- | ---- | ----- | ----------- |
| `args` | [bytes](#bytes) |  | same json format as the json rpc api. |
| `gas_cap` | [uint64](#uint64) |  | the default gas cap to be used |






<a name="ethermint.evm.v1.QueryAccountRequest"></a>

### QueryAccountRequest
QueryAccountRequest is the request type for the Query/Account RPC method.


| Field | Type | Label | Description |
| ----- | ---- | ----- | ----------- |
| `address` | [string](#string) |  | address is the ethereum hex address to query the account for. |






<a name="ethermint.evm.v1.QueryAccountResponse"></a>

### QueryAccountResponse
QueryAccountResponse is the response type for the Query/Account RPC method.


| Field | Type | Label | Description |
| ----- | ---- | ----- | ----------- |
| `balance` | [string](#string) |  | balance is the balance of the EVM denomination. |
| `code_hash` | [string](#string) |  | code hash is the hex-formatted code bytes from the EOA. |
| `nonce` | [uint64](#uint64) |  | nonce is the account's sequence number. |






<a name="ethermint.evm.v1.QueryBalanceRequest"></a>

### QueryBalanceRequest
QueryBalanceRequest is the request type for the Query/Balance RPC method.


| Field | Type | Label | Description |
| ----- | ---- | ----- | ----------- |
| `address` | [string](#string) |  | address is the ethereum hex address to query the balance for. |






<a name="ethermint.evm.v1.QueryBalanceResponse"></a>

### QueryBalanceResponse
QueryBalanceResponse is the response type for the Query/Balance RPC method.


| Field | Type | Label | Description |
| ----- | ---- | ----- | ----------- |
| `balance` | [string](#string) |  | balance is the balance of the EVM denomination. |






<a name="ethermint.evm.v1.QueryBaseFeeRequest"></a>

### QueryBaseFeeRequest
QueryBaseFeeRequest defines the request type for querying the EIP1559 base
fee.






<a name="ethermint.evm.v1.QueryBaseFeeResponse"></a>

### QueryBaseFeeResponse
BaseFeeResponse returns the EIP1559 base fee.


| Field | Type | Label | Description |
| ----- | ---- | ----- | ----------- |
| `base_fee` | [string](#string) |  |  |






<a name="ethermint.evm.v1.QueryCodeRequest"></a>

### QueryCodeRequest
QueryCodeRequest is the request type for the Query/Code RPC method.


| Field | Type | Label | Description |
| ----- | ---- | ----- | ----------- |
| `address` | [string](#string) |  | address is the ethereum hex address to query the code for. |






<a name="ethermint.evm.v1.QueryCodeResponse"></a>

### QueryCodeResponse
QueryCodeResponse is the response type for the Query/Code RPC
method.


| Field | Type | Label | Description |
| ----- | ---- | ----- | ----------- |
| `code` | [bytes](#bytes) |  | code represents the code bytes from an ethereum address. |






<a name="ethermint.evm.v1.QueryCosmosAccountRequest"></a>

### QueryCosmosAccountRequest
QueryCosmosAccountRequest is the request type for the Query/CosmosAccount RPC
method.


| Field | Type | Label | Description |
| ----- | ---- | ----- | ----------- |
| `address` | [string](#string) |  | address is the ethereum hex address to query the account for. |






<a name="ethermint.evm.v1.QueryCosmosAccountResponse"></a>

### QueryCosmosAccountResponse
QueryCosmosAccountResponse is the response type for the Query/CosmosAccount
RPC method.


| Field | Type | Label | Description |
| ----- | ---- | ----- | ----------- |
| `cosmos_address` | [string](#string) |  | cosmos_address is the cosmos address of the account. |
| `sequence` | [uint64](#uint64) |  | sequence is the account's sequence number. |
| `account_number` | [uint64](#uint64) |  | account_number is the account numbert |






<a name="ethermint.evm.v1.QueryParamsRequest"></a>

### QueryParamsRequest
QueryParamsRequest defines the request type for querying x/evm parameters.






<a name="ethermint.evm.v1.QueryParamsResponse"></a>

### QueryParamsResponse
QueryParamsResponse defines the response type for querying x/evm parameters.


| Field | Type | Label | Description |
| ----- | ---- | ----- | ----------- |
| `params` | [Params](#ethermint.evm.v1.Params) |  | params define the evm module parameters. |






<a name="ethermint.evm.v1.QueryStorageRequest"></a>

### QueryStorageRequest
QueryStorageRequest is the request type for the Query/Storage RPC method.


| Field | Type | Label | Description |
| ----- | ---- | ----- | ----------- |
| `address` | [string](#string) |  | address is the ethereum hex address to query the storage state for. |
| `key` | [string](#string) |  | key defines the key of the storage state |






<a name="ethermint.evm.v1.QueryStorageResponse"></a>

### QueryStorageResponse
QueryStorageResponse is the response type for the Query/Storage RPC
method.


| Field | Type | Label | Description |
| ----- | ---- | ----- | ----------- |
| `value` | [string](#string) |  | key defines the storage state value hash associated with the given key. |






<a name="ethermint.evm.v1.QueryTraceBlockRequest"></a>

### QueryTraceBlockRequest
QueryTraceBlockRequest defines TraceTx request


| Field | Type | Label | Description |
| ----- | ---- | ----- | ----------- |
| `txs` | [MsgEthereumTx](#ethermint.evm.v1.MsgEthereumTx) | repeated | txs messages in the block |
| `trace_config` | [TraceConfig](#ethermint.evm.v1.TraceConfig) |  | TraceConfig holds extra parameters to trace functions. |
| `block_number` | [int64](#int64) |  | block number |
| `block_hash` | [string](#string) |  | block hex hash |
| `block_time` | [google.protobuf.Timestamp](#google.protobuf.Timestamp) |  | block time |






<a name="ethermint.evm.v1.QueryTraceBlockResponse"></a>

### QueryTraceBlockResponse
QueryTraceBlockResponse defines TraceBlock response


| Field | Type | Label | Description |
| ----- | ---- | ----- | ----------- |
| `data` | [bytes](#bytes) |  |  |






<a name="ethermint.evm.v1.QueryTraceTxRequest"></a>

### QueryTraceTxRequest
QueryTraceTxRequest defines TraceTx request


| Field | Type | Label | Description |
| ----- | ---- | ----- | ----------- |
| `msg` | [MsgEthereumTx](#ethermint.evm.v1.MsgEthereumTx) |  | msgEthereumTx for the requested transaction |
| `trace_config` | [TraceConfig](#ethermint.evm.v1.TraceConfig) |  | TraceConfig holds extra parameters to trace functions. |
| `predecessors` | [MsgEthereumTx](#ethermint.evm.v1.MsgEthereumTx) | repeated | the predecessor transactions included in the same block need to be replayed first to get correct context for tracing. |
| `block_number` | [int64](#int64) |  | block number of requested transaction |
| `block_hash` | [string](#string) |  | block hex hash of requested transaction |
| `block_time` | [google.protobuf.Timestamp](#google.protobuf.Timestamp) |  | block time of requested transaction |






<a name="ethermint.evm.v1.QueryTraceTxResponse"></a>

### QueryTraceTxResponse
QueryTraceTxResponse defines TraceTx response


| Field | Type | Label | Description |
| ----- | ---- | ----- | ----------- |
| `data` | [bytes](#bytes) |  | response serialized in bytes |






<a name="ethermint.evm.v1.QueryTxLogsRequest"></a>

### QueryTxLogsRequest
QueryTxLogsRequest is the request type for the Query/TxLogs RPC method.


| Field | Type | Label | Description |
| ----- | ---- | ----- | ----------- |
| `hash` | [string](#string) |  | hash is the ethereum transaction hex hash to query the logs for. |
| `pagination` | [cosmos.base.query.v1beta1.PageRequest](#cosmos.base.query.v1beta1.PageRequest) |  | pagination defines an optional pagination for the request. |






<a name="ethermint.evm.v1.QueryTxLogsResponse"></a>

### QueryTxLogsResponse
QueryTxLogs is the response type for the Query/TxLogs RPC method.


| Field | Type | Label | Description |
| ----- | ---- | ----- | ----------- |
| `logs` | [Log](#ethermint.evm.v1.Log) | repeated | logs represents the ethereum logs generated from the given transaction. |
| `pagination` | [cosmos.base.query.v1beta1.PageResponse](#cosmos.base.query.v1beta1.PageResponse) |  | pagination defines the pagination in the response. |






<a name="ethermint.evm.v1.QueryValidatorAccountRequest"></a>

### QueryValidatorAccountRequest
QueryValidatorAccountRequest is the request type for the
Query/ValidatorAccount RPC method.


| Field | Type | Label | Description |
| ----- | ---- | ----- | ----------- |
| `cons_address` | [string](#string) |  | cons_address is the validator cons address to query the account for. |






<a name="ethermint.evm.v1.QueryValidatorAccountResponse"></a>

### QueryValidatorAccountResponse
QueryValidatorAccountResponse is the response type for the
Query/ValidatorAccount RPC method.


| Field | Type | Label | Description |
| ----- | ---- | ----- | ----------- |
| `account_address` | [string](#string) |  | account_address is the cosmos address of the account in bech32 format. |
| `sequence` | [uint64](#uint64) |  | sequence is the account's sequence number. |
| `account_number` | [uint64](#uint64) |  | account_number is the account number |





 <!-- end messages -->

 <!-- end enums -->

 <!-- end HasExtensions -->


<a name="ethermint.evm.v1.Query"></a>

### Query
Query defines the gRPC querier service.

| Method Name | Request Type | Response Type | Description | HTTP Verb | Endpoint |
| ----------- | ------------ | ------------- | ------------| ------- | -------- |
| `Account` | [QueryAccountRequest](#ethermint.evm.v1.QueryAccountRequest) | [QueryAccountResponse](#ethermint.evm.v1.QueryAccountResponse) | Account queries an Ethereum account. | GET|/ethermint/evm/v1/account/{address}|
| `CosmosAccount` | [QueryCosmosAccountRequest](#ethermint.evm.v1.QueryCosmosAccountRequest) | [QueryCosmosAccountResponse](#ethermint.evm.v1.QueryCosmosAccountResponse) | CosmosAccount queries an Ethereum account's Cosmos Address. | GET|/ethermint/evm/v1/cosmos_account/{address}|
| `ValidatorAccount` | [QueryValidatorAccountRequest](#ethermint.evm.v1.QueryValidatorAccountRequest) | [QueryValidatorAccountResponse](#ethermint.evm.v1.QueryValidatorAccountResponse) | ValidatorAccount queries an Ethereum account's from a validator consensus Address. | GET|/ethermint/evm/v1/validator_account/{cons_address}|
| `Balance` | [QueryBalanceRequest](#ethermint.evm.v1.QueryBalanceRequest) | [QueryBalanceResponse](#ethermint.evm.v1.QueryBalanceResponse) | Balance queries the balance of a the EVM denomination for a single EthAccount. | GET|/ethermint/evm/v1/balances/{address}|
| `Storage` | [QueryStorageRequest](#ethermint.evm.v1.QueryStorageRequest) | [QueryStorageResponse](#ethermint.evm.v1.QueryStorageResponse) | Storage queries the balance of all coins for a single account. | GET|/ethermint/evm/v1/storage/{address}/{key}|
| `Code` | [QueryCodeRequest](#ethermint.evm.v1.QueryCodeRequest) | [QueryCodeResponse](#ethermint.evm.v1.QueryCodeResponse) | Code queries the balance of all coins for a single account. | GET|/ethermint/evm/v1/codes/{address}|
| `Params` | [QueryParamsRequest](#ethermint.evm.v1.QueryParamsRequest) | [QueryParamsResponse](#ethermint.evm.v1.QueryParamsResponse) | Params queries the parameters of x/evm module. | GET|/ethermint/evm/v1/params|
| `EthCall` | [EthCallRequest](#ethermint.evm.v1.EthCallRequest) | [MsgEthereumTxResponse](#ethermint.evm.v1.MsgEthereumTxResponse) | EthCall implements the `eth_call` rpc api | GET|/ethermint/evm/v1/eth_call|
| `EstimateGas` | [EthCallRequest](#ethermint.evm.v1.EthCallRequest) | [EstimateGasResponse](#ethermint.evm.v1.EstimateGasResponse) | EstimateGas implements the `eth_estimateGas` rpc api | GET|/ethermint/evm/v1/estimate_gas|
| `TraceTx` | [QueryTraceTxRequest](#ethermint.evm.v1.QueryTraceTxRequest) | [QueryTraceTxResponse](#ethermint.evm.v1.QueryTraceTxResponse) | TraceTx implements the `debug_traceTransaction` rpc api | GET|/ethermint/evm/v1/trace_tx|
| `TraceBlock` | [QueryTraceBlockRequest](#ethermint.evm.v1.QueryTraceBlockRequest) | [QueryTraceBlockResponse](#ethermint.evm.v1.QueryTraceBlockResponse) | TraceBlock implements the `debug_traceBlockByNumber` and `debug_traceBlockByHash` rpc api | GET|/ethermint/evm/v1/trace_block|
| `BaseFee` | [QueryBaseFeeRequest](#ethermint.evm.v1.QueryBaseFeeRequest) | [QueryBaseFeeResponse](#ethermint.evm.v1.QueryBaseFeeResponse) | BaseFee queries the base fee of the parent block of the current block, it's similar to feemarket module's method, but also checks london hardfork status. | GET|/ethermint/evm/v1/base_fee|

 <!-- end services -->



<a name="ethermint/feemarket/v1/feemarket.proto"></a>
<p align="right"><a href="#top">Top</a></p>

## ethermint/feemarket/v1/feemarket.proto



<a name="ethermint.feemarket.v1.Params"></a>

### Params
Params defines the EVM module parameters


| Field | Type | Label | Description |
| ----- | ---- | ----- | ----------- |
| `no_base_fee` | [bool](#bool) |  | no base fee forces the EIP-1559 base fee to 0 (needed for 0 price calls) |
| `base_fee_change_denominator` | [uint32](#uint32) |  | base fee change denominator bounds the amount the base fee can change between blocks. |
| `elasticity_multiplier` | [uint32](#uint32) |  | elasticity multiplier bounds the maximum gas limit an EIP-1559 block may have. |
| `enable_height` | [int64](#int64) |  | height at which the base fee calculation is enabled. |
| `base_fee` | [string](#string) |  | base fee for EIP-1559 blocks. |
| `min_gas_price` | [string](#string) |  | min_gas_price defines the minimum gas price value for cosmos and eth transactions |
| `min_gas_multiplier` | [string](#string) |  | min gas denominator bounds the minimum gasUsed to be charged to senders based on GasLimit |





 <!-- end messages -->

 <!-- end enums -->

 <!-- end HasExtensions -->

 <!-- end services -->



<a name="ethermint/feemarket/v1/genesis.proto"></a>
<p align="right"><a href="#top">Top</a></p>

## ethermint/feemarket/v1/genesis.proto



<a name="ethermint.feemarket.v1.GenesisState"></a>

### GenesisState
GenesisState defines the feemarket module's genesis state.


| Field | Type | Label | Description |
| ----- | ---- | ----- | ----------- |
| `params` | [Params](#ethermint.feemarket.v1.Params) |  | params defines all the paramaters of the module. |
| `block_gas` | [uint64](#uint64) |  | block gas is the amount of gas wanted on the last block before the upgrade. Zero by default. |





 <!-- end messages -->

 <!-- end enums -->

 <!-- end HasExtensions -->

 <!-- end services -->



<a name="ethermint/feemarket/v1/query.proto"></a>
<p align="right"><a href="#top">Top</a></p>

## ethermint/feemarket/v1/query.proto



<a name="ethermint.feemarket.v1.QueryBaseFeeRequest"></a>

### QueryBaseFeeRequest
QueryBaseFeeRequest defines the request type for querying the EIP1559 base
fee.






<a name="ethermint.feemarket.v1.QueryBaseFeeResponse"></a>

### QueryBaseFeeResponse
BaseFeeResponse returns the EIP1559 base fee.


| Field | Type | Label | Description |
| ----- | ---- | ----- | ----------- |
| `base_fee` | [string](#string) |  |  |






<a name="ethermint.feemarket.v1.QueryBlockGasRequest"></a>

### QueryBlockGasRequest
QueryBlockGasRequest defines the request type for querying the EIP1559 base
fee.






<a name="ethermint.feemarket.v1.QueryBlockGasResponse"></a>

### QueryBlockGasResponse
QueryBlockGasResponse returns block gas used for a given height.


| Field | Type | Label | Description |
| ----- | ---- | ----- | ----------- |
| `gas` | [int64](#int64) |  |  |






<a name="ethermint.feemarket.v1.QueryParamsRequest"></a>

### QueryParamsRequest
QueryParamsRequest defines the request type for querying x/evm parameters.






<a name="ethermint.feemarket.v1.QueryParamsResponse"></a>

### QueryParamsResponse
QueryParamsResponse defines the response type for querying x/evm parameters.


| Field | Type | Label | Description |
| ----- | ---- | ----- | ----------- |
| `params` | [Params](#ethermint.feemarket.v1.Params) |  | params define the evm module parameters. |





 <!-- end messages -->

 <!-- end enums -->

 <!-- end HasExtensions -->


<a name="ethermint.feemarket.v1.Query"></a>

### Query
Query defines the gRPC querier service.

| Method Name | Request Type | Response Type | Description | HTTP Verb | Endpoint |
| ----------- | ------------ | ------------- | ------------| ------- | -------- |
| `Params` | [QueryParamsRequest](#ethermint.feemarket.v1.QueryParamsRequest) | [QueryParamsResponse](#ethermint.feemarket.v1.QueryParamsResponse) | Params queries the parameters of x/feemarket module. | GET|/ethermint/feemarket/v1/params|
| `BaseFee` | [QueryBaseFeeRequest](#ethermint.feemarket.v1.QueryBaseFeeRequest) | [QueryBaseFeeResponse](#ethermint.feemarket.v1.QueryBaseFeeResponse) | BaseFee queries the base fee of the parent block of the current block. | GET|/ethermint/feemarket/v1/base_fee|
| `BlockGas` | [QueryBlockGasRequest](#ethermint.feemarket.v1.QueryBlockGasRequest) | [QueryBlockGasResponse](#ethermint.feemarket.v1.QueryBlockGasResponse) | BlockGas queries the gas used at a given block height | GET|/ethermint/feemarket/v1/block_gas|

 <!-- end services -->



<a name="ethermint/types/v1/account.proto"></a>
<p align="right"><a href="#top">Top</a></p>

## ethermint/types/v1/account.proto



<a name="ethermint.types.v1.EthAccount"></a>

### EthAccount
EthAccount implements the authtypes.AccountI interface and embeds an
authtypes.BaseAccount type. It is compatible with the auth AccountKeeper.


| Field | Type | Label | Description |
| ----- | ---- | ----- | ----------- |
| `base_account` | [cosmos.auth.v1beta1.BaseAccount](#cosmos.auth.v1beta1.BaseAccount) |  |  |
| `code_hash` | [string](#string) |  |  |





 <!-- end messages -->

 <!-- end enums -->

 <!-- end HasExtensions -->

 <!-- end services -->



<<<<<<< HEAD
<a name="ethermint/types/v1/indexer.proto"></a>
<p align="right"><a href="#top">Top</a></p>

## ethermint/types/v1/indexer.proto



<a name="ethermint.types.v1.TxResult"></a>

### TxResult
TxResult is the value stored in eth tx indexer
=======
<a name="ethermint/types/v1/dynamic_fee.proto"></a>
<p align="right"><a href="#top">Top</a></p>

## ethermint/types/v1/dynamic_fee.proto



<a name="ethermint.types.v1.ExtensionOptionDynamicFeeTx"></a>

### ExtensionOptionDynamicFeeTx
ExtensionOptionDynamicFeeTx is an extension option that specify the maxPrioPrice for cosmos tx
>>>>>>> b1cd16e5


| Field | Type | Label | Description |
| ----- | ---- | ----- | ----------- |
<<<<<<< HEAD
| `height` | [int64](#int64) |  | the block height |
| `tx_index` | [uint32](#uint32) |  | cosmos tx index |
| `msg_index` | [uint32](#uint32) |  | the msg index in a batch tx |
| `eth_tx_index` | [int32](#int32) |  | eth tx index |
| `failed` | [bool](#bool) |  | if the eth tx is failed |
| `gas_used` | [uint64](#uint64) |  | gas used by tx, if exceeds block gas limit, it's set to gas limit which is what's actually deducted by ante handler. |
| `cumulative_gas_used` | [uint64](#uint64) |  | the cumulative gas used within current batch tx |
=======
| `max_priority_price` | [string](#string) |  | the same as `max_priority_fee_per_gas` in eip-1559 spec |
>>>>>>> b1cd16e5





 <!-- end messages -->

 <!-- end enums -->

 <!-- end HasExtensions -->

 <!-- end services -->



<a name="ethermint/types/v1/web3.proto"></a>
<p align="right"><a href="#top">Top</a></p>

## ethermint/types/v1/web3.proto



<a name="ethermint.types.v1.ExtensionOptionsWeb3Tx"></a>

### ExtensionOptionsWeb3Tx



| Field | Type | Label | Description |
| ----- | ---- | ----- | ----------- |
| `typed_data_chain_id` | [uint64](#uint64) |  | typed data chain id used only in EIP712 Domain and should match Ethereum network ID in a Web3 provider (e.g. Metamask). |
| `fee_payer` | [string](#string) |  | fee payer is an account address for the fee payer. It will be validated during EIP712 signature checking. |
| `fee_payer_sig` | [bytes](#bytes) |  | fee payer sig is a signature data from the fee paying account, allows to perform fee delegation when using EIP712 Domain. |





 <!-- end messages -->

 <!-- end enums -->

 <!-- end HasExtensions -->

 <!-- end services -->



## Scalar Value Types

| .proto Type | Notes | C++ | Java | Python | Go | C# | PHP | Ruby |
| ----------- | ----- | --- | ---- | ------ | -- | -- | --- | ---- |
| <a name="double" /> double |  | double | double | float | float64 | double | float | Float |
| <a name="float" /> float |  | float | float | float | float32 | float | float | Float |
| <a name="int32" /> int32 | Uses variable-length encoding. Inefficient for encoding negative numbers – if your field is likely to have negative values, use sint32 instead. | int32 | int | int | int32 | int | integer | Bignum or Fixnum (as required) |
| <a name="int64" /> int64 | Uses variable-length encoding. Inefficient for encoding negative numbers – if your field is likely to have negative values, use sint64 instead. | int64 | long | int/long | int64 | long | integer/string | Bignum |
| <a name="uint32" /> uint32 | Uses variable-length encoding. | uint32 | int | int/long | uint32 | uint | integer | Bignum or Fixnum (as required) |
| <a name="uint64" /> uint64 | Uses variable-length encoding. | uint64 | long | int/long | uint64 | ulong | integer/string | Bignum or Fixnum (as required) |
| <a name="sint32" /> sint32 | Uses variable-length encoding. Signed int value. These more efficiently encode negative numbers than regular int32s. | int32 | int | int | int32 | int | integer | Bignum or Fixnum (as required) |
| <a name="sint64" /> sint64 | Uses variable-length encoding. Signed int value. These more efficiently encode negative numbers than regular int64s. | int64 | long | int/long | int64 | long | integer/string | Bignum |
| <a name="fixed32" /> fixed32 | Always four bytes. More efficient than uint32 if values are often greater than 2^28. | uint32 | int | int | uint32 | uint | integer | Bignum or Fixnum (as required) |
| <a name="fixed64" /> fixed64 | Always eight bytes. More efficient than uint64 if values are often greater than 2^56. | uint64 | long | int/long | uint64 | ulong | integer/string | Bignum |
| <a name="sfixed32" /> sfixed32 | Always four bytes. | int32 | int | int | int32 | int | integer | Bignum or Fixnum (as required) |
| <a name="sfixed64" /> sfixed64 | Always eight bytes. | int64 | long | int/long | int64 | long | integer/string | Bignum |
| <a name="bool" /> bool |  | bool | boolean | boolean | bool | bool | boolean | TrueClass/FalseClass |
| <a name="string" /> string | A string must always contain UTF-8 encoded or 7-bit ASCII text. | string | String | str/unicode | string | string | string | String (UTF-8) |
| <a name="bytes" /> bytes | May contain any arbitrary sequence of bytes. | string | ByteString | str | []byte | ByteString | string | String (ASCII-8BIT) |
<|MERGE_RESOLUTION|>--- conflicted
+++ resolved
@@ -79,13 +79,11 @@
 - [ethermint/types/v1/account.proto](#ethermint/types/v1/account.proto)
     - [EthAccount](#ethermint.types.v1.EthAccount)
   
-<<<<<<< HEAD
+- [ethermint/types/v1/dynamic_fee.proto](#ethermint/types/v1/dynamic_fee.proto)
+    - [ExtensionOptionDynamicFeeTx](#ethermint.types.v1.ExtensionOptionDynamicFeeTx)
+  
 - [ethermint/types/v1/indexer.proto](#ethermint/types/v1/indexer.proto)
     - [TxResult](#ethermint.types.v1.TxResult)
-=======
-- [ethermint/types/v1/dynamic_fee.proto](#ethermint/types/v1/dynamic_fee.proto)
-    - [ExtensionOptionDynamicFeeTx](#ethermint.types.v1.ExtensionOptionDynamicFeeTx)
->>>>>>> b1cd16e5
   
 - [ethermint/types/v1/web3.proto](#ethermint/types/v1/web3.proto)
     - [ExtensionOptionsWeb3Tx](#ethermint.types.v1.ExtensionOptionsWeb3Tx)
@@ -1152,7 +1150,37 @@
 
 
 
-<<<<<<< HEAD
+<a name="ethermint/types/v1/dynamic_fee.proto"></a>
+<p align="right"><a href="#top">Top</a></p>
+
+## ethermint/types/v1/dynamic_fee.proto
+
+
+
+<a name="ethermint.types.v1.ExtensionOptionDynamicFeeTx"></a>
+
+### ExtensionOptionDynamicFeeTx
+ExtensionOptionDynamicFeeTx is an extension option that specify the maxPrioPrice for cosmos tx
+
+
+| Field | Type | Label | Description |
+| ----- | ---- | ----- | ----------- |
+| `max_priority_price` | [string](#string) |  | the same as `max_priority_fee_per_gas` in eip-1559 spec |
+
+
+
+
+
+ <!-- end messages -->
+
+ <!-- end enums -->
+
+ <!-- end HasExtensions -->
+
+ <!-- end services -->
+
+
+
 <a name="ethermint/types/v1/indexer.proto"></a>
 <p align="right"><a href="#top">Top</a></p>
 
@@ -1164,24 +1192,10 @@
 
 ### TxResult
 TxResult is the value stored in eth tx indexer
-=======
-<a name="ethermint/types/v1/dynamic_fee.proto"></a>
-<p align="right"><a href="#top">Top</a></p>
-
-## ethermint/types/v1/dynamic_fee.proto
-
-
-
-<a name="ethermint.types.v1.ExtensionOptionDynamicFeeTx"></a>
-
-### ExtensionOptionDynamicFeeTx
-ExtensionOptionDynamicFeeTx is an extension option that specify the maxPrioPrice for cosmos tx
->>>>>>> b1cd16e5
-
-
-| Field | Type | Label | Description |
-| ----- | ---- | ----- | ----------- |
-<<<<<<< HEAD
+
+
+| Field | Type | Label | Description |
+| ----- | ---- | ----- | ----------- |
 | `height` | [int64](#int64) |  | the block height |
 | `tx_index` | [uint32](#uint32) |  | cosmos tx index |
 | `msg_index` | [uint32](#uint32) |  | the msg index in a batch tx |
@@ -1189,9 +1203,6 @@
 | `failed` | [bool](#bool) |  | if the eth tx is failed |
 | `gas_used` | [uint64](#uint64) |  | gas used by tx, if exceeds block gas limit, it's set to gas limit which is what's actually deducted by ante handler. |
 | `cumulative_gas_used` | [uint64](#uint64) |  | the cumulative gas used within current batch tx |
-=======
-| `max_priority_price` | [string](#string) |  | the same as `max_priority_fee_per_gas` in eip-1559 spec |
->>>>>>> b1cd16e5
 
 
 
