package eip712

import (
	"bytes"
	"encoding/json"
	"fmt"
	"math/big"
	"reflect"
	"strings"
	"time"

	sdkmath "cosmossdk.io/math"
	"github.com/cosmos/cosmos-sdk/crypto/keys/ed25519"
	"golang.org/x/text/cases"
	"golang.org/x/text/language"

	errorsmod "cosmossdk.io/errors"
	codectypes "github.com/cosmos/cosmos-sdk/codec/types"
	sdk "github.com/cosmos/cosmos-sdk/types"
	errortypes "github.com/cosmos/cosmos-sdk/types/errors"

	"github.com/ethereum/go-ethereum/common"
	"github.com/ethereum/go-ethereum/common/math"
	"github.com/ethereum/go-ethereum/signer/core/apitypes"
)

<<<<<<< HEAD
=======
// ComputeTypedDataHash computes keccak hash of typed data for signing.
func ComputeTypedDataHash(typedData apitypes.TypedData) ([]byte, error) {
	domainSeparator, err := typedData.HashStruct("EIP712Domain", typedData.Domain.Map())
	if err != nil {
		err = errorsmod.Wrap(err, "failed to pack and hash typedData EIP712Domain")
		return nil, err
	}

	typedDataHash, err := typedData.HashStruct(typedData.PrimaryType, typedData.Message)
	if err != nil {
		err = errorsmod.Wrap(err, "failed to pack and hash typedData primary type")
		return nil, err
	}

	rawData := []byte(fmt.Sprintf("\x19\x01%s%s", string(domainSeparator), string(typedDataHash)))
	return crypto.Keccak256(rawData), nil
}

>>>>>>> b8d96298
// WrapTxToTypedData is an ultimate method that wraps Amino-encoded Cosmos Tx JSON data
// into an EIP712-compatible TypedData request.
func WrapTxToTypedData(
	cdc codectypes.AnyUnpacker,
	chainID uint64,
	msg sdk.Msg,
	data []byte,
	feeDelegation *FeeDelegationOptions,
) (apitypes.TypedData, error) {
	txData := make(map[string]interface{})

	if err := json.Unmarshal(data, &txData); err != nil {
		return apitypes.TypedData{}, errorsmod.Wrap(errortypes.ErrJSONUnmarshal, "failed to JSON unmarshal data")
	}

	domain := apitypes.TypedDataDomain{
		Name:              "Cosmos Web3",
		Version:           "1.0.0",
		ChainId:           math.NewHexOrDecimal256(int64(chainID)),
		VerifyingContract: "cosmos",
		Salt:              "0",
	}

	msgTypes, err := extractMsgTypes(cdc, "MsgValue", msg)
	if err != nil {
		return apitypes.TypedData{}, err
	}

	if feeDelegation != nil {
		feeInfo, ok := txData["fee"].(map[string]interface{})
		if !ok {
			return apitypes.TypedData{}, errorsmod.Wrap(errortypes.ErrInvalidType, "cannot parse fee from tx data")
		}

		feeInfo["feePayer"] = feeDelegation.FeePayer.String()

		// also patching msgTypes to include feePayer
		msgTypes["Fee"] = []apitypes.Type{
			{Name: "feePayer", Type: "string"},
			{Name: "amount", Type: "Coin[]"},
			{Name: "gas", Type: "string"},
		}
	}

	typedData := apitypes.TypedData{
		Types:       msgTypes,
		PrimaryType: "Tx",
		Domain:      domain,
		Message:     txData,
	}

	return typedData, nil
}

type FeeDelegationOptions struct {
	FeePayer sdk.AccAddress
}

func extractMsgTypes(cdc codectypes.AnyUnpacker, msgTypeName string, msg sdk.Msg) (apitypes.Types, error) {
	rootTypes := apitypes.Types{
		"EIP712Domain": {
			{
				Name: "name",
				Type: "string",
			},
			{
				Name: "version",
				Type: "string",
			},
			{
				Name: "chainId",
				Type: "uint256",
			},
			{
				Name: "verifyingContract",
				Type: "string",
			},
			{
				Name: "salt",
				Type: "string",
			},
		},
		"Tx": {
			{Name: "account_number", Type: "string"},
			{Name: "chain_id", Type: "string"},
			{Name: "fee", Type: "Fee"},
			{Name: "memo", Type: "string"},
			{Name: "msgs", Type: "Msg[]"},
			{Name: "sequence", Type: "string"},
			// Note timeout_height was removed because it was not getting filled with the legacyTx
			// {Name: "timeout_height", Type: "string"},
		},
		"Fee": {
			{Name: "amount", Type: "Coin[]"},
			{Name: "gas", Type: "string"},
		},
		"Coin": {
			{Name: "denom", Type: "string"},
			{Name: "amount", Type: "string"},
		},
		"Msg": {
			{Name: "type", Type: "string"},
			{Name: "value", Type: msgTypeName},
		},
		msgTypeName: {},
	}

	if err := walkFields(cdc, rootTypes, msgTypeName, msg); err != nil {
		return nil, err
	}

	return rootTypes, nil
}

const typeDefPrefix = "_"

func walkFields(cdc codectypes.AnyUnpacker, typeMap apitypes.Types, rootType string, in interface{}) (err error) {
	defer doRecover(&err)

	t := reflect.TypeOf(in)
	v := reflect.ValueOf(in)

	for {
		if t.Kind() == reflect.Ptr ||
			t.Kind() == reflect.Interface {
			t = t.Elem()
			v = v.Elem()

			continue
		}

		break
	}

	return traverseFields(cdc, typeMap, rootType, typeDefPrefix, t, v)
}

type cosmosAnyWrapper struct {
	Type  string      `json:"type"`
	Value interface{} `json:"value"`
}

func traverseFields(
	cdc codectypes.AnyUnpacker,
	typeMap apitypes.Types,
	rootType string,
	prefix string,
	t reflect.Type,
	v reflect.Value,
) error {
	n := t.NumField()

	if prefix == typeDefPrefix {
		if len(typeMap[rootType]) == n {
			return nil
		}
	} else {
		typeDef := sanitizeTypedef(prefix)
		if len(typeMap[typeDef]) == n {
			return nil
		}
	}

	for i := 0; i < n; i++ {
		var field reflect.Value
		if v.IsValid() {
			field = v.Field(i)
		}

		fieldType := t.Field(i).Type
		fieldName := jsonNameFromTag(t.Field(i).Tag)

		if fieldType == cosmosAnyType {
			any, ok := field.Interface().(*codectypes.Any)
			if !ok {
				return errorsmod.Wrapf(errortypes.ErrPackAny, "%T", field.Interface())
			}

			anyWrapper := &cosmosAnyWrapper{
				Type: any.TypeUrl,
			}

			if err := cdc.UnpackAny(any, &anyWrapper.Value); err != nil {
				return errorsmod.Wrap(err, "failed to unpack Any in msg struct")
			}

			fieldType = reflect.TypeOf(anyWrapper)
			field = reflect.ValueOf(anyWrapper)

			// then continue as normal
		}

		// If its a nil pointer, do not include in types
		if fieldType.Kind() == reflect.Ptr && field.IsNil() {
			continue
		}

		for {
			if fieldType.Kind() == reflect.Ptr {
				fieldType = fieldType.Elem()

				if field.IsValid() {
					field = field.Elem()
				}

				continue
			}

			if fieldType.Kind() == reflect.Interface {
				fieldType = reflect.TypeOf(field.Interface())
				continue
			}

			if field.Kind() == reflect.Ptr {
				field = field.Elem()
				continue
			}

			break
		}

		var isCollection bool
		if fieldType.Kind() == reflect.Array || fieldType.Kind() == reflect.Slice {
			if field.Len() == 0 {
				// skip empty collections from type mapping
				continue
			}

			fieldType = fieldType.Elem()
			field = field.Index(0)
			isCollection = true
		}

		for {
			if fieldType.Kind() == reflect.Ptr {
				fieldType = fieldType.Elem()

				if field.IsValid() {
					field = field.Elem()
				}

				continue
			}

			if fieldType.Kind() == reflect.Interface {
				fieldType = reflect.TypeOf(field.Interface())
				continue
			}

			if field.Kind() == reflect.Ptr {
				field = field.Elem()
				continue
			}

			break
		}

		fieldPrefix := fmt.Sprintf("%s.%s", prefix, fieldName)

		ethTyp := typToEth(fieldType)
		if len(ethTyp) > 0 {
			// Support array of uint64
			if isCollection && fieldType.Kind() != reflect.Slice && fieldType.Kind() != reflect.Array {
				ethTyp += "[]"
			}

			if prefix == typeDefPrefix {
				typeMap[rootType] = append(typeMap[rootType], apitypes.Type{
					Name: fieldName,
					Type: ethTyp,
				})
			} else {
				typeDef := sanitizeTypedef(prefix)
				typeMap[typeDef] = append(typeMap[typeDef], apitypes.Type{
					Name: fieldName,
					Type: ethTyp,
				})
			}

			continue
		}

		if fieldType.Kind() == reflect.Struct {
			var fieldTypedef string

			if isCollection {
				fieldTypedef = sanitizeTypedef(fieldPrefix) + "[]"
			} else {
				fieldTypedef = sanitizeTypedef(fieldPrefix)
			}

			if prefix == typeDefPrefix {
				typeMap[rootType] = append(typeMap[rootType], apitypes.Type{
					Name: fieldName,
					Type: fieldTypedef,
				})
			} else {
				typeDef := sanitizeTypedef(prefix)
				typeMap[typeDef] = append(typeMap[typeDef], apitypes.Type{
					Name: fieldName,
					Type: fieldTypedef,
				})
			}

			if err := traverseFields(cdc, typeMap, rootType, fieldPrefix, fieldType, field); err != nil {
				return err
			}

			continue
		}
	}

	return nil
}

func jsonNameFromTag(tag reflect.StructTag) string {
	jsonTags := tag.Get("json")
	parts := strings.Split(jsonTags, ",")
	return parts[0]
}

// _.foo_bar.baz -> TypeFooBarBaz
//
// this is needed for Geth's own signing code which doesn't
// tolerate complex type names
func sanitizeTypedef(str string) string {
	buf := new(bytes.Buffer)
	parts := strings.Split(str, ".")
	caser := cases.Title(language.English, cases.NoLower)

	for _, part := range parts {
		if part == "_" {
			buf.WriteString("Type")
			continue
		}

		subparts := strings.Split(part, "_")
		for _, subpart := range subparts {
			buf.WriteString(caser.String(subpart))
		}
	}

	return buf.String()
}

var (
	hashType      = reflect.TypeOf(common.Hash{})
	addressType   = reflect.TypeOf(common.Address{})
	bigIntType    = reflect.TypeOf(big.Int{})
	cosmIntType   = reflect.TypeOf(sdkmath.Int{})
	cosmDecType   = reflect.TypeOf(sdk.Dec{})
	cosmosAnyType = reflect.TypeOf(&codectypes.Any{})
	timeType      = reflect.TypeOf(time.Time{})

	edType = reflect.TypeOf(ed25519.PubKey{})
)

// typToEth supports only basic types and arrays of basic types.
// https://github.com/ethereum/EIPs/blob/master/EIPS/eip-712.md
func typToEth(typ reflect.Type) string {
	const str = "string"

	switch typ.Kind() {
	case reflect.String:
		return str
	case reflect.Bool:
		return "bool"
	case reflect.Int:
		return "int64"
	case reflect.Int8:
		return "int8"
	case reflect.Int16:
		return "int16"
	case reflect.Int32:
		return "int32"
	case reflect.Int64:
		return "int64"
	case reflect.Uint:
		return "uint64"
	case reflect.Uint8:
		return "uint8"
	case reflect.Uint16:
		return "uint16"
	case reflect.Uint32:
		return "uint32"
	case reflect.Uint64:
		return "uint64"
	case reflect.Slice:
		ethName := typToEth(typ.Elem())
		if len(ethName) > 0 {
			return ethName + "[]"
		}
	case reflect.Array:
		ethName := typToEth(typ.Elem())
		if len(ethName) > 0 {
			return ethName + "[]"
		}
	case reflect.Ptr:
		if typ.Elem().ConvertibleTo(bigIntType) ||
			typ.Elem().ConvertibleTo(timeType) ||
			typ.Elem().ConvertibleTo(edType) ||
			typ.Elem().ConvertibleTo(cosmDecType) ||
			typ.Elem().ConvertibleTo(cosmIntType) {
			return str
		}
	case reflect.Struct:
		if typ.ConvertibleTo(hashType) ||
			typ.ConvertibleTo(addressType) ||
			typ.ConvertibleTo(bigIntType) ||
			typ.ConvertibleTo(edType) ||
			typ.ConvertibleTo(timeType) ||
			typ.ConvertibleTo(cosmDecType) ||
			typ.ConvertibleTo(cosmIntType) {
			return str
		}
	}

	return ""
}

func doRecover(err *error) {
	if r := recover(); r != nil {
		if e, ok := r.(error); ok {
			e = errorsmod.Wrap(e, "panicked with error")
			*err = e
			return
		}

		*err = fmt.Errorf("%v", r)
	}
}<|MERGE_RESOLUTION|>--- conflicted
+++ resolved
@@ -24,27 +24,6 @@
 	"github.com/ethereum/go-ethereum/signer/core/apitypes"
 )
 
-<<<<<<< HEAD
-=======
-// ComputeTypedDataHash computes keccak hash of typed data for signing.
-func ComputeTypedDataHash(typedData apitypes.TypedData) ([]byte, error) {
-	domainSeparator, err := typedData.HashStruct("EIP712Domain", typedData.Domain.Map())
-	if err != nil {
-		err = errorsmod.Wrap(err, "failed to pack and hash typedData EIP712Domain")
-		return nil, err
-	}
-
-	typedDataHash, err := typedData.HashStruct(typedData.PrimaryType, typedData.Message)
-	if err != nil {
-		err = errorsmod.Wrap(err, "failed to pack and hash typedData primary type")
-		return nil, err
-	}
-
-	rawData := []byte(fmt.Sprintf("\x19\x01%s%s", string(domainSeparator), string(typedDataHash)))
-	return crypto.Keccak256(rawData), nil
-}
-
->>>>>>> b8d96298
 // WrapTxToTypedData is an ultimate method that wraps Amino-encoded Cosmos Tx JSON data
 // into an EIP712-compatible TypedData request.
 func WrapTxToTypedData(
