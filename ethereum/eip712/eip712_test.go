--- conflicted
+++ resolved
@@ -9,10 +9,6 @@
 
 	"cosmossdk.io/simapp/params"
 	"github.com/cosmos/cosmos-sdk/client"
-<<<<<<< HEAD
-	chainparams "github.com/cosmos/cosmos-sdk/simapp/params"
-=======
->>>>>>> 1a5af18c
 	"github.com/ethereum/go-ethereum/crypto"
 	"github.com/ethereum/go-ethereum/signer/core/apitypes"
 	"github.com/evmos/ethermint/ethereum/eip712"
@@ -50,7 +46,7 @@
 type EIP712TestSuite struct {
 	suite.Suite
 
-	config                   chainparams.EncodingConfig
+	config                   params.EncodingConfig
 	clientCtx                client.Context
 	useLegacyEIP712TypedData bool
 	denom                    string
