package rpc

import (
	"bytes"
	"context"
	"fmt"
	"math/big"
	"strings"

	"github.com/gogo/protobuf/jsonpb"
	"github.com/pkg/errors"
	"github.com/spf13/viper"
	log "github.com/xlab/suplog"

	"github.com/cosmos/cosmos-sdk/client"
	"github.com/cosmos/cosmos-sdk/client/flags"
	codectypes "github.com/cosmos/cosmos-sdk/codec/types"
	"github.com/cosmos/cosmos-sdk/crypto/keyring"
	sdk "github.com/cosmos/cosmos-sdk/types"
	authtx "github.com/cosmos/cosmos-sdk/x/auth/tx"
	authtypes "github.com/cosmos/cosmos-sdk/x/auth/types"

	abci "github.com/tendermint/tendermint/abci/types"
	tmtypes "github.com/tendermint/tendermint/types"

	"github.com/ethereum/go-ethereum/accounts/keystore"
	"github.com/ethereum/go-ethereum/common"
	"github.com/ethereum/go-ethereum/common/hexutil"
	ethtypes "github.com/ethereum/go-ethereum/core/types"
	"github.com/ethereum/go-ethereum/crypto"

	"github.com/cosmos/ethermint/crypto/hd"
	rpctypes "github.com/cosmos/ethermint/ethereum/rpc/types"
	ethermint "github.com/cosmos/ethermint/types"
	evmtypes "github.com/cosmos/ethermint/x/evm/types"
)

// PublicEthAPI is the eth_ prefixed set of APIs in the Web3 JSON-RPC spec.
type PublicEthAPI struct {
	ctx          context.Context
	clientCtx    client.Context
	queryClient  *rpctypes.QueryClient
	chainIDEpoch *big.Int
	logger       log.Logger
	backend      Backend
	nonceLock    *rpctypes.AddrLocker
}

// NewPublicEthAPI creates an instance of the public ETH Web3 API.
func NewPublicEthAPI(
	clientCtx client.Context,
	backend Backend,
	nonceLock *rpctypes.AddrLocker,
) *PublicEthAPI {
	epoch, err := ethermint.ParseChainID(clientCtx.ChainID)
	if err != nil {
		panic(err)
	}

	algos, _ := clientCtx.Keyring.SupportedAlgorithms()

	if !algos.Contains(hd.EthSecp256k1) {
		kr, err := keyring.New(
			sdk.KeyringServiceName(),
			viper.GetString(flags.FlagKeyringBackend),
			clientCtx.KeyringDir,
			clientCtx.Input,
			hd.EthSecp256k1Option(),
		)

		if err != nil {
			panic(err)
		}

		clientCtx = clientCtx.WithKeyring(kr)
	}

	api := &PublicEthAPI{
		ctx:          context.Background(),
		clientCtx:    clientCtx,
		queryClient:  rpctypes.NewQueryClient(clientCtx),
		chainIDEpoch: epoch,
		logger:       log.WithField("module", "json-rpc"),
		backend:      backend,
		nonceLock:    nonceLock,
	}

	return api
}

// ClientCtx returns client context
func (e *PublicEthAPI) ClientCtx() client.Context {
	return e.clientCtx
}

// ProtocolVersion returns the supported Ethereum protocol version.
func (e *PublicEthAPI) ProtocolVersion() hexutil.Uint {
	e.logger.Debugln("eth_protocolVersion")
	return hexutil.Uint(evmtypes.ProtocolVersion)
}

// ChainId returns the chain's identifier in hex format
func (e *PublicEthAPI) ChainId() (hexutil.Uint, error) { // nolint
	e.logger.Debugln("eth_chainId")
	return hexutil.Uint(uint(e.chainIDEpoch.Uint64())), nil
}

// Syncing returns whether or not the current node is syncing with other peers. Returns false if not, or a struct
// outlining the state of the sync if it is.
func (e *PublicEthAPI) Syncing() (interface{}, error) {
	e.logger.Debugln("eth_syncing")

	status, err := e.clientCtx.Client.Status(e.ctx)
	if err != nil {
		return false, err
	}

	if !status.SyncInfo.CatchingUp {
		return false, nil
	}

	return map[string]interface{}{
		// "startingBlock": nil, // NA
		"currentBlock": hexutil.Uint64(status.SyncInfo.LatestBlockHeight),
		// "highestBlock":  nil, // NA
		// "pulledStates":  nil, // NA
		// "knownStates":   nil, // NA
	}, nil
}

// Coinbase is the address that staking rewards will be send to (alias for Etherbase).
func (e *PublicEthAPI) Coinbase() (common.Address, error) {
	e.logger.Debugln("eth_coinbase")

	node, err := e.clientCtx.GetNode()
	if err != nil {
		return common.Address{}, err
	}

	status, err := node.Status(e.ctx)
	if err != nil {
		return common.Address{}, err
	}

	return common.BytesToAddress(status.ValidatorInfo.Address.Bytes()), nil
}

// Mining returns whether or not this node is currently mining. Always false.
func (e *PublicEthAPI) Mining() bool {
	e.logger.Debugln("eth_mining")
	return false
}

// Hashrate returns the current node's hashrate. Always 0.
func (e *PublicEthAPI) Hashrate() hexutil.Uint64 {
	e.logger.Debugln("eth_hashrate")
	return 0
}

// GasPrice returns the current gas price based on Ethermint's gas price oracle.
func (e *PublicEthAPI) GasPrice() *hexutil.Big {
	e.logger.Debugln("eth_gasPrice")
	out := big.NewInt(0)
	return (*hexutil.Big)(out)
}

// Accounts returns the list of accounts available to this node.
func (e *PublicEthAPI) Accounts() ([]common.Address, error) {
	e.logger.Debugln("eth_accounts")

	addresses := make([]common.Address, 0) // return [] instead of nil if empty

	infos, err := e.clientCtx.Keyring.List()
	if err != nil {
		return addresses, err
	}

	for _, info := range infos {
		addressBytes := info.GetPubKey().Address().Bytes()
		addresses = append(addresses, common.BytesToAddress(addressBytes))
	}

	return addresses, nil
}

// BlockNumber returns the current block number.
func (e *PublicEthAPI) BlockNumber() (hexutil.Uint64, error) {
	//e.logger.Debugln("eth_blockNumber")
	return e.backend.BlockNumber()
}

// GetBalance returns the provided account's balance up to the provided block number.
func (e *PublicEthAPI) GetBalance(address common.Address, blockNum rpctypes.BlockNumber) (*hexutil.Big, error) { // nolint: interfacer
	e.logger.Debugln("eth_getBalance", "address", address.String(), "block number", blockNum)

	req := &evmtypes.QueryBalanceRequest{
		Address: address.String(),
	}

	res, err := e.queryClient.Balance(rpctypes.ContextWithHeight(blockNum.Int64()), req)
	if err != nil {
		return nil, err
	}

	val, err := ethermint.UnmarshalBigInt(res.Balance)
	if err != nil {
		return nil, err
	}

	return (*hexutil.Big)(val), nil
}

// GetStorageAt returns the contract storage at the given address, block number, and key.
func (e *PublicEthAPI) GetStorageAt(address common.Address, key string, blockNum rpctypes.BlockNumber) (hexutil.Bytes, error) { // nolint: interfacer
	e.logger.Debugln("eth_getStorageAt", "address", address.Hex(), "key", key, "block number", blockNum)

	req := &evmtypes.QueryStorageRequest{
		Address: address.String(),
		Key:     key,
	}

	res, err := e.queryClient.Storage(rpctypes.ContextWithHeight(blockNum.Int64()), req)
	if err != nil {
		return nil, err
	}

	value := common.HexToHash(res.Value)
	return value.Bytes(), nil
}

// GetTransactionCount returns the number of transactions at the given address up to the given block number.
func (e *PublicEthAPI) GetTransactionCount(address common.Address, blockNum rpctypes.BlockNumber) (*hexutil.Uint64, error) {
	e.logger.Debugln("eth_getTransactionCount", "address", address.Hex(), "block number", blockNum)

	// Get nonce (sequence) from account
	from := sdk.AccAddress(address.Bytes())
	accRet := e.clientCtx.AccountRetriever

	err := accRet.EnsureExists(e.clientCtx, from)
	if err != nil {
		// account doesn't exist yet, return 0
		n := hexutil.Uint64(0)
		return &n, nil
	}

	_, nonce, err := accRet.GetAccountNumberSequence(e.clientCtx, from)
	if err != nil {
		return nil, err
	}

	n := hexutil.Uint64(nonce)
	return &n, nil
}

// GetBlockTransactionCountByHash returns the number of transactions in the block identified by hash.
func (e *PublicEthAPI) GetBlockTransactionCountByHash(hash common.Hash) *hexutil.Uint {
	e.logger.Debugln("eth_getBlockTransactionCountByHash", "hash", hash.Hex())

	resBlock, err := e.clientCtx.Client.BlockByHash(e.ctx, hash.Bytes())
	if err != nil {
		return nil
	}

	n := hexutil.Uint(len(resBlock.Block.Txs))
	return &n
}

// GetBlockTransactionCountByNumber returns the number of transactions in the block identified by number.
func (e *PublicEthAPI) GetBlockTransactionCountByNumber(blockNum rpctypes.BlockNumber) *hexutil.Uint {
	e.logger.Debugln("eth_getBlockTransactionCountByNumber", "block number", blockNum)
	resBlock, err := e.clientCtx.Client.Block(e.ctx, blockNum.TmHeight())
	if err != nil {
		return nil
	}

	n := hexutil.Uint(len(resBlock.Block.Txs))
	return &n
}

// GetUncleCountByBlockHash returns the number of uncles in the block identified by hash. Always zero.
func (e *PublicEthAPI) GetUncleCountByBlockHash(hash common.Hash) hexutil.Uint {
	return 0
}

// GetUncleCountByBlockNumber returns the number of uncles in the block identified by number. Always zero.
func (e *PublicEthAPI) GetUncleCountByBlockNumber(blockNum rpctypes.BlockNumber) hexutil.Uint {
	return 0
}

// GetCode returns the contract code at the given address and block number.
func (e *PublicEthAPI) GetCode(address common.Address, blockNumber rpctypes.BlockNumber) (hexutil.Bytes, error) { // nolint: interfacer
	e.logger.Debugln("eth_getCode", "address", address.Hex(), "block number", blockNumber)

	req := &evmtypes.QueryCodeRequest{
		Address: address.String(),
	}

	res, err := e.queryClient.Code(rpctypes.ContextWithHeight(blockNumber.Int64()), req)
	if err != nil {
		return nil, err
	}

	return res.Code, nil
}

// GetTransactionLogs returns the logs given a transaction hash.
func (e *PublicEthAPI) GetTransactionLogs(txHash common.Hash) ([]*ethtypes.Log, error) {
	e.logger.Debugln("eth_getTransactionLogs", "hash", txHash)
	return e.backend.GetTransactionLogs(txHash)
}

// Sign signs the provided data using the private key of address via Geth's signature standard.
func (e *PublicEthAPI) Sign(address common.Address, data hexutil.Bytes) (hexutil.Bytes, error) {
	e.logger.Debugln("eth_sign", "address", address.Hex(), "data", common.Bytes2Hex(data))

	from := sdk.AccAddress(address.Bytes())

	_, err := e.clientCtx.Keyring.KeyByAddress(from)
	if err != nil {
		e.logger.Errorln("failed to find key in keyring", "address", address.String())
		return nil, fmt.Errorf("%s; %s", keystore.ErrNoMatch, err.Error())
	}

	// Sign the requested hash with the wallet
	signature, _, err := e.clientCtx.Keyring.SignByAddress(from, data)
	if err != nil {
		e.logger.Panicln("keyring.SignByAddress failed")
		return nil, err
	}

	signature[64] += 27 // Transform V from 0/1 to 27/28 according to the yellow paper
	return signature, nil
}

// SendTransaction sends an Ethereum transaction.
func (e *PublicEthAPI) SendTransaction(args rpctypes.SendTxArgs) (common.Hash, error) {
	e.logger.Debugln("eth_sendTransaction", "args", args)

	// Look up the wallet containing the requested signer
	_, err := e.clientCtx.Keyring.KeyByAddress(sdk.AccAddress(args.From.Bytes()))
	if err != nil {
		e.logger.WithError(err).Errorln("failed to find key in keyring", "address", args.From)
		return common.Hash{}, fmt.Errorf("%s; %s", keystore.ErrNoMatch, err.Error())
	}

	args, err = e.setTxDefaults(args)
	if err != nil {
		return common.Hash{}, err
	}

	tx := args.ToTransaction()

	// Assemble transaction from fields
	builder, ok := e.clientCtx.TxConfig.NewTxBuilder().(authtx.ExtensionOptionsTxBuilder)
	if !ok {
		e.logger.WithError(err).Panicln("clientCtx.TxConfig.NewTxBuilder returns unsupported builder")
	}

	option, err := codectypes.NewAnyWithValue(&evmtypes.ExtensionOptionsEthereumTx{})
	if err != nil {
		e.logger.WithError(err).Panicln("codectypes.NewAnyWithValue failed to pack an obvious value")
		return common.Hash{}, err
	}

	builder.SetExtensionOptions(option)
	err = builder.SetMsgs(tx.GetMsgs()...)
	if err != nil {
		e.logger.WithError(err).Panicln("builder.SetMsgs failed")
	}

	fees := sdk.NewCoins(ethermint.NewPhotonCoin(sdk.NewIntFromBigInt(tx.Fee())))
	builder.SetFeeAmount(fees)
	builder.SetGasLimit(tx.GetGas())

	if err := tx.ValidateBasic(); err != nil {
		e.logger.Debugln("tx failed basic validation", "error", err)
		return common.Hash{}, err
	}

	// creates a new EIP2929 signer
	// TODO: support legacy txs
	signer := ethtypes.LatestSignerForChainID(args.ChainID.ToInt())

	// Sign transaction
	if err := tx.Sign(signer, e.clientCtx.Keyring); err != nil {
		e.logger.Debugln("failed to sign tx", "error", err)
		return common.Hash{}, err
	}

	// Encode transaction by default Tx encoder
	txEncoder := e.clientCtx.TxConfig.TxEncoder()
	txBytes, err := txEncoder(tx)
	if err != nil {
		e.logger.WithError(err).Errorln("failed to encode eth tx using default encoder")
		return common.Hash{}, err
	}

	// TODO: use msg.AsTransaction.Hash() for txHash once hashing is fixed on Tendermint
	// https://github.com/tendermint/tendermint/issues/6539
	tmTx := tmtypes.Tx(txBytes)
	txHash := common.BytesToHash(tmTx.Hash())

	// Broadcast transaction in sync mode (default)
	// NOTE: If error is encountered on the node, the broadcast will not return an error
	asyncCtx := e.clientCtx.WithBroadcastMode(flags.BroadcastAsync)
	if _, err := asyncCtx.BroadcastTx(txBytes); err != nil {
		e.logger.WithError(err).Errorln("failed to broadcast Eth tx")
		return txHash, err
	}

	// Return transaction hash
	return txHash, nil
}

// SendRawTransaction send a raw Ethereum transaction.
func (e *PublicEthAPI) SendRawTransaction(data hexutil.Bytes) (common.Hash, error) {
	e.logger.Debugln("eth_sendRawTransaction", "data_len", len(data))

	// RLP decode raw transaction bytes
	tx, err := e.clientCtx.TxConfig.TxDecoder()(data)
	if err != nil {
		e.logger.WithError(err).Errorln("transaction decoding failed")

		return common.Hash{}, err
	}

	ethereumTx, isEthTx := tx.(*evmtypes.MsgEthereumTx)
	if !isEthTx {
		e.logger.Debugln("invalid transaction type", "type", fmt.Sprintf("%T", tx))
		return common.Hash{}, fmt.Errorf("invalid transaction type %T", tx)
	}

	builder, ok := e.clientCtx.TxConfig.NewTxBuilder().(authtx.ExtensionOptionsTxBuilder)
	if !ok {
		e.logger.Panicln("clientCtx.TxConfig.NewTxBuilder returns unsupported builder")
	}

	option, err := codectypes.NewAnyWithValue(&evmtypes.ExtensionOptionsEthereumTx{})
	if err != nil {
		e.logger.WithError(err).Panicln("codectypes.NewAnyWithValue failed to pack an obvious value")
	}

	builder.SetExtensionOptions(option)
	err = builder.SetMsgs(tx.GetMsgs()...)
	if err != nil {
		e.logger.WithError(err).Panicln("builder.SetMsgs failed")
	}

	fees := sdk.NewCoins(ethermint.NewPhotonCoin(sdk.NewIntFromBigInt(ethereumTx.Fee())))
	builder.SetFeeAmount(fees)
	builder.SetGasLimit(ethereumTx.GetGas())

	// Encode transaction by default Tx encoder
	txBytes, err := e.clientCtx.TxConfig.TxEncoder()(builder.GetTx())
	if err != nil {
		e.logger.WithError(err).Errorln("failed to encode eth tx using default encoder")
		return common.Hash{}, err
	}

	// TODO: use msg.AsTransaction.Hash() for txHash once hashing is fixed on Tendermint
	// https://github.com/tendermint/tendermint/issues/6539
	tmTx := tmtypes.Tx(txBytes)
	txHash := common.BytesToHash(tmTx.Hash())

	asyncCtx := e.clientCtx.WithBroadcastMode(flags.BroadcastAsync)

	if _, err := asyncCtx.BroadcastTx(txBytes); err != nil {
		e.logger.WithError(err).Errorln("failed to broadcast eth tx")
		return txHash, err
	}

	return txHash, nil
}

// Call performs a raw contract call.
func (e *PublicEthAPI) Call(args rpctypes.CallArgs, blockNr rpctypes.BlockNumber, _ *rpctypes.StateOverride) (hexutil.Bytes, error) {
	e.logger.Debugln("eth_call", "args", args, "block number", blockNr)
	simRes, err := e.doCall(args, blockNr, big.NewInt(ethermint.DefaultRPCGasLimit))
	if err != nil {
		return []byte{}, err
	}

	data, err := evmtypes.DecodeTxResponse(simRes.Result.Data)
	if err != nil {
		e.logger.WithError(err).Warningln("call result decoding failed")
		return []byte{}, err
	}

	if data.Reverted {
		return []byte{}, rpctypes.ErrRevertedWith(data.Ret)
	}

	return (hexutil.Bytes)(data.Ret), nil
}

// DoCall performs a simulated call operation through the evmtypes. It returns the
// estimated gas used on the operation or an error if fails.
func (e *PublicEthAPI) doCall(
	args rpctypes.CallArgs, blockNr rpctypes.BlockNumber, globalGasCap *big.Int,
) (*sdk.SimulationResponse, error) {
	// Set default gas & gas price if none were set
	// Change this to uint64(math.MaxUint64 / 2) if gas cap can be configured
	gas := uint64(ethermint.DefaultRPCGasLimit)
	if args.Gas != nil {
		gas = uint64(*args.Gas)
	}
	if globalGasCap != nil && globalGasCap.Uint64() < gas {
		e.logger.Debugln("Caller gas above allowance, capping", "requested", gas, "cap", globalGasCap)
		gas = globalGasCap.Uint64()
	}

	// Set gas price using default or parameter if passed in
	gasPrice := new(big.Int).SetUint64(ethermint.DefaultGasPrice)
	if args.GasPrice != nil {
		gasPrice = args.GasPrice.ToInt()
	}

	// Set value for transaction
	value := new(big.Int)
	if args.Value != nil {
		value = args.Value.ToInt()
	}

	// Set Data if provided
	var data []byte
	if args.Data != nil {
		data = []byte(*args.Data)
	}

	var accessList *ethtypes.AccessList
	if args.AccessList != nil {
		accessList = args.AccessList
	}

	// Set destination address for call
	var fromAddr sdk.AccAddress
	if args.From != nil {
		fromAddr = sdk.AccAddress(args.From.Bytes())
	} else {
		fromAddr = sdk.AccAddress(common.Address{}.Bytes())
		args.From = &common.Address{}
	}

	_, seq, err := e.clientCtx.AccountRetriever.GetAccountNumberSequence(e.clientCtx, fromAddr)
	if err != nil {
		return nil, err
	}

	// Create new call message
	msg := evmtypes.NewMsgEthereumTx(e.chainIDEpoch, seq, args.To, value, gas, gasPrice, data, accessList)
	msg.From = args.From.String()

	if err := msg.ValidateBasic(); err != nil {
		return nil, err
	}

	// Create a TxBuilder
	txBuilder, ok := e.clientCtx.TxConfig.NewTxBuilder().(authtx.ExtensionOptionsTxBuilder)
	if !ok {
		log.Panicln("clientCtx.TxConfig.NewTxBuilder returns unsupported builder")
	}

	option, err := codectypes.NewAnyWithValue(&evmtypes.ExtensionOptionsEthereumTx{})
	if err != nil {
		log.Panicln("codectypes.NewAnyWithValue failed to pack an obvious value")
	}
	txBuilder.SetExtensionOptions(option)

	if err := txBuilder.SetMsgs(msg); err != nil {
		log.Panicln("builder.SetMsgs failed")
	}

	fees := sdk.NewCoins(ethermint.NewPhotonCoin(sdk.NewIntFromBigInt(msg.Fee())))
	txBuilder.SetFeeAmount(fees)
	txBuilder.SetGasLimit(gas)

	// doc about generate and transform tx into json, protobuf bytes
	// https://github.com/cosmos/cosmos-sdk/blob/master/docs/run-node/txs.md
	txBytes, err := e.clientCtx.TxConfig.TxEncoder()(txBuilder.GetTx())
	if err != nil {
		return nil, err
	}

	// simulate by calling ABCI Query
	query := abci.RequestQuery{
		Path:   "/app/simulate",
		Data:   txBytes,
		Height: blockNr.Int64(),
	}

	queryResult, err := e.clientCtx.QueryABCI(query)
	if err != nil {
		return nil, err
	}

	var simResponse sdk.SimulationResponse
	err = jsonpb.Unmarshal(strings.NewReader(string(queryResult.Value)), &simResponse)
	if err != nil {
		return nil, err
	}

	return &simResponse, nil
}

// EstimateGas returns an estimate of gas usage for the given smart contract call.
// It adds 1,000 gas to the returned value instead of using the gas adjustment
// param from the SDK.
func (e *PublicEthAPI) EstimateGas(args rpctypes.CallArgs) (hexutil.Uint64, error) {
	e.logger.Debugln("eth_estimateGas")

	// From ContextWithHeight: if the provided height is 0,
	// it will return an empty context and the gRPC query will use
	// the latest block height for querying.
	simRes, err := e.doCall(args, 0, big.NewInt(ethermint.DefaultRPCGasLimit))
	if err != nil {
		return 0, err
	}

	data, err := evmtypes.DecodeTxResponse(simRes.Result.Data)
	if err != nil {
		e.logger.WithError(err).Warningln("call result decoding failed")
		return 0, err
	}

	if data.Reverted {
		return 0, rpctypes.ErrRevertedWith(data.Ret)
	}

	// TODO: Add Gas Info from state transition to MsgEthereumTxResponse fields and return that instead
	estimatedGas := simRes.GasInfo.GasUsed
	gas := estimatedGas + 200000

	return hexutil.Uint64(gas), nil
}

// GetBlockByHash returns the block identified by hash.
func (e *PublicEthAPI) GetBlockByHash(hash common.Hash, fullTx bool) (map[string]interface{}, error) {
	e.logger.Debugln("eth_getBlockByHash", "hash", hash.Hex(), "full", fullTx)
	return e.backend.GetBlockByHash(hash, fullTx)
}

// GetBlockByNumber returns the block identified by number.
func (e *PublicEthAPI) GetBlockByNumber(ethBlockNum rpctypes.BlockNumber, fullTx bool) (map[string]interface{}, error) {
	e.logger.Debugln("eth_getBlockByNumber", "number", ethBlockNum, "full", fullTx)
	return e.backend.GetBlockByNumber(ethBlockNum, fullTx)
}

// GetTransactionByHash returns the transaction identified by hash.
func (e *PublicEthAPI) GetTransactionByHash(hash common.Hash) (*rpctypes.RPCTransaction, error) {
	e.logger.Debugln("eth_getTransactionByHash", "hash", hash.Hex())

	res, err := e.clientCtx.Client.Tx(e.ctx, hash.Bytes(), false)
	if err != nil {
		e.logger.WithError(err).Debugln("tx not found", "hash", hash.Hex())
		return nil, nil
	}

	resBlock, err := e.clientCtx.Client.Block(e.ctx, &res.Height)
	if err != nil {
		e.logger.WithError(err).Debugln("block not found", "height", res.Height)
		return nil, nil
	}

	tx, err := e.clientCtx.TxConfig.TxDecoder()(res.Tx)
	if err != nil {
		e.logger.WithError(err).Debugln("decoding failed")
		return nil, fmt.Errorf("failed to decode tx: %w", err)
	}

	msg, ok := tx.(*evmtypes.MsgEthereumTx)
	if !ok {
		e.logger.Debugln("invalid tx")
		return nil, fmt.Errorf("invalid tx type: %T", tx)
	}

	// TODO: use msg.AsTransaction.Hash() for txHash once hashing is fixed on Tendermint
	// https://github.com/tendermint/tendermint/issues/6539

	return rpctypes.NewTransactionFromData(
		msg.Data,
		common.HexToAddress(msg.From),
		hash,
		common.BytesToHash(resBlock.Block.Hash()),
		uint64(res.Height),
		uint64(res.Index),
	)
}

// GetTransactionByBlockHashAndIndex returns the transaction identified by hash and index.
func (e *PublicEthAPI) GetTransactionByBlockHashAndIndex(hash common.Hash, idx hexutil.Uint) (*rpctypes.RPCTransaction, error) {
	e.logger.Debugln("eth_getTransactionByBlockHashAndIndex", "hash", hash.Hex(), "index", idx)

	resBlock, err := e.clientCtx.Client.BlockByHash(e.ctx, hash.Bytes())
	if err != nil {
		e.logger.WithError(err).Debugln("block not found", "hash", hash.Hex())
		return nil, nil
	}

	i := int(idx)
	if i >= len(resBlock.Block.Txs) {
		e.logger.Debugln("block txs index out of bound", "index", i)
		return nil, nil
	}

	txBz := resBlock.Block.Txs[i]
	tx, err := e.clientCtx.TxConfig.TxDecoder()(txBz)
	if err != nil {
		e.logger.WithError(err).Debugln("decoding failed")
		return nil, fmt.Errorf("failed to decode tx: %w", err)
	}

	msg, ok := tx.(*evmtypes.MsgEthereumTx)
	if !ok {
		e.logger.Debugln("invalid tx")
		return nil, fmt.Errorf("invalid tx type: %T", tx)
	}

	// TODO: use msg.AsTransaction.Hash() for txHash once hashing is fixed on Tendermint
	// https://github.com/tendermint/tendermint/issues/6539
	txHash := common.BytesToHash(txBz.Hash())

	return rpctypes.NewTransactionFromData(
		msg.Data,
		common.HexToAddress(msg.From),
		txHash,
		hash,
		uint64(resBlock.Block.Height),
		uint64(idx),
	)
}

// GetTransactionByBlockNumberAndIndex returns the transaction identified by number and index.
func (e *PublicEthAPI) GetTransactionByBlockNumberAndIndex(blockNum rpctypes.BlockNumber, idx hexutil.Uint) (*rpctypes.RPCTransaction, error) {
	e.logger.Debugln("eth_getTransactionByBlockNumberAndIndex", "number", blockNum, "index", idx)

	resBlock, err := e.clientCtx.Client.Block(e.ctx, blockNum.TmHeight())
	if err != nil {
		e.logger.WithError(err).Debugln("block not found", "height", blockNum.Int64())
		return nil, nil
	}

	i := int(idx)
	if i >= len(resBlock.Block.Txs) {
		e.logger.Debugln("block txs index out of bound", "index", i)
		return nil, nil
	}

	txBz := resBlock.Block.Txs[i]
	tx, err := e.clientCtx.TxConfig.TxDecoder()(txBz)
	if err != nil {
		e.logger.WithError(err).Debugln("decoding failed")
		return nil, fmt.Errorf("failed to decode tx: %w", err)
	}

	msg, ok := tx.(*evmtypes.MsgEthereumTx)
	if !ok {
		e.logger.Debugln("invalid tx")
		return nil, fmt.Errorf("invalid tx type: %T", tx)
	}

	// TODO: use msg.AsTransaction.Hash() for txHash once hashing is fixed on Tendermint
	// https://github.com/tendermint/tendermint/issues/6539
	txHash := common.BytesToHash(txBz.Hash())

	return rpctypes.NewTransactionFromData(
		msg.Data,
		common.HexToAddress(msg.From),
		txHash,
		common.BytesToHash(resBlock.Block.Hash()),
		uint64(resBlock.Block.Height),
		uint64(idx),
	)
}

// GetTransactionReceipt returns the transaction receipt identified by hash.
func (e *PublicEthAPI) GetTransactionReceipt(hash common.Hash) (map[string]interface{}, error) {
	e.logger.Debugln("eth_getTransactionReceipt", "hash", hash.Hex())

	res, err := e.clientCtx.Client.Tx(e.ctx, hash.Bytes(), false)
	if err != nil {
		e.logger.WithError(err).Debugln("tx not found", "hash", hash.Hex())
		return nil, nil
	}

	resBlock, err := e.clientCtx.Client.Block(e.ctx, &res.Height)
	if err != nil {
		e.logger.WithError(err).Debugln("block not found", "height", res.Height)
		return nil, nil
	}

	tx, err := e.clientCtx.TxConfig.TxDecoder()(res.Tx)
	if err != nil {
		e.logger.WithError(err).Debugln("decoding failed")
		return nil, fmt.Errorf("failed to decode tx: %w", err)
	}

	msg, ok := tx.(*evmtypes.MsgEthereumTx)
	if !ok {
		e.logger.Debugln("invalid tx")
		return nil, fmt.Errorf("invalid tx type: %T", tx)
	}

	cumulativeGasUsed := uint64(0)
	blockRes, err := e.clientCtx.Client.BlockResults(e.ctx, &res.Height)
	if err != nil {
		e.logger.WithError(err).Debugln("failed to retrieve block results", "height", res.Height)
		return nil, nil
	}

<<<<<<< HEAD
	for i := 0; i <= int(res.Index) && i < len(blockRes.TxsResults); i++ {
		cumulativeGasUsed += uint64(blockRes.TxsResults[i].GasUsed)
=======
	cumulativeGasUsed := tx.Receipt.Result.GasUsed
	if tx.Receipt.Index != 0 {
		cumulativeGasUsed += rpctypes.GetBlockCumulativeGas(e.clientCtx, block.Block, int(tx.Receipt.Index))
>>>>>>> e3270aee
	}

	var status hexutil.Uint

	// NOTE: Response{Deliver/Check}Tx Code from Tendermint and the Ethereum receipt status are switched:
	// |         | Tendermint | Ethereum |
	// | ------- | ---------- | -------- |
	// | Success | 0          | 1        |
	// | Fail    | 1          | 0        |

	if res.TxResult.Code == 0 {
		status = hexutil.Uint(ethtypes.ReceiptStatusSuccessful)
	} else {
		status = hexutil.Uint(ethtypes.ReceiptStatusFailed)
	}

	from := common.HexToAddress(msg.From)

	resLogs, err := e.queryClient.TxLogs(e.ctx, &evmtypes.QueryTxLogsRequest{Hash: hash.Hex()})
	if err != nil {
		e.logger.WithError(err).Debugln("logs not found", "hash", hash.Hex())
		resLogs = &evmtypes.QueryTxLogsResponse{Logs: []*evmtypes.Log{}}
	}

	logs := evmtypes.LogsToEthereum(resLogs.Logs)

	receipt := map[string]interface{}{
		// Consensus fields: These fields are defined by the Yellow Paper
		"status":            status,
		"cumulativeGasUsed": hexutil.Uint64(cumulativeGasUsed),
		"logsBloom":         ethtypes.BytesToBloom(ethtypes.LogsBloom(logs)),
		"logs":              logs,

		// Implementation fields: These fields are added by geth when processing a transaction.
		// They are stored in the chain database.
		"transactionHash": hash,
		"contractAddress": nil,
		"gasUsed":         hexutil.Uint64(res.TxResult.GasUsed),
		"type":            hexutil.Uint(ethtypes.AccessListTxType), // TODO: support legacy type

		// Inclusion information: These fields provide information about the inclusion of the
		// transaction corresponding to this receipt.
		"blockHash":        common.BytesToHash(resBlock.Block.Header.Hash()).Hex(),
		"blockNumber":      hexutil.Uint64(res.Height),
		"transactionIndex": hexutil.Uint64(res.Index),

		// sender and receiver (contract or EOA) addreses
		"from": from,
		"to":   msg.To(),
	}

	if logs == nil {
		receipt["logs"] = [][]*ethtypes.Log{}
	}

	// If the ContractAddress is 20 0x0 bytes, assume it is not a contract creation
	if msg.To() == nil {
		receipt["contractAddress"] = crypto.CreateAddress(from, msg.Data.Nonce)
	}

	return receipt, nil
}

// PendingTransactions returns the transactions that are in the transaction pool
// and have a from address that is one of the accounts this node manages.
func (e *PublicEthAPI) PendingTransactions() ([]*rpctypes.RPCTransaction, error) {
	e.logger.Debugln("eth_getPendingTransactions")
	return e.backend.PendingTransactions()
}

// GetUncleByBlockHashAndIndex returns the uncle identified by hash and index. Always returns nil.
func (e *PublicEthAPI) GetUncleByBlockHashAndIndex(hash common.Hash, idx hexutil.Uint) map[string]interface{} {
	return nil
}

// GetUncleByBlockNumberAndIndex returns the uncle identified by number and index. Always returns nil.
func (e *PublicEthAPI) GetUncleByBlockNumberAndIndex(number hexutil.Uint, idx hexutil.Uint) map[string]interface{} {
	return nil
}

// GetProof returns an account object with proof and any storage proofs
func (e *PublicEthAPI) GetProof(address common.Address, storageKeys []string, blockNumber rpctypes.BlockNumber) (*rpctypes.AccountResult, error) {
	height := blockNumber.Int64()
	e.logger.Debugln("eth_getProof", "address", address.Hex(), "keys", storageKeys, "number", height)

	ctx := rpctypes.ContextWithHeight(height)
	clientCtx := e.clientCtx.WithHeight(height)

	// query storage proofs
	storageProofs := make([]rpctypes.StorageResult, len(storageKeys))
	for i, key := range storageKeys {
		hexKey := common.HexToHash(key)
		valueBz, proof, err := e.queryClient.GetProof(clientCtx, evmtypes.StoreKey, evmtypes.StateKey(address, hexKey.Bytes()))
		if err != nil {
			return nil, err
		}

		// check for proof
		var proofStr string
		if proof != nil {
			proofStr = proof.String()
		}

		storageProofs[i] = rpctypes.StorageResult{
			Key:   key,
			Value: (*hexutil.Big)(new(big.Int).SetBytes(valueBz)),
			Proof: []string{proofStr},
		}
	}

	// query EVM account
	req := &evmtypes.QueryAccountRequest{
		Address: address.String(),
	}

	res, err := e.queryClient.Account(ctx, req)
	if err != nil {
		return nil, err
	}

	// query account proofs
	accountKey := authtypes.AddressStoreKey(sdk.AccAddress(address.Bytes()))
	_, proof, err := e.queryClient.GetProof(clientCtx, authtypes.StoreKey, accountKey)
	if err != nil {
		return nil, err
	}

	// check for proof
	var accProofStr string
	if proof != nil {
		accProofStr = proof.String()
	}

	balance, err := ethermint.UnmarshalBigInt(res.Balance)
	if err != nil {
		return nil, err
	}

	return &rpctypes.AccountResult{
		Address:      address,
		AccountProof: []string{accProofStr},
		Balance:      (*hexutil.Big)(balance),
		CodeHash:     common.BytesToHash(res.CodeHash),
		Nonce:        hexutil.Uint64(res.Nonce),
		StorageHash:  common.Hash{}, // NOTE: Ethermint doesn't have a storage hash. TODO: implement?
		StorageProof: storageProofs,
	}, nil
}

// setTxDefaults populates tx message with default values in case they are not
// provided on the args
func (e *PublicEthAPI) setTxDefaults(args rpctypes.SendTxArgs) (rpctypes.SendTxArgs, error) {

	// Get nonce (sequence) from sender account
	from := sdk.AccAddress(args.From.Bytes())

	if args.GasPrice == nil {
		// TODO: Change to either:
		// - min gas price from context once available through server/daemon, or
		// - suggest a gas price based on the previous included txs
		args.GasPrice = (*hexutil.Big)(big.NewInt(ethermint.DefaultGasPrice))
	}

	if args.Nonce != nil {
		// get the nonce from the account retriever
		// ignore error in case tge account doesn't exist yet
		_, nonce, _ := e.clientCtx.AccountRetriever.GetAccountNumberSequence(e.clientCtx, from)
		args.Nonce = (*hexutil.Uint64)(&nonce)
	}

	if args.Data != nil && args.Input != nil && !bytes.Equal(*args.Data, *args.Input) {
		return args, errors.New("both 'data' and 'input' are set and not equal. Please use 'input' to pass transaction call data")
	}

	if args.To == nil {
		// Contract creation
		var input []byte
		if args.Data != nil {
			input = *args.Data
		} else if args.Input != nil {
			input = *args.Input
		}

		if len(input) == 0 {
			return args, errors.New(`contract creation without any data provided`)
		}
	}

	if args.Gas == nil {
		// For backwards-compatibility reason, we try both input and data
		// but input is preferred.
		input := args.Input
		if input == nil {
			input = args.Data
		}

		callArgs := rpctypes.CallArgs{
			From:       &args.From, // From shouldn't be nil
			To:         args.To,
			Gas:        args.Gas,
			GasPrice:   args.GasPrice,
			Value:      args.Value,
			Data:       input,
			AccessList: args.AccessList,
		}
		estimated, err := e.EstimateGas(callArgs)
		if err != nil {
			return args, err
		}
		args.Gas = &estimated
		e.logger.Debugln("estimate gas usage automatically", "gas", args.Gas)
	}

	if args.ChainID == nil {
		args.ChainID = (*hexutil.Big)(e.chainIDEpoch)
	}

	return args, nil
}<|MERGE_RESOLUTION|>--- conflicted
+++ resolved
@@ -807,14 +807,8 @@
 		return nil, nil
 	}
 
-<<<<<<< HEAD
 	for i := 0; i <= int(res.Index) && i < len(blockRes.TxsResults); i++ {
 		cumulativeGasUsed += uint64(blockRes.TxsResults[i].GasUsed)
-=======
-	cumulativeGasUsed := tx.Receipt.Result.GasUsed
-	if tx.Receipt.Index != 0 {
-		cumulativeGasUsed += rpctypes.GetBlockCumulativeGas(e.clientCtx, block.Block, int(tx.Receipt.Index))
->>>>>>> e3270aee
 	}
 
 	var status hexutil.Uint
