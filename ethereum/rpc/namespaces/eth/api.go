--- conflicted
+++ resolved
@@ -437,12 +437,7 @@
 }
 
 // Call performs a raw contract call.
-<<<<<<< HEAD
-func (e *PublicAPI) Call(args evmtypes.TransactionArgs, blockNr rpctypes.BlockNumber, _ *rpctypes.StateOverride) (hexutil.Bytes, error) {
-	e.logger.Debug("eth_call", "args", args.String(), "block number", blockNr)
-	data, err := e.doCall(args, blockNr)
-=======
-func (e *PublicAPI) Call(args evmtypes.CallArgs, blockNrOrHash rpctypes.BlockNumberOrHash, _ *rpctypes.StateOverride) (hexutil.Bytes, error) {
+func (e *PublicAPI) Call(args evmtypes.TransactionArgs, blockNrOrHash rpctypes.BlockNumberOrHash, _ *rpctypes.StateOverride) (hexutil.Bytes, error) {
 	e.logger.Debug("eth_call", "args", args.String(), "block number or hash", blockNrOrHash)
 
 	blockNum, err := e.getBlockNumber(blockNrOrHash)
@@ -450,7 +445,6 @@
 		return nil, err
 	}
 	data, err := e.doCall(args, blockNum)
->>>>>>> 66930f98
 	if err != nil {
 		return []byte{}, err
 	}
@@ -895,57 +889,6 @@
 	}, nil
 }
 
-<<<<<<< HEAD
-// getAccountNonce returns the account nonce for the given account address.
-// If the pending value is true, it will iterate over the mempool (pending)
-// txs in order to compute and return the pending tx sequence.
-// Todo: include the ability to specify a blockNumber
-func (e *PublicAPI) getAccountNonce(accAddr common.Address, pending bool, height int64, logger log.Logger) (uint64, error) {
-	queryClient := authtypes.NewQueryClient(e.clientCtx)
-	res, err := queryClient.Account(rpctypes.ContextWithHeight(height), &authtypes.QueryAccountRequest{Address: sdk.AccAddress(accAddr.Bytes()).String()})
-	if err != nil {
-		return 0, err
-	}
-
-	var acc authtypes.AccountI
-	if err := e.clientCtx.InterfaceRegistry.UnpackAny(res.Account, &acc); err != nil {
-		return 0, err
-	}
-
-	nonce := acc.GetSequence()
-
-	if !pending {
-		return nonce, nil
-	}
-
-	// the account retriever doesn't include the uncommitted transactions on the nonce so we need to
-	// to manually add them.
-	pendingTxs, err := e.backend.PendingTransactions()
-	if err != nil {
-		logger.Error("failed to fetch pending transactions", "error", err.Error())
-		return nonce, nil
-	}
-
-	// add the uncommitted txs to the nonce counter
-	// only supports `MsgEthereumTx` style tx
-	for _, tx := range pendingTxs {
-		msg, err := evmtypes.UnwrapEthereumMsg(tx)
-		if err != nil {
-			// not ethereum tx
-			continue
-		}
-
-		sender, err := msg.GetSender(e.chainIDEpoch)
-		if err != nil {
-			continue
-		}
-		if sender == accAddr {
-			nonce++
-		}
-	}
-
-	return nonce, nil
-=======
 // getBlockNumber returns the BlockNumber from BlockNumberOrHash
 func (e *PublicAPI) getBlockNumber(blockNrOrHash rpctypes.BlockNumberOrHash) (rpctypes.BlockNumber, error) {
 	switch {
@@ -962,5 +905,4 @@
 	default:
 		return rpctypes.EthEarliestBlockNumber, nil
 	}
->>>>>>> 66930f98
 }