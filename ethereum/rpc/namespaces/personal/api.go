--- conflicted
+++ resolved
@@ -25,12 +25,7 @@
 	"github.com/ethereum/go-ethereum/crypto"
 
 	"github.com/tharsis/ethermint/crypto/ethsecp256k1"
-<<<<<<< HEAD
-	"github.com/tharsis/ethermint/ethereum/rpc/namespaces/eth"
 	evmtypes "github.com/tharsis/ethermint/x/evm/types"
-=======
-	rpctypes "github.com/tharsis/ethermint/ethereum/rpc/types"
->>>>>>> 0d06ade3
 )
 
 // PrivateAccountAPI is the personal_ prefixed set of APIs in the Web3 JSON-RPC spec.
@@ -155,26 +150,20 @@
 // SendTransaction will create a transaction from the given arguments and
 // tries to sign it with the key associated with args.To. If the given password isn't
 // able to decrypt the key it fails.
-<<<<<<< HEAD
 func (api *PrivateAccountAPI) SendTransaction(_ context.Context, args evmtypes.TransactionArgs, pwrd string) (common.Hash, error) {
-	api.logger.Debug("personal_sendTransaction")
+	api.logger.Debug("personal_sendTransaction", "address", args.To.String())
 
 	if args.From == nil {
 		return common.Hash{}, fmt.Errorf("from address cannot be nil in send transaction")
 	}
 
 	addr := sdk.AccAddress(args.From.Bytes())
-	_, err := api.ethAPI.ClientCtx().Keyring.KeyByAddress(addr)
+	_, err := api.clientCtx.Keyring.KeyByAddress(addr)
 	if err != nil {
 		return common.Hash{}, err
 	}
 
-	return api.ethAPI.SendTransaction(args)
-=======
-func (api *PrivateAccountAPI) SendTransaction(_ context.Context, args rpctypes.SendTxArgs, pwrd string) (common.Hash, error) {
-	api.logger.Debug("personal_sendTransaction", "address", args.To.String())
 	return api.backend.SendTransaction(args)
->>>>>>> 0d06ade3
 }
 
 // Sign calculates an Ethereum ECDSA signature for:
