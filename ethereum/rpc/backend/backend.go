package backend

import (
	"bytes"
	"context"
	"encoding/json"
	"fmt"
	"math/big"
	"strconv"

	"github.com/cosmos/cosmos-sdk/client/flags"
	codectypes "github.com/cosmos/cosmos-sdk/codec/types"
	"github.com/cosmos/cosmos-sdk/server"
	authtx "github.com/cosmos/cosmos-sdk/x/auth/tx"
	"github.com/ethereum/go-ethereum/accounts/keystore"
	"github.com/ethereum/go-ethereum/params"
	tmrpctypes "github.com/tendermint/tendermint/rpc/core/types"

	"google.golang.org/grpc"
	"google.golang.org/grpc/metadata"

	"github.com/pkg/errors"
	"github.com/tendermint/tendermint/libs/log"
	tmtypes "github.com/tendermint/tendermint/types"

	"github.com/cosmos/cosmos-sdk/client"
	sdk "github.com/cosmos/cosmos-sdk/types"
	grpctypes "github.com/cosmos/cosmos-sdk/types/grpc"
	"github.com/ethereum/go-ethereum/common"
	"github.com/ethereum/go-ethereum/common/hexutil"
	ethtypes "github.com/ethereum/go-ethereum/core/types"

	"github.com/tharsis/ethermint/ethereum/rpc/namespaces/eth/filters"
	"github.com/tharsis/ethermint/ethereum/rpc/types"
	"github.com/tharsis/ethermint/server/config"
	ethermint "github.com/tharsis/ethermint/types"
	evmtypes "github.com/tharsis/ethermint/x/evm/types"
)

// Backend implements the functionality shared within namespaces.
// Implemented by EVMBackend.
type Backend interface {
	BlockNumber() (hexutil.Uint64, error)
	GetBlockByNumber(blockNum types.BlockNumber, fullTx bool) (map[string]interface{}, error)
	GetBlockByHash(hash common.Hash, fullTx bool) (map[string]interface{}, error)
	GetTendermintBlockByNumber(blockNum types.BlockNumber) (*tmrpctypes.ResultBlock, error)
	CurrentHeader() *ethtypes.Header
	HeaderByNumber(blockNum types.BlockNumber) (*ethtypes.Header, error)
	HeaderByHash(blockHash common.Hash) (*ethtypes.Header, error)
	PendingTransactions() ([]*sdk.Tx, error)
	GetTransactionLogs(txHash common.Hash) ([]*ethtypes.Log, error)
	GetTransactionCount(address common.Address, blockNum types.BlockNumber) (*hexutil.Uint64, error)
	SendTransaction(args types.SendTxArgs) (common.Hash, error)
	GetLogsByHeight(height *int64) ([][]*ethtypes.Log, error)
	GetLogs(hash common.Hash) ([][]*ethtypes.Log, error)
	BloomStatus() (uint64, uint64)
	GetCoinbase() (sdk.AccAddress, error)
	GetTransactionByHash(txHash common.Hash) (*types.RPCTransaction, error)
	GetTxByEthHash(txHash common.Hash) (*tmrpctypes.ResultTx, error)
	EstimateGas(args evmtypes.CallArgs, blockNrOptional *types.BlockNumber) (hexutil.Uint64, error)
	RPCGasCap() uint64
	RPCMinGasPrice() int64
<<<<<<< HEAD
	ChainConfig() *params.ChainConfig
	SuggestGasTipCap() (*big.Int, error)
=======
	GetFilteredBlocks(from int64, to int64, filter [][]filters.BloomIV, filterAddresses bool) ([]int64, error)
>>>>>>> b42e1870
}

var _ Backend = (*EVMBackend)(nil)

// EVMBackend implements the Backend interface
type EVMBackend struct {
	ctx         context.Context
	clientCtx   client.Context
	queryClient *types.QueryClient // gRPC query client
	logger      log.Logger
	chainID     *big.Int
	cfg         config.Config
}

// NewEVMBackend creates a new EVMBackend instance
func NewEVMBackend(ctx *server.Context, logger log.Logger, clientCtx client.Context) *EVMBackend {
	chainID, err := ethermint.ParseChainID(clientCtx.ChainID)
	if err != nil {
		panic(err)
	}

	appConf := config.GetConfig(ctx.Viper)

	return &EVMBackend{
		ctx:         context.Background(),
		clientCtx:   clientCtx,
		queryClient: types.NewQueryClient(clientCtx),
		logger:      logger.With("module", "evm-backend"),
		chainID:     chainID,
		cfg:         appConf,
	}
}

// BlockNumber returns the current block number in abci app state.
// Because abci app state could lag behind from tendermint latest block, it's more stable
// for the client to use the latest block number in abci app state than tendermint rpc.
func (e *EVMBackend) BlockNumber() (hexutil.Uint64, error) {
	// do any grpc query, ignore the response and use the returned block height
	var header metadata.MD
	_, err := e.queryClient.Params(e.ctx, &evmtypes.QueryParamsRequest{}, grpc.Header(&header))
	if err != nil {
		return hexutil.Uint64(0), err
	}

	blockHeightHeader := header.Get(grpctypes.GRPCBlockHeightHeader)
	if headerLen := len(blockHeightHeader); headerLen != 1 {
		return 0, fmt.Errorf("unexpected '%s' gRPC header length; got %d, expected: %d", grpctypes.GRPCBlockHeightHeader, headerLen, 1)
	}

	height, err := strconv.ParseUint(blockHeightHeader[0], 10, 64)
	if err != nil {
		return 0, fmt.Errorf("failed to parse block height: %w", err)
	}

	return hexutil.Uint64(height), nil
}

// GetBlockByNumber returns the block identified by number.
func (e *EVMBackend) GetBlockByNumber(blockNum types.BlockNumber, fullTx bool) (map[string]interface{}, error) {
	resBlock, err := e.GetTendermintBlockByNumber(blockNum)
	if err != nil {
		return nil, err
	}

	res, err := e.EthBlockFromTendermint(resBlock.Block, fullTx)
	if err != nil {
		e.logger.Debug("EthBlockFromTendermint failed", "height", blockNum, "error", err.Error())
		return nil, err
	}

	return res, nil
}

// GetBlockByHash returns the block identified by hash.
func (e *EVMBackend) GetBlockByHash(hash common.Hash, fullTx bool) (map[string]interface{}, error) {
	resBlock, err := e.clientCtx.Client.BlockByHash(e.ctx, hash.Bytes())
	if err != nil {
		e.logger.Debug("BlockByHash block not found", "hash", hash.Hex(), "error", err.Error())
		return nil, err
	}

	if resBlock.Block == nil {
		e.logger.Debug("BlockByHash block not found", "hash", hash.Hex())
		return nil, nil
	}

	return e.EthBlockFromTendermint(resBlock.Block, fullTx)
}

// GetTendermintBlockByNumber returns a Tendermint format block by block number
func (e *EVMBackend) GetTendermintBlockByNumber(blockNum types.BlockNumber) (*tmrpctypes.ResultBlock, error) {
	height := blockNum.Int64()
	currentBlockNumber, _ := e.BlockNumber()

	switch blockNum {
	case types.EthLatestBlockNumber:
		if currentBlockNumber > 0 {
			height = int64(currentBlockNumber)
		}
	case types.EthPendingBlockNumber:
		if currentBlockNumber > 0 {
			height = int64(currentBlockNumber)
		}
	case types.EthEarliestBlockNumber:
		height = 1
	default:
		if blockNum < 0 {
			err := errors.Errorf("incorrect block height: %d", height)
			return nil, err
		} else if height > int64(currentBlockNumber) {
			return nil, nil
		}
	}

	resBlock, err := e.clientCtx.Client.Block(e.ctx, &height)
	if err != nil {
		// e.logger.Debug("GetBlockByNumber safely bumping down from %d to latest", height)
		if resBlock, err = e.clientCtx.Client.Block(e.ctx, nil); err != nil {
			e.logger.Debug("GetBlockByNumber failed to get latest block", "error", err.Error())
			return nil, nil
		}
	}

	if resBlock.Block == nil {
		e.logger.Debug("GetBlockByNumber block not found", "height", height)
		return nil, nil
	}
	return resBlock, nil
}

// BlockBloom query block bloom filter from block results
func (e *EVMBackend) BlockBloom(height *int64) (ethtypes.Bloom, error) {
	result, err := e.clientCtx.Client.BlockResults(e.ctx, height)
	if err != nil {
		return ethtypes.Bloom{}, err
	}
	for _, event := range result.EndBlockEvents {
		if event.Type != evmtypes.EventTypeBlockBloom {
			continue
		}

		for _, attr := range event.Attributes {
			if bytes.Equal(attr.Key, []byte(evmtypes.AttributeKeyEthereumBloom)) {
				return ethtypes.BytesToBloom(attr.Value), nil
			}
		}
	}
	return ethtypes.Bloom{}, errors.New("block bloom event is not found")
}

// EthBlockFromTendermint returns a JSON-RPC compatible Ethereum block from a given Tendermint block and its block result.
func (e *EVMBackend) EthBlockFromTendermint(
	block *tmtypes.Block,
	fullTx bool,
) (map[string]interface{}, error) {
	ethRPCTxs := []interface{}{}

	for i, txBz := range block.Txs {
		tx, err := e.clientCtx.TxConfig.TxDecoder()(txBz)
		if err != nil {
			e.logger.Debug("failed to decode transaction in block", "height", block.Height, "error", err.Error())
			continue
		}

		for _, msg := range tx.GetMsgs() {
			ethMsg, ok := msg.(*evmtypes.MsgEthereumTx)

			if !ok {
				continue
			}

			hash := ethMsg.AsTransaction().Hash()
			if !fullTx {
				ethRPCTxs = append(ethRPCTxs, hash)
				continue
			}

			// get full transaction from message data
			from, err := ethMsg.GetSender(e.chainID)
			if err != nil {
				e.logger.Debug("failed to get sender from already included transaction", "hash", hash.Hex(), "error", err.Error())
				from = common.HexToAddress(ethMsg.From)
			}

			txData, err := evmtypes.UnpackTxData(ethMsg.Data)
			if err != nil {
				e.logger.Debug("decoding failed", "error", err.Error())
				return nil, fmt.Errorf("failed to unpack tx data: %w", err)
			}

			ethTx, err := types.NewTransactionFromData(
				txData,
				from,
				hash,
				common.BytesToHash(block.Hash()),
				uint64(block.Height),
				uint64(i),
			)
			if err != nil {
				e.logger.Debug("NewTransactionFromData for receipt failed", "hash", hash.Hex(), "error", err.Error())
				continue
			}
			ethRPCTxs = append(ethRPCTxs, ethTx)
		}
	}

	bloom, err := e.BlockBloom(&block.Height)
	if err != nil {
		e.logger.Debug("failed to query BlockBloom", "height", block.Height, "error", err.Error())
	}

	req := &evmtypes.QueryValidatorAccountRequest{
		ConsAddress: sdk.ConsAddress(block.Header.ProposerAddress).String(),
	}

	ctx := types.ContextWithHeight(block.Height)

	res, err := e.queryClient.ValidatorAccount(ctx, req)
	if err != nil {
		e.logger.Debug(
			"failed to query validator operator address",
			"height", block.Height,
			"cons-address", req.ConsAddress,
			"error", err.Error(),
		)
		return nil, err
	}

	addr, err := sdk.AccAddressFromBech32(res.AccountAddress)
	if err != nil {
		return nil, err
	}

	validatorAddr := common.BytesToAddress(addr)

	gasLimit, err := types.BlockMaxGasFromConsensusParams(ctx, e.clientCtx)
	if err != nil {
		e.logger.Error("failed to query consensus params", "error", err.Error())
	}

	resBlockResult, err := e.clientCtx.Client.BlockResults(e.ctx, &block.Height)
	if err != nil {
		e.logger.Debug("EthBlockFromTendermint block result not found", "height", block.Height, "error", err.Error())
		return nil, err
	}

	gasUsed := uint64(0)

	for _, txsResult := range resBlockResult.TxsResults {
		gasUsed += uint64(txsResult.GetGasUsed())
	}

	formattedBlock := types.FormatBlock(block.Header, block.Size(), gasLimit, new(big.Int).SetUint64(gasUsed), ethRPCTxs, bloom, validatorAddr)
	return formattedBlock, nil
}

// CurrentHeader returns the latest block header
func (e *EVMBackend) CurrentHeader() *ethtypes.Header {
	header, _ := e.HeaderByNumber(types.EthLatestBlockNumber)
	return header
}

// HeaderByNumber returns the block header identified by height.
func (e *EVMBackend) HeaderByNumber(blockNum types.BlockNumber) (*ethtypes.Header, error) {
	height := blockNum.Int64()
	currentBlockNumber, _ := e.BlockNumber()

	switch blockNum {
	case types.EthLatestBlockNumber:
		if currentBlockNumber > 0 {
			height = int64(currentBlockNumber)
		}
	case types.EthPendingBlockNumber:
		if currentBlockNumber > 0 {
			height = int64(currentBlockNumber)
		}
	case types.EthEarliestBlockNumber:
		height = 1
	default:
		if blockNum < 0 {
			return nil, errors.Errorf("incorrect block height: %d", height)
		}
	}

	resBlock, err := e.clientCtx.Client.Block(e.ctx, &height)
	if err != nil {
		e.logger.Debug("HeaderByNumber failed")
		return nil, err
	}

	bloom, err := e.BlockBloom(&resBlock.Block.Height)
	if err != nil {
		e.logger.Debug("HeaderByNumber BlockBloom failed", "height", resBlock.Block.Height)
	}

	ethHeader := types.EthHeaderFromTendermint(resBlock.Block.Header)
	ethHeader.Bloom = bloom
	return ethHeader, nil
}

// HeaderByHash returns the block header identified by hash.
func (e *EVMBackend) HeaderByHash(blockHash common.Hash) (*ethtypes.Header, error) {
	resBlock, err := e.clientCtx.Client.BlockByHash(e.ctx, blockHash.Bytes())
	if err != nil {
		e.logger.Debug("HeaderByHash failed", "hash", blockHash.Hex())
		return nil, err
	}

	if resBlock.Block == nil {
		return nil, errors.Errorf("block not found for hash %s", blockHash.Hex())
	}

	bloom, err := e.BlockBloom(&resBlock.Block.Height)
	if err != nil {
		e.logger.Debug("HeaderByHash BlockBloom failed", "height", resBlock.Block.Height)
	}

	ethHeader := types.EthHeaderFromTendermint(resBlock.Block.Header)
	ethHeader.Bloom = bloom
	return ethHeader, nil
}

// GetTransactionLogs returns the logs given a transaction hash.
// It returns an error if there's an encoding error.
// If no logs are found for the tx hash, the error is nil.
func (e *EVMBackend) GetTransactionLogs(txHash common.Hash) ([]*ethtypes.Log, error) {
	tx, err := e.GetTxByEthHash(txHash)
	if err != nil {
		return nil, err
	}
	return TxLogsFromEvents(e.clientCtx.Codec, tx.TxResult.Events), nil
}

// PendingTransactions returns the transactions that are in the transaction pool
// and have a from address that is one of the accounts this node manages.
func (e *EVMBackend) PendingTransactions() ([]*sdk.Tx, error) {
	res, err := e.clientCtx.Client.UnconfirmedTxs(e.ctx, nil)
	if err != nil {
		return nil, err
	}

	result := make([]*sdk.Tx, 0, len(res.Txs))
	for _, txBz := range res.Txs {
		tx, err := e.clientCtx.TxConfig.TxDecoder()(txBz)
		if err != nil {
			return nil, err
		}
		result = append(result, &tx)
	}

	return result, nil
}

// GetLogsByHeight returns all the logs from all the ethereum transactions in a block.
func (e *EVMBackend) GetLogsByHeight(height *int64) ([][]*ethtypes.Log, error) {
	// NOTE: we query the state in case the tx result logs are not persisted after an upgrade.
	blockRes, err := e.clientCtx.Client.BlockResults(e.ctx, height)
	if err != nil {
		return nil, err
	}

	blockLogs := [][]*ethtypes.Log{}
	for _, txResult := range blockRes.TxsResults {
		logs := TxLogsFromEvents(e.clientCtx.Codec, txResult.Events)
		blockLogs = append(blockLogs, logs)
	}

	return blockLogs, nil
}

// GetLogs returns all the logs from all the ethereum transactions in a block.
func (e *EVMBackend) GetLogs(hash common.Hash) ([][]*ethtypes.Log, error) {
	block, err := e.clientCtx.Client.BlockByHash(e.ctx, hash.Bytes())
	if err != nil {
		return nil, err
	}
	return e.GetLogsByHeight(&block.Block.Header.Height)
}

func (e *EVMBackend) GetLogsByNumber(blockNum types.BlockNumber) ([][]*ethtypes.Log, error) {
	height := blockNum.Int64()
	currentBlockNumber, _ := e.BlockNumber()

	switch blockNum {
	case types.EthLatestBlockNumber:
		if currentBlockNumber > 0 {
			height = int64(currentBlockNumber)
		}
	case types.EthPendingBlockNumber:
		if currentBlockNumber > 0 {
			height = int64(currentBlockNumber)
		}
	case types.EthEarliestBlockNumber:
		height = 1
	default:
		if blockNum < 0 {
			return nil, errors.Errorf("incorrect block height: %d", height)
		}
	}

	return e.GetLogsByHeight(&height)
}

// BloomStatus returns the BloomBitsBlocks and the number of processed sections maintained
// by the chain indexer.
func (e *EVMBackend) BloomStatus() (uint64, uint64) {
	return 4096, 0
}

// GetCoinbase is the address that staking rewards will be send to (alias for Etherbase).
func (e *EVMBackend) GetCoinbase() (sdk.AccAddress, error) {
	node, err := e.clientCtx.GetNode()
	if err != nil {
		return nil, err
	}

	status, err := node.Status(e.ctx)
	if err != nil {
		return nil, err
	}

	req := &evmtypes.QueryValidatorAccountRequest{
		ConsAddress: sdk.ConsAddress(status.ValidatorInfo.Address).String(),
	}

	res, err := e.queryClient.ValidatorAccount(e.ctx, req)
	if err != nil {
		return nil, err
	}

	address, _ := sdk.AccAddressFromBech32(res.AccountAddress)
	return address, nil
}

// GetTransactionByHash returns the Ethereum format transaction identified by Ethereum transaction hash
func (e *EVMBackend) GetTransactionByHash(txHash common.Hash) (*types.RPCTransaction, error) {
	res, err := e.GetTxByEthHash(txHash)
	if err != nil {
		// try to find tx in mempool
		txs, err := e.PendingTransactions()
		if err != nil {
			e.logger.Debug("tx not found", "hash", txHash.Hex(), "error", err.Error())
			return nil, nil
		}

		for _, tx := range txs {
			msg, err := evmtypes.UnwrapEthereumMsg(tx)
			if err != nil {
				// not ethereum tx
				continue
			}

			if msg.Hash == txHash.Hex() {
				rpctx, err := types.NewTransactionFromMsg(
					msg,
					common.Hash{},
					uint64(0),
					uint64(0),
					e.chainID,
				)
				if err != nil {
					return nil, err
				}
				return rpctx, nil
			}
		}

		e.logger.Debug("tx not found", "hash", txHash.Hex())
		return nil, nil
	}

	resBlock, err := e.clientCtx.Client.Block(e.ctx, &res.Height)
	if err != nil {
		e.logger.Debug("block not found", "height", res.Height, "error", err.Error())
		return nil, nil
	}

	tx, err := e.clientCtx.TxConfig.TxDecoder()(res.Tx)
	if err != nil {
		e.logger.Debug("decoding failed", "error", err.Error())
		return nil, fmt.Errorf("failed to decode tx: %w", err)
	}

	msg, err := evmtypes.UnwrapEthereumMsg(&tx)
	if err != nil {
		e.logger.Debug("invalid tx", "error", err.Error())
		return nil, err
	}

	return types.NewTransactionFromMsg(
		msg,
		common.BytesToHash(resBlock.Block.Hash()),
		uint64(res.Height),
		uint64(res.Index),
		e.chainID,
	)
}

// GetTxByEthHash uses `/tx_query` to find transaction by ethereum tx hash
// TODO: Don't need to convert once hashing is fixed on Tendermint
// https://github.com/tendermint/tendermint/issues/6539
func (e *EVMBackend) GetTxByEthHash(hash common.Hash) (*tmrpctypes.ResultTx, error) {
	query := fmt.Sprintf("%s.%s='%s'", evmtypes.TypeMsgEthereumTx, evmtypes.AttributeKeyEthereumTxHash, hash.Hex())
	resTxs, err := e.clientCtx.Client.TxSearch(e.ctx, query, false, nil, nil, "")
	if err != nil {
		return nil, err
	}
	if len(resTxs.Txs) == 0 {
		return nil, errors.Errorf("ethereum tx not found for hash %s", hash.Hex())
	}
	return resTxs.Txs[0], nil
}

func (e *EVMBackend) SendTransaction(args types.SendTxArgs) (common.Hash, error) {
	// Look up the wallet containing the requested signer
	_, err := e.clientCtx.Keyring.KeyByAddress(sdk.AccAddress(args.From.Bytes()))
	if err != nil {
		e.logger.Error("failed to find key in keyring", "address", args.From, "error", err.Error())
		return common.Hash{}, fmt.Errorf("%s; %s", keystore.ErrNoMatch, err.Error())
	}

	args, err = e.setTxDefaults(args)
	if err != nil {
		return common.Hash{}, err
	}

	msg := args.ToTransaction()

	if err := msg.ValidateBasic(); err != nil {
		e.logger.Debug("tx failed basic validation", "error", err.Error())
		return common.Hash{}, err
	}

	// TODO: get from chain config
	signer := ethtypes.LatestSignerForChainID(args.ChainID.ToInt())

	// Sign transaction
	if err := msg.Sign(signer, e.clientCtx.Keyring); err != nil {
		e.logger.Debug("failed to sign tx", "error", err.Error())
		return common.Hash{}, err
	}

	// Assemble transaction from fields
	builder, ok := e.clientCtx.TxConfig.NewTxBuilder().(authtx.ExtensionOptionsTxBuilder)
	if !ok {
		e.logger.Error("clientCtx.TxConfig.NewTxBuilder returns unsupported builder", "error", err.Error())
	}

	option, err := codectypes.NewAnyWithValue(&evmtypes.ExtensionOptionsEthereumTx{})
	if err != nil {
		e.logger.Error("codectypes.NewAnyWithValue failed to pack an obvious value", "error", err.Error())
		return common.Hash{}, err
	}

	builder.SetExtensionOptions(option)
	err = builder.SetMsgs(msg)
	if err != nil {
		e.logger.Error("builder.SetMsgs failed", "error", err.Error())
	}

	// Query params to use the EVM denomination
	res, err := e.queryClient.QueryClient.Params(e.ctx, &evmtypes.QueryParamsRequest{})
	if err != nil {
		e.logger.Error("failed to query evm params", "error", err.Error())
		return common.Hash{}, err
	}

	txData, err := evmtypes.UnpackTxData(msg.Data)
	if err != nil {
		e.logger.Error("failed to unpack tx data", "error", err.Error())
		return common.Hash{}, err
	}

	fees := sdk.Coins{sdk.NewCoin(res.Params.EvmDenom, sdk.NewIntFromBigInt(txData.Fee()))}
	builder.SetFeeAmount(fees)
	builder.SetGasLimit(msg.GetGas())

	// Encode transaction by default Tx encoder
	txEncoder := e.clientCtx.TxConfig.TxEncoder()
	txBytes, err := txEncoder(builder.GetTx())
	if err != nil {
		e.logger.Error("failed to encode eth tx using default encoder", "error", err.Error())
		return common.Hash{}, err
	}

	txHash := msg.AsTransaction().Hash()

	// Broadcast transaction in sync mode (default)
	// NOTE: If error is encountered on the node, the broadcast will not return an error
	syncCtx := e.clientCtx.WithBroadcastMode(flags.BroadcastSync)
	rsp, err := syncCtx.BroadcastTx(txBytes)
	if err != nil || rsp.Code != 0 {
		if err == nil {
			err = errors.New(rsp.RawLog)
		}
		e.logger.Error("failed to broadcast tx", "error", err.Error())
		return txHash, err
	}

	// Return transaction hash
	return txHash, nil
}

// EstimateGas returns an estimate of gas usage for the given smart contract call.
func (e *EVMBackend) EstimateGas(args evmtypes.CallArgs, blockNrOptional *types.BlockNumber) (hexutil.Uint64, error) {
	blockNr := types.EthPendingBlockNumber
	if blockNrOptional != nil {
		blockNr = *blockNrOptional
	}

	bz, err := json.Marshal(&args)
	if err != nil {
		return 0, err
	}

	req := evmtypes.EthCallRequest{Args: bz, GasCap: e.RPCGasCap()}

	// From ContextWithHeight: if the provided height is 0,
	// it will return an empty context and the gRPC query will use
	// the latest block height for querying.
	res, err := e.queryClient.EstimateGas(types.ContextWithHeight(blockNr.Int64()), &req)
	if err != nil {
		return 0, err
	}
	return hexutil.Uint64(res.Gas), nil
}

// GetTransactionCount returns the number of transactions at the given address up to the given block number.
func (e *EVMBackend) GetTransactionCount(address common.Address, blockNum types.BlockNumber) (*hexutil.Uint64, error) {
	// Get nonce (sequence) from account
	from := sdk.AccAddress(address.Bytes())
	accRet := e.clientCtx.AccountRetriever

	err := accRet.EnsureExists(e.clientCtx, from)
	if err != nil {
		// account doesn't exist yet, return 0
		n := hexutil.Uint64(0)
		return &n, nil
	}

	includePending := blockNum == types.EthPendingBlockNumber
	nonce, err := e.getAccountNonce(address, includePending, blockNum.Int64(), e.logger)
	if err != nil {
		return nil, err
	}

	n := hexutil.Uint64(nonce)
	return &n, nil
}

// RPCGasCap is the global gas cap for eth-call variants.
func (e *EVMBackend) RPCGasCap() uint64 {
	return e.cfg.JSONRPC.GasCap
}

// RPCMinGasPrice return the minimum gas price for a transaction.
func (e *EVMBackend) RPCMinGasPrice() int64 {
	evmParams, err := e.queryClient.Params(context.Background(), &evmtypes.QueryParamsRequest{})
	if err == nil {
		minGasPrice := e.cfg.GetMinGasPrices()
		for _, coin := range minGasPrice {
			if coin.Denom == evmParams.Params.EvmDenom {
				return coin.Amount.TruncateInt64()
			}
		}
	}

	return ethermint.DefaultGasPrice
}

<<<<<<< HEAD
// ChainConfig return the ethereum chain configuration
func (e *EVMBackend) ChainConfig() *params.ChainConfig {
	params, err := e.queryClient.Params(e.ctx, &evmtypes.QueryParamsRequest{})
	if err != nil {
		return nil
	}

	return params.Params.ChainConfig.EthereumConfig(e.chainID)
}

// SuggestGasTipCap returns the suggested tip cap
func (e *EVMBackend) SuggestGasTipCap() (*big.Int, error) {
	// TODO: implement
	return big.NewInt(1), nil
=======
// GetFilteredBlocks returns the block height list match the given bloom filters.
func (e *EVMBackend) GetFilteredBlocks(
	from int64,
	to int64,
	filters [][]filters.BloomIV,
	filterAddresses bool,
) ([]int64, error) {
	matchedBlocks := make([]int64, 0)

BLOCKS:
	for height := from; height <= to; height++ {
		if err := e.ctx.Err(); err != nil {
			e.logger.Error("EVMBackend context error", "err", err)
			return nil, err
		}

		h := height
		bloom, err := e.BlockBloom(&h)
		if err != nil {
			e.logger.Error("retrieve header failed", "blockHeight", height, "err", err)
			return nil, err
		}

		for i, filter := range filters {
			// filter the header bloom with the addresses
			if filterAddresses && i == 0 {
				if !checkMatches(bloom, filter) {
					continue BLOCKS
				}

				// the filter doesn't have any topics
				if len(filters) == 1 {
					matchedBlocks = append(matchedBlocks, height)
					continue BLOCKS
				}
				continue
			}

			// filter the bloom with topics
			if len(filter) > 0 && !checkMatches(bloom, filter) {
				continue BLOCKS
			}
		}
		matchedBlocks = append(matchedBlocks, height)
	}

	return matchedBlocks, nil
}

// checkMatches revised the function from
// https://github.com/ethereum/go-ethereum/blob/401354976bb44f0ad4455ca1e0b5c0dc31d9a5f5/core/types/bloom9.go#L88
func checkMatches(bloom ethtypes.Bloom, filter []filters.BloomIV) bool {
	for _, bloomIV := range filter {
		if bloomIV.V[0] == bloomIV.V[0]&bloom[bloomIV.I[0]] &&
			bloomIV.V[1] == bloomIV.V[1]&bloom[bloomIV.I[1]] &&
			bloomIV.V[2] == bloomIV.V[2]&bloom[bloomIV.I[2]] {
			return true
		}
	}
	return false
>>>>>>> b42e1870
}<|MERGE_RESOLUTION|>--- conflicted
+++ resolved
@@ -60,12 +60,9 @@
 	EstimateGas(args evmtypes.CallArgs, blockNrOptional *types.BlockNumber) (hexutil.Uint64, error)
 	RPCGasCap() uint64
 	RPCMinGasPrice() int64
-<<<<<<< HEAD
 	ChainConfig() *params.ChainConfig
 	SuggestGasTipCap() (*big.Int, error)
-=======
 	GetFilteredBlocks(from int64, to int64, filter [][]filters.BloomIV, filterAddresses bool) ([]int64, error)
->>>>>>> b42e1870
 }
 
 var _ Backend = (*EVMBackend)(nil)
@@ -736,7 +733,6 @@
 	return ethermint.DefaultGasPrice
 }
 
-<<<<<<< HEAD
 // ChainConfig return the ethereum chain configuration
 func (e *EVMBackend) ChainConfig() *params.ChainConfig {
 	params, err := e.queryClient.Params(e.ctx, &evmtypes.QueryParamsRequest{})
@@ -751,7 +747,8 @@
 func (e *EVMBackend) SuggestGasTipCap() (*big.Int, error) {
 	// TODO: implement
 	return big.NewInt(1), nil
-=======
+}
+
 // GetFilteredBlocks returns the block height list match the given bloom filters.
 func (e *EVMBackend) GetFilteredBlocks(
 	from int64,
@@ -812,5 +809,4 @@
 		}
 	}
 	return false
->>>>>>> b42e1870
 }