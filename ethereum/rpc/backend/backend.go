--- conflicted
+++ resolved
@@ -8,14 +8,11 @@
 	"regexp"
 	"strconv"
 
-<<<<<<< HEAD
-	tmrpctypes "github.com/tendermint/tendermint/rpc/core/types"
-=======
 	"github.com/cosmos/cosmos-sdk/client/flags"
 	codectypes "github.com/cosmos/cosmos-sdk/codec/types"
 	authtx "github.com/cosmos/cosmos-sdk/x/auth/tx"
 	"github.com/ethereum/go-ethereum/accounts/keystore"
->>>>>>> bc790066
+	tmrpctypes "github.com/tendermint/tendermint/rpc/core/types"
 
 	"google.golang.org/grpc"
 	"google.golang.org/grpc/metadata"
@@ -51,14 +48,9 @@
 	GetLogs(blockHash common.Hash) ([][]*ethtypes.Log, error)
 	BloomStatus() (uint64, uint64)
 	GetCoinbase() (sdk.AccAddress, error)
-<<<<<<< HEAD
-
-	// Implemented by Eth and debug namespace
 	GetTransactionByHash(txHash common.Hash) (*types.RPCTransaction, error)
 	GetTxByEthHash(txHash common.Hash) (*tmrpctypes.ResultTx, error)
-=======
 	EstimateGas(args evmtypes.CallArgs, blockNrOptional *types.BlockNumber) (hexutil.Uint64, error)
->>>>>>> bc790066
 }
 
 var _ Backend = (*EVMBackend)(nil)
@@ -457,7 +449,6 @@
 	return address, nil
 }
 
-<<<<<<< HEAD
 // GetTransactionByHash returns the Ethereum format transaction identified by Ethereum transaction hash
 func (e *EVMBackend) GetTransactionByHash(txHash common.Hash) (*types.RPCTransaction, error) {
 	res, err := e.GetTxByEthHash(txHash)
@@ -531,7 +522,8 @@
 		return nil, errors.Errorf("ethereum tx not found for hash %s", hash.Hex())
 	}
 	return resTxs.Txs[0], nil
-=======
+}
+
 func (e *EVMBackend) SendTransaction(args types.SendTxArgs) (common.Hash, error) {
 	// Look up the wallet containing the requested signer
 	_, err := e.clientCtx.Keyring.KeyByAddress(sdk.AccAddress(args.From.Bytes()))
@@ -666,5 +658,4 @@
 
 	n := hexutil.Uint64(nonce)
 	return &n, nil
->>>>>>> bc790066
 }