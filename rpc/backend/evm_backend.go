--- conflicted
+++ resolved
@@ -54,42 +54,6 @@
 // ClientCtx returns client context
 func (b *Backend) ClientCtx() client.Context {
 	return b.clientCtx
-}
-
-<<<<<<< HEAD
-func (b *Backend) QueryClient() *types.QueryClient {
-	return b.queryClient
-=======
-// GetBlockByNumber returns the block identified by number.
-func (b *Backend) GetBlockByNumber(blockNum types.BlockNumber, fullTx bool) (map[string]interface{}, error) {
-	resBlock, err := b.GetTendermintBlockByNumber(blockNum)
-	if err != nil {
-		return nil, nil
-	}
-
-	// return if requested block height is greater than the current one
-	if resBlock == nil || resBlock.Block == nil {
-		return nil, nil
-	}
-
-	blockRes, err := b.GetTendermintBlockResultByNumber(&resBlock.Block.Height)
-	if err != nil {
-		b.logger.Debug("failed to fetch block result from Tendermint", "height", blockNum, "error", err.Error())
-		return nil, nil
-	}
-
-	res, err := b.EthBlockFromTendermint(resBlock, blockRes, fullTx)
-	if err != nil {
-		b.logger.Debug("EthBlockFromTendermint failed", "height", blockNum, "error", err.Error())
-		return nil, err
-	}
-
-	return res, nil
->>>>>>> d1543ce6
-}
-
-func (b *Backend) Ctx() context.Context {
-	return b.ctx
 }
 
 // BlockByNumber returns the block identified by number.
@@ -791,15 +755,15 @@
 	// fetch block
 	for blockID := blockStart; blockID < blockEnd; blockID++ {
 		index := int32(blockID - blockStart)
+		// eth block
+		ethBlock, err := b.GetBlockByNumber(types.BlockNumber(blockID), true)
+		if ethBlock == nil {
+			return nil, err
+		}
+
 		// tendermint block
 		tendermintblock, err := b.GetTendermintBlockByNumber(types.BlockNumber(blockID))
 		if tendermintblock == nil {
-			return nil, err
-		}
-
-		// eth block
-		ethBlock, err := b.GetBlockByNumber(types.BlockNumber(blockID), true)
-		if ethBlock == nil {
 			return nil, err
 		}
 
