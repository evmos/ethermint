package backend

import (
	"bytes"
	"encoding/json"
	"errors"
	"fmt"
	"math/big"

	sdk "github.com/cosmos/cosmos-sdk/types"
	authtypes "github.com/cosmos/cosmos-sdk/x/auth/types"
	"github.com/ethereum/go-ethereum/common"
	ethtypes "github.com/ethereum/go-ethereum/core/types"
	abci "github.com/tendermint/tendermint/abci/types"
	"github.com/tendermint/tendermint/libs/log"

	"github.com/ethereum/go-ethereum/common/hexutil"
	"github.com/tharsis/ethermint/rpc/ethereum/types"
	evmtypes "github.com/tharsis/ethermint/x/evm/types"
)

// SetTxDefaults populates tx message with default values in case they are not
// provided on the args
func (e *EVMBackend) SetTxDefaults(args evmtypes.TransactionArgs) (evmtypes.TransactionArgs, error) {
	if args.GasPrice != nil && (args.MaxFeePerGas != nil || args.MaxPriorityFeePerGas != nil) {
		return args, errors.New("both gasPrice and (maxFeePerGas or maxPriorityFeePerGas) specified")
	}

	head := e.CurrentHeader()
	if head == nil {
		return args, errors.New("latest header is nil")
	}

	// If user specifies both maxPriorityfee and maxFee, then we do not
	// need to consult the chain for defaults. It's definitely a London tx.
	if args.MaxPriorityFeePerGas == nil || args.MaxFeePerGas == nil {
		// In this clause, user left some fields unspecified.
		if head.BaseFee != nil && args.GasPrice == nil {
			if args.MaxPriorityFeePerGas == nil {
				tip, err := e.SuggestGasTipCap(head.BaseFee)
				if err != nil {
					return args, err
				}
				args.MaxPriorityFeePerGas = (*hexutil.Big)(tip)
			}

			if args.MaxFeePerGas == nil {
				gasFeeCap := new(big.Int).Add(
					(*big.Int)(args.MaxPriorityFeePerGas),
					new(big.Int).Mul(head.BaseFee, big.NewInt(2)),
				)
				args.MaxFeePerGas = (*hexutil.Big)(gasFeeCap)
			}

			if args.MaxFeePerGas.ToInt().Cmp(args.MaxPriorityFeePerGas.ToInt()) < 0 {
				return args, fmt.Errorf("maxFeePerGas (%v) < maxPriorityFeePerGas (%v)", args.MaxFeePerGas, args.MaxPriorityFeePerGas)
			}

		} else {
			if args.MaxFeePerGas != nil || args.MaxPriorityFeePerGas != nil {
				return args, errors.New("maxFeePerGas or maxPriorityFeePerGas specified but london is not active yet")
			}

			if args.GasPrice == nil {
				price, err := e.SuggestGasTipCap(head.BaseFee)
				if err != nil {
					return args, err
				}
				if head.BaseFee != nil {
					// The legacy tx gas price suggestion should not add 2x base fee
					// because all fees are consumed, so it would result in a spiral
					// upwards.
					price.Add(price, head.BaseFee)
				}
				args.GasPrice = (*hexutil.Big)(price)
			}
		}
	} else {
		// Both maxPriorityfee and maxFee set by caller. Sanity-check their internal relation
		if args.MaxFeePerGas.ToInt().Cmp(args.MaxPriorityFeePerGas.ToInt()) < 0 {
			return args, fmt.Errorf("maxFeePerGas (%v) < maxPriorityFeePerGas (%v)", args.MaxFeePerGas, args.MaxPriorityFeePerGas)
		}
	}

	if args.Value == nil {
		args.Value = new(hexutil.Big)
	}
	if args.Nonce == nil {
		// get the nonce from the account retriever
		// ignore error in case tge account doesn't exist yet
		nonce, _ := e.getAccountNonce(*args.From, true, 0, e.logger)
		args.Nonce = (*hexutil.Uint64)(&nonce)
	}

	if args.Data != nil && args.Input != nil && !bytes.Equal(*args.Data, *args.Input) {
		return args, errors.New("both 'data' and 'input' are set and not equal. Please use 'input' to pass transaction call data")
	}

	if args.To == nil {
		// Contract creation
		var input []byte
		if args.Data != nil {
			input = *args.Data
		} else if args.Input != nil {
			input = *args.Input
		}

		if len(input) == 0 {
			return args, errors.New("contract creation without any data provided")
		}
	}

	if args.Gas == nil {
		// For backwards-compatibility reason, we try both input and data
		// but input is preferred.
		input := args.Input
		if input == nil {
			input = args.Data
		}

		callArgs := evmtypes.TransactionArgs{
			From:                 args.From,
			To:                   args.To,
			Gas:                  args.Gas,
			GasPrice:             args.GasPrice,
			MaxFeePerGas:         args.MaxFeePerGas,
			MaxPriorityFeePerGas: args.MaxPriorityFeePerGas,
			Value:                args.Value,
			Data:                 input,
			AccessList:           args.AccessList,
		}

		blockNr := types.NewBlockNumber(big.NewInt(0))
		estimated, err := e.EstimateGas(callArgs, &blockNr)
		if err != nil {
			return args, err
		}
		args.Gas = &estimated
		e.logger.Debug("estimate gas usage automatically", "gas", args.Gas)
	}

	if args.ChainID == nil {
		args.ChainID = (*hexutil.Big)(e.chainID)
	}

	return args, nil
}

// getAccountNonce returns the account nonce for the given account address.
// If the pending value is true, it will iterate over the mempool (pending)
// txs in order to compute and return the pending tx sequence.
// Todo: include the ability to specify a blockNumber
func (e *EVMBackend) getAccountNonce(accAddr common.Address, pending bool, height int64, logger log.Logger) (uint64, error) {
	queryClient := authtypes.NewQueryClient(e.clientCtx)
	res, err := queryClient.Account(types.ContextWithHeight(height), &authtypes.QueryAccountRequest{Address: sdk.AccAddress(accAddr.Bytes()).String()})
	if err != nil {
		return 0, err
	}
	var acc authtypes.AccountI
	if err := e.clientCtx.InterfaceRegistry.UnpackAny(res.Account, &acc); err != nil {
		return 0, err
	}

	nonce := acc.GetSequence()

	if !pending {
		return nonce, nil
	}

	// the account retriever doesn't include the uncommitted transactions on the nonce so we need to
	// to manually add them.
	pendingTxs, err := e.PendingTransactions()
	if err != nil {
		logger.Error("failed to fetch pending transactions", "error", err.Error())
		return nonce, nil
	}

	// add the uncommitted txs to the nonce counter
	// only supports `MsgEthereumTx` style tx
	for _, tx := range pendingTxs {
		for _, msg := range (*tx).GetMsgs() {
			ethMsg, ok := msg.(*evmtypes.MsgEthereumTx)
			if !ok {
				// not ethereum tx
				break
			}

			sender, err := ethMsg.GetSender(e.chainID)
			if err != nil {
				continue
			}
			if sender == accAddr {
				nonce++
			}
		}
	}

	return nonce, nil
}

// AllTxLogsFromEvents parses all ethereum logs from cosmos events
func AllTxLogsFromEvents(events []abci.Event) ([][]*ethtypes.Log, error) {
	allLogs := make([][]*ethtypes.Log, 0, 4)
	for _, event := range events {
		if event.Type != evmtypes.EventTypeTxLog {
			continue
		}

		logs, err := ParseTxLogsFromEvent(event)
		if err != nil {
			return nil, err
		}

		allLogs = append(allLogs, logs)
	}
	return allLogs, nil
}

// TxLogsFromEvents parses ethereum logs from cosmos events for specific msg index
func TxLogsFromEvents(events []abci.Event, msgIndex int) ([]*ethtypes.Log, error) {
	for _, event := range events {
		if event.Type != evmtypes.EventTypeTxLog {
			continue
		}

		if msgIndex > 0 {
			// not the eth tx we want
			msgIndex--
			continue
		}

		return ParseTxLogsFromEvent(event)
	}
	return nil, fmt.Errorf("eth tx logs not found for message index %d", msgIndex)
}

// ParseTxLogsFromEvent parse tx logs from one event
func ParseTxLogsFromEvent(event abci.Event) ([]*ethtypes.Log, error) {
	logs := make([]*evmtypes.Log, 0, len(event.Attributes))
	for _, attr := range event.Attributes {
		if !bytes.Equal(attr.Key, []byte(evmtypes.AttributeKeyTxLog)) {
			continue
<<<<<<< HEAD
		}

		var log evmtypes.Log
		if err := json.Unmarshal(attr.Value, &log); err != nil {
			return nil, err
		}

=======
		}

		var log evmtypes.Log
		if err := json.Unmarshal(attr.Value, &log); err != nil {
			return nil, err
		}

>>>>>>> caa1c5a6
		logs = append(logs, &log)
	}
	return evmtypes.LogsToEthereum(logs), nil
}<|MERGE_RESOLUTION|>--- conflicted
+++ resolved
@@ -240,7 +240,6 @@
 	for _, attr := range event.Attributes {
 		if !bytes.Equal(attr.Key, []byte(evmtypes.AttributeKeyTxLog)) {
 			continue
-<<<<<<< HEAD
 		}
 
 		var log evmtypes.Log
@@ -248,15 +247,6 @@
 			return nil, err
 		}
 
-=======
-		}
-
-		var log evmtypes.Log
-		if err := json.Unmarshal(attr.Value, &log); err != nil {
-			return nil, err
-		}
-
->>>>>>> caa1c5a6
 		logs = append(logs, &log)
 	}
 	return evmtypes.LogsToEthereum(logs), nil
