--- conflicted
+++ resolved
@@ -202,18 +202,11 @@
 		err    error
 	)
 	if head := e.backend.CurrentHeader(); head.BaseFee != nil {
-<<<<<<< HEAD
-		result, err = e.backend.SuggestGasTipCap()
-		if err != nil {
-			return nil, err
-		}
-
-=======
 		result, err = e.backend.SuggestGasTipCap(head.BaseFee)
 		if err != nil {
 			return nil, err
 		}
->>>>>>> caa1c5a6
+
 		result = result.Add(result, head.BaseFee)
 	} else {
 		result = big.NewInt(e.backend.RPCMinGasPrice())
