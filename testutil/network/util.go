--- conflicted
+++ resolved
@@ -131,11 +131,7 @@
 		tmEndpoint := "/websocket"
 		tmRPCAddr := val.RPCAddress
 
-<<<<<<< HEAD
-		val.jsonrpc, val.jsonrpcDone, err = server.StartJSONRPC(val.Ctx, val.ClientCtx, tmRPCAddr, tmEndpoint, *val.AppConfig, nil)
-=======
-		val.jsonrpc, val.jsonrpcDone, err = server.StartJSONRPC(val.Ctx, val.ClientCtx, tmRPCAddr, tmEndpoint, val.AppConfig)
->>>>>>> 42abb259
+		val.jsonrpc, val.jsonrpcDone, err = server.StartJSONRPC(val.Ctx, val.ClientCtx, tmRPCAddr, tmEndpoint, val.AppConfig, nil)
 		if err != nil {
 			return err
 		}
