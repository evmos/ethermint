
<!--
Guiding Principles:

Changelogs are for humans, not machines.
There should be an entry for every single version.
The same types of changes should be grouped.
Versions and sections should be linkable.
The latest version comes first.
The release date of each version is displayed.
Mention whether you follow Semantic Versioning.

Usage:

Change log entries are to be added to the Unreleased section under the
appropriate stanza (see below). Each entry should ideally include a tag and
the Github issue reference in the following format:

* (<tag>) \#<issue-number> message

The issue numbers will later be link-ified during the release process so you do
not have to worry about including a link manually, but you can if you wish.

Types of changes (Stanzas):

"Features" for new features.
"Improvements" for changes in existing functionality.
"Deprecated" for soon-to-be removed features.
"Bug Fixes" for any bug fixes.
"Client Breaking" for breaking CLI commands and REST routes used by end-users.
"API Breaking" for breaking exported APIs used by developers building on SDK.
"State Machine Breaking" for any changes that result in a different AppState given same genesisState and txList.

Ref: https://keepachangelog.com/en/1.0.0/
-->

# Changelog

## Unreleased

### State Machine Breaking

* (deps) [#1361](https://github.com/evmos/ethermint/pull/1361) Bump ibc-go to [`v5.0.0`](https://github.com/cosmos/ibc-go/releases/tag/v5.0.0)
* (evm) [\#1272](https://github.com/evmos/ethermint/pull/1272) Implement modular interface for the EVM.
* (deps) [#1168](https://github.com/evmos/ethermint/pull/1168) Upgrade Cosmos SDK to `v0.46`.
* (feemarket) [#1194](https://github.com/evmos/ethermint/pull/1194) Apply feemarket to native cosmos tx.
* (eth) [#1346](https://github.com/evmos/ethermint/pull/1346) Added support for `sdk.Dec` and `ed25519` type on eip712.

### API Breaking

* (ante) [#1214](https://github.com/evmos/ethermint/pull/1214) Set mempool priority to EVM transactions.
* (evm) [#1405](https://github.com/evmos/ethermint/pull/1405) Add parameter `chainID` to evm keeper's `EVMConfig` method, so caller can choose to not use the cached `eip155ChainID`.

### Improvements

* (ante) [\#1388](https://github.com/evmos/ethermint/pull/1388) Optimize AnteHandler gas consumption
* (lint) [#1298](https://github.com/evmos/ethermint/pull/1298) 150 character line length limit, `gofumpt`, and linting
* (feemarket) [\#1165](https://github.com/evmos/ethermint/pull/1165) Add hint in specs about different gas terminology in Cosmos and Ethereum.
* (cli) [#1226](https://github.com/evmos/ethermint/pull/1226) Add custom app db backend flag.
* (ante) [#1289](https://github.com/evmos/ethermint/pull/1289) Change the fallback tx priority mechanism to be based on gas price.
* (test) [#1311](https://github.com/evmos/ethermint/pull/1311) Add integration test for the `rollback` cmd
* (ledger) [#1277](https://github.com/evmos/ethermint/pull/1277) Add Ledger preprocessing transaction hook for EIP-712-signed Cosmos payloads.
* (rpc) [#1296](https://github.com/evmos/ethermint/pull/1296) Add RPC Backend unit tests.
* (rpc) [#1352](https://github.com/evmos/ethermint/pull/1352) Make the grpc queries run concurrently, don't block the consensus state machine.
* (cli) [#1360](https://github.com/evmos/ethermint/pull/1360) Introduce a new `grpc-only` flag, such that when enabled, will start the node in a query-only mode. Note, gRPC MUST be enabled with this flag.
* (rpc) [#1378](https://github.com/evmos/ethermint/pull/1378) Add support for EVM RPC metrics
* (ante) [#1390](https://github.com/evmos/ethermint/pull/1390) Added multisig tx support.
* (test) [#1396](https://github.com/evmos/ethermint/pull/1396) Increase test coverage for the EVM module `keeper`
* (ante) [#1397](https://github.com/evmos/ethermint/pull/1397) Refactor EIP-712 signature verification to support EIP-712 multi-signing.
* (deps) [#1416](https://github.com/evmos/ethermint/pull/1416) Bump Go version to `1.19`
* (cmd) [\#1417](https://github.com/evmos/ethermint/pull/1417) Apply Google CLI Syntax for required and optional args.

### Bug Fixes

* (rpc) [#1179](https://github.com/evmos/ethermint/pull/1179) Fix gas used in traceTransaction response.
* (rpc) [#1284](https://github.com/evmos/ethermint/pull/1284) Fix internal trace response upon incomplete `eth_sendTransaction` call.
* (rpc) [#1340](https://github.com/evmos/ethermint/pull/1340) Fix error response when `eth_estimateGas` height provided is not found.
* (rpc) [#1354](https://github.com/evmos/ethermint/pull/1354) Fix grpc query failure(`BaseFee` and `EthCall`) on legacy block states.
* (cli) [#1362](https://github.com/evmos/ethermint/pull/1362) Fix `index-eth-tx` error when the indexer db is empty.
* (state) [#1320](https://github.com/evmos/ethermint/pull/1320) Fix codehash check mismatch when the code has been deleted in the evm state.
* (rpc) [#1392](https://github.com/evmos/ethermint/pull/1392) Allow fill the proposer address in json-rpc through tendermint api, and pass explicitly to grpc query handler.
<<<<<<< HEAD
* (rpc) [#1405](https://github.com/evmos/ethermint/pull/1405) Fix uninitialized chain ID field in gRPC requests.
=======
* (rpc) [#1431](https://github.com/evmos/ethermint/pull/1431) Align hex-strings proof fields in `eth_getProof` as Ethereum.
>>>>>>> b820ff7a

## [v0.19.3] - 2022-10-14

* (deps) [1381](https://github.com/evmos/ethermint/pull/1381) Bump sdk to `v0.45.9`

## [v0.19.2] - 2022-08-29

### Improvements

* (deps) [1301](https://github.com/evmos/ethermint/pull/1301) Bump Cosmos SDK to `v0.45.8`, Tendermint to `v0.34.21`, IAVL to `v0.19.1` & store options

## [v0.19.1] - 2022-08-26

### State Machine Breaking

* (eth) [#1305](https://github.com/evmos/ethermint/pull/1305) Added support for optional params, basic types arrays and `time` type on eip712.

## [v0.19.0] - 2022-08-15

### State Machine Breaking

* (deps) [#1159](https://github.com/evmos/ethermint/pull/1159) Bump Geth version to `v1.10.19`.
* (ante) [#1176](https://github.com/evmos/ethermint/pull/1176) Fix invalid tx hashes; Remove `Size_` field and validate `Hash`/`From` fields in ante handler,
  recompute eth tx hashes in JSON-RPC APIs to fix old blocks.
* (ante) [#1173](https://github.com/evmos/ethermint/pull/1173) Make `NewAnteHandler` return error if input is invalid

### API Breaking

* (rpc) [#1121](https://github.com/tharsis/ethermint/pull/1121) Implement Ethereum tx indexer

### Bug Fixes

* (rpc) [#1179](https://github.com/evmos/ethermint/pull/1179) Fix gas used in `debug_traceTransaction` response.

### Improvements

* (test) [#1196](https://github.com/evmos/ethermint/pull/1196) Integration tests setup
* (test) [#1199](https://github.com/evmos/ethermint/pull/1199) Add backend test suite with mock gRPC query client
* (test) [#1189](https://github.com/evmos/ethermint/pull/1189) JSON-RPC unit tests
* (test) [#1212](https://github.com/evmos/ethermint/pull/1212) Prune node integration tests
* (test) [#1207](https://github.com/evmos/ethermint/pull/1207) JSON-RPC types integration tests
* (test) [#1218](https://github.com/evmos/ethermint/pull/1218) Restructure JSON-RPC API
* (rpc) [#1229](https://github.com/evmos/ethermint/pull/1229) Add support for configuring RPC `MaxOpenConnections`
* (cli) [#1230](https://github.com/evmos/ethermint/pull/1230) Remove redundant positional height parameter from feemarket's query cli.
* (test)[#1233](https://github.com/evmos/ethermint/pull/1233) Add filters integration tests

## [v0.18.0] - 2022-08-04

### State Machine Breaking

* (evm) [\#1234](https://github.com/evmos/ethermint/pull/1234) Fix [CVE-2022-35936](https://github.com/evmos/ethermint/security/advisories/GHSA-f92v-grc2-w2fg) security vulnerability.
* (evm) [\#1174](https://github.com/evmos/ethermint/pull/1174) Don't allow eth txs with 0 in mempool.

### Improvements

* (ante) [\#1208](https://github.com/evmos/ethermint/pull/1208) Change default `MaxGasWanted` value.

## [v0.17.2] - 2022-07-26

### Bug Fixes

* (rpc) [\#1190](https://github.com/evmos/ethermint/issues/1190) Fix `UnmarshalJSON` panic of breaking EVM and fee market `Params`.
* (evm) [\#1187](https://github.com/evmos/ethermint/pull/1187) Fix `TxIndex` value (expected 0, actual 1) when trace the first tx of a block via `debug_traceTransaction` API.

## [v0.17.1] - 2022-07-13

### Improvements

* (rpc) [\#1169](https://github.com/evmos/ethermint/pull/1169) Remove unnecessary queries from `getBlockNumber` function

## [v0.17.0] - 2022-06-27

### State Machine Breaking

* (evm) [\#1128](https://github.com/evmos/ethermint/pull/1128) Clear tx logs if tx failed in post processing hooks
* (evm) [\#1124](https://github.com/evmos/ethermint/pull/1124) Reject non-replay-protected tx in `AnteHandler` to prevent replay attack

### API Breaking

* (rpc) [\#1126](https://github.com/evmos/ethermint/pull/1126) Make some JSON-RPC APIS work for pruned nodes.
* (rpc) [\#1143](https://github.com/evmos/ethermint/pull/1143) Restrict unprotected txs on the node JSON-RPC configuration.
* (all) [\#1137](https://github.com/evmos/ethermint/pull/1137) Rename go module to `evmos/ethermint`

### API Breaking

- (json-rpc) [tharsis#1121](https://github.com/tharsis/ethermint/pull/1121) Store eth tx index separately

### Improvements

* (deps) [\#1147](https://github.com/evmos/ethermint/pull/1147) Bump Go version to `1.18`.
* (feemarket) [\#1135](https://github.com/evmos/ethermint/pull/1135) Set lower bound of base fee to min gas price param
* (evm) [\#1142](https://github.com/evmos/ethermint/pull/1142) Rename `RejectUnprotectedTx` to `AllowUnprotectedTxs` for consistency with go-ethereum.

### Bug Fixes

* (rpc) [\#1138](https://github.com/evmos/ethermint/pull/1138) Fix GasPrice calculation with relation to `MinGasPrice`

## [v0.16.1] - 2022-06-09

### Improvements

* (feemarket) [\#1120](https://github.com/evmos/ethermint/pull/1120) Make `min-gas-multiplier` parameter accept zero value

### Bug Fixes

* (evm) [\#1118](https://github.com/evmos/ethermint/pull/1118) Fix `Type()` `Account` method `EmptyCodeHash` comparison

## [v0.16.0] - 2022-06-06

### State Machine Breaking

* (feemarket) [tharsis#1105](https://github.com/evmos/ethermint/pull/1105) Update `BaseFee` calculation based on `GasWanted` instead of `GasUsed`.

### API Breaking

* (feemarket) [tharsis#1104](https://github.com/evmos/ethermint/pull/1104) Enforce a minimum gas price for Cosmos and EVM transactions through the `MinGasPrice` parameter.
* (rpc) [tharsis#1081](https://github.com/evmos/ethermint/pull/1081) Deduplicate some json-rpc logic codes, cleanup several dead functions.
* (ante) [tharsis#1062](https://github.com/evmos/ethermint/pull/1062) Emit event of eth tx hash in ante handler to support query failed transactions.
* (analytics) [tharsis#1106](https://github.com/evmos/ethermint/pull/1106) Update telemetry to Ethermint modules.
* (rpc) [tharsis#1108](https://github.com/evmos/ethermint/pull/1108) Update GetGasPrice RPC endpoint with global `MinGasPrice`

### Improvements

* (cli) [tharsis#1086](https://github.com/evmos/ethermint/pull/1086) Add rollback command.
* (specs) [tharsis#1095](https://github.com/evmos/ethermint/pull/1095) Add more evm specs concepts.
* (evm) [tharsis#1101](https://github.com/evmos/ethermint/pull/1101) Add tx_type, gas and counter telemetry for ethereum txs.

### Bug Fixes

* (rpc) [tharsis#1082](https://github.com/evmos/ethermint/pull/1082) fix gas price returned in getTransaction api.
* (evm) [tharsis#1088](https://github.com/evmos/ethermint/pull/1088) Fix ability to append log in tx post processing.
* (rpc) [tharsis#1081](https://github.com/evmos/ethermint/pull/1081) fix `debug_getBlockRlp`/`debug_printBlock` don't filter failed transactions.
* (ante) [tharsis#1111](https://github.com/evmos/ethermint/pull/1111) Move CanTransfer decorator before GasConsume decorator
* (types) [tharsis#1112](https://github.com/cosmos/ethermint/pull/1112) Add `GetBaseAccount` to avoid invalid account error when create vesting account.

## [v0.15.0] - 2022-05-09

### State Machine Breaking

* (ante) [tharsis#1060](https://github.com/evmos/ethermint/pull/1060) Check `EnableCreate`/`EnableCall` in `AnteHandler` to short-circuit EVM transactions.
* (evm) [tharsis#1087](https://github.com/evmos/ethermint/pull/1087) Minimum GasUsed proportional to GasLimit and `MinGasDenominator` EVM module param.

### API Breaking

* (rpc) [tharsis#1070](https://github.com/evmos/ethermint/pull/1070) Refactor `rpc/` package:
  * `Backend` interface is now `BackendI`, which implements `EVMBackend` (for Ethereum namespaces) and `CosmosBackend` (for Cosmos namespaces)
  * Previous `EVMBackend` type is now `Backend`, which is the concrete implementation of `BackendI`
  * Move `rpc/ethereum/types` -> `rpc/types`
  * Move `rpc/ethereum/backend` -> `rpc/backend`
  * Move `rpc/ethereum/namespaces` -> `rpc/namespaces/ethereum`
* (rpc) [tharsis#1068](https://github.com/evmos/ethermint/pull/1068) Fix London hard-fork check logic in JSON-RPC APIs.

### Improvements

* (ci, evm) [tharsis#1063](https://github.com/evmos/ethermint/pull/1063) Run simulations on CI.

### Bug Fixes

* (rpc) [tharsis#1059](https://github.com/evmos/ethermint/pull/1059) Remove unnecessary event filtering logic on the `eth_baseFee` JSON-RPC endpoint.

## [v0.14.0] - 2022-04-19

### API Breaking

* (evm) [tharsis#1051](https://github.com/evmos/ethermint/pull/1051) Context block height fix on TraceTx. Removes `tx_index` on `QueryTraceTxRequest` proto type.
* (evm) [tharsis#1091](https://github.com/evmos/ethermint/pull/1091) Add query params command on EVM Module

### Improvements

* (deps) [tharsis#1046](https://github.com/evmos/ethermint/pull/1046) Bump Cosmos SDK version to [`v0.45.3`](https://github.com/cosmos/cosmos-sdk/releases/tag/v0.45.3)
* (rpc) [tharsis#1056](https://github.com/evmos/ethermint/pull/1056) Make json-rpc namespaces extensible

### Bug Fixes

* (rpc) [tharsis#1050](https://github.com/evmos/ethermint/pull/1050) `eth_getBlockByNumber` fix on batch transactions
* (app) [tharsis#658](https://github.com/evmos/ethermint/issues/658) Support simulations for the EVM.

## [v0.13.0] - 2022-04-05

### API Breaking

* (evm) [tharsis#1027](https://github.com/evmos/ethermint/pull/1027) Change the `PostTxProcessing` hook interface to include the full message data.
* (feemarket) [tharsis#1026](https://github.com/evmos/ethermint/pull/1026) Fix REST endpoints to use `/ethermint/feemarket/*` instead of `/feemarket/evm/*`.

### Improvements

* (deps) [tharsis#1029](https://github.com/evmos/ethermint/pull/1029) Bump Cosmos SDK version to [`v0.45.2`](https://github.com/cosmos/cosmos-sdk/releases/tag/v0.45.2)
* (evm) [tharsis#1025](https://github.com/evmos/ethermint/pull/1025) Allow to append logs after a post processing hook.

## [v0.12.2] - 2022-03-30

### Bug Fixes

* (feemarket) [tharsis#1021](https://github.com/evmos/ethermint/pull/1021) Fix fee market migration.

## [v0.12.1] - 2022-03-29

### Bug Fixes

* (evm) [tharsis#1016](https://github.com/evmos/ethermint/pull/1016) Update validate basic check for storage state.

## [v0.12.0] - 2022-03-24

### Bug Fixes

* (rpc) [tharsis#1012](https://github.com/evmos/ethermint/pull/1012) fix the tx hash in filter entries created by `eth_newPendingTransactionFilter`.
* (rpc) [tharsis#1006](https://github.com/evmos/ethermint/pull/1006) Use `string` as the parameters type to correct ambiguous results.
* (ante) [tharsis#1004](https://github.com/evmos/ethermint/pull/1004) Make `MaxTxGasWanted` configurable.
* (ante) [tharsis#991](https://github.com/evmos/ethermint/pull/991) Set an upper bound to gasWanted to prevent DoS attack.
* (rpc) [tharsis#990](https://github.com/evmos/ethermint/pull/990) Calculate reward values from all `MsgEthereumTx` from a block in `eth_feeHistory`.

## [v0.11.0] - 2022-03-06

### State Machine Breaking

* (ante) [tharsis#964](https://github.com/evmos/ethermint/pull/964) add NewInfiniteGasMeterWithLimit for storing the user provided gas limit. Fixes block's consumed gas calculation in the block creation phase.

### Bug Fixes

* (rpc) [tharsis#975](https://github.com/evmos/ethermint/pull/975) Fix unexpected `nil` values for `reward`, returned by `EffectiveGasTipValue(blockBaseFee)` in the `eth_feeHistory` RPC method.

### Improvements

* (rpc) [tharsis#979](https://github.com/evmos/ethermint/pull/979) Add configurable timeouts to http server
* (rpc) [tharsis#988](https://github.com/evmos/ethermint/pull/988) json-rpc server always use local rpc client

## [v0.10.1] - 2022-03-04

### Bug Fixes

* (rpc) [tharsis#970](https://github.com/evmos/ethermint/pull/970) Fix unexpected nil reward values on `eth_feeHistory` response
* (evm) [tharsis#529](https://github.com/evmos/ethermint/issues/529) Add support return value on trace tx response.

### Improvements

* (rpc) [tharsis#968](https://github.com/evmos/ethermint/pull/968) Add some buffer to returned gas price to provide better default UX for client.

## [v0.10.0] - 2022-02-26

### API Breaking

* (ante) [tharsis#866](https://github.com/evmos/ethermint/pull/866) `NewAnteHandler` constructor now receives a `HandlerOptions` field.
* (evm) [tharsis#849](https://github.com/evmos/ethermint/pull/849) `PostTxProcessing` hook now takes an Ethereum tx `Receipt` and a `from` `Address` as arguments.
* (ante) [tharsis#916](https://github.com/evmos/ethermint/pull/916) Don't check min-gas-price for eth tx if london hardfork enabled and feemarket enabled.

### State Machine Breaking

* (deps) [tharsis#912](https://github.com/evmos/ethermint/pull/912) Bump Cosmos SDK version to [`v0.45.1`](https://github.com/cosmos/cosmos-sdk/releases/tag/v0.45.1)
* (evm) [tharsis#840](https://github.com/evmos/ethermint/pull/840) Store empty topics as empty array rather than nil.
* (feemarket) [tharsis#822](https://github.com/evmos/ethermint/pull/822) Update EIP1559 base fee in `BeginBlock`.
* (evm) [tharsis#817](https://github.com/evmos/ethermint/pull/817) Use `effectiveGasPrice` in ante handler, add `effectiveGasPrice` to tx receipt.
* (evm) [tharsis#808](https://github.com/evmos/ethermint/issues/808) increase nonce in ante handler for contract creation transaction.
* (evm) [tharsis#851](https://github.com/evmos/ethermint/pull/851) fix contract address used in EVM, this issue is caused by [tharsis#808](https://github.com/evmos/ethermint/issues/808).
* (evm)  Reject invalid `MsgEthereumTx` wrapping tx
* (evm)  Fix `SelfDestruct` opcode by deleting account code and state.
* (feemarket) [tharsis#855](https://github.com/evmos/ethermint/pull/855) Consistent `BaseFee` check logic.
* (evm) [tharsis#729](https://github.com/evmos/ethermint/pull/729) Refactor EVM `StateDB` implementation.
* (evm) [tharsis#945](https://github.com/evmos/ethermint/pull/945) Bumb Go-ethereum version to [`v1.10.16`](https://github.com/ethereum/go-ethereum/releases/tag/v1.10.16)

### Features

* (ante) [tharsis#950](https://github.com/evmos/ethermint/pull/950) Add support for EIP712 signed Cosmos transactions

### Improvements

* (types) [tharsis#884](https://github.com/evmos/ethermint/pull/884) Introduce a new `EthAccountI` interface for EVM-compatible account types.
* (types) [tharsis#849](https://github.com/evmos/ethermint/pull/849) Add `Type` function to distinguish EOAs from Contract accounts.
* (evm) [tharsis#826](https://github.com/evmos/ethermint/issues/826) Improve allocation of bytes of `tx.To` address.
* (evm) [tharsis#827](https://github.com/evmos/ethermint/issues/827) Speed up creation of event logs by using the slice insertion idiom with indices.
* (ante) [tharsis#819](https://github.com/evmos/ethermint/pull/819) Remove redundant ante handlers
* (app) [tharsis#873](https://github.com/evmos/ethermint/pull/873) Validate code hash in GenesisAccount
* (evm) [tharsis#901](https://github.com/evmos/ethermint/pull/901) Support multiple `MsgEthereumTx` in single tx.
* (config) [tharsis#908](https://github.com/evmos/ethermint/pull/908) Add `api.enable` flag for Cosmos SDK Rest server
* (feemarket) [tharsis#919](https://github.com/evmos/ethermint/pull/919) Initialize baseFee in default genesis state.
* (feemarket) [tharsis#943](https://github.com/evmos/ethermint/pull/943) Store the base fee as a module param instead of using state storage.

### Bug Fixes

* (rpc) [tharsis#955](https://github.com/evmos/ethermint/pull/955) Fix websocket server push duplicated messages to subscriber.
* (rpc) [tharsis#953](https://github.com/evmos/ethermint/pull/953) Add `eth_signTypedData` api support.
* (log) [tharsis#948](https://github.com/evmos/ethermint/pull/948) Redirect go-ethereum's logs to cosmos-sdk logger.
* (evm) [tharsis#884](https://github.com/evmos/ethermint/pull/884) Support multiple account types on the EVM `StateDB`.
* (rpc) [tharsis#831](https://github.com/evmos/ethermint/pull/831) Fix BaseFee value when height is specified.
* (evm) [tharsis#838](https://github.com/evmos/ethermint/pull/838) Fix splitting of trace.Memory into 32 chunks.
* (rpc) [tharsis#860](https://github.com/evmos/ethermint/pull/860) Fix `eth_getLogs` when specify blockHash without address/topics, and limit the response size.
* (rpc) [tharsis#865](https://github.com/evmos/ethermint/pull/865) Fix RPC Filter parameters being ignored
* (evm) [tharsis#871](https://github.com/evmos/ethermint/pull/871) Set correct nonce in `EthCall` and `EstimateGas` grpc query.
* (rpc) [tharsis#878](https://github.com/evmos/ethermint/pull/878) Workaround to make GetBlock RPC api report correct block gas used.
* (rpc) [tharsis#900](https://github.com/evmos/ethermint/pull/900) `newPendingTransactions` filter return ethereum tx hash.
* (rpc) [tharsis#933](https://github.com/evmos/ethermint/pull/933) Fix `newPendingTransactions` subscription deadlock when a Websocket client exits without unsubscribing and the node errors.
* (evm) [tharsis#932](https://github.com/evmos/ethermint/pull/932) Fix base fee check logic in state transition.

## [v0.9.0] - 2021-12-01

### State Machine Breaking

* (evm) [tharsis#802](https://github.com/evmos/ethermint/pull/802) Clear access list for each transaction

### Improvements

* (app) [tharsis#794](https://github.com/evmos/ethermint/pull/794) Setup in-place store migrators.
* (ci) [tharsis#784](https://github.com/evmos/ethermint/pull/784) Enable automatic backport of PRs.
* (rpc) [tharsis#786](https://github.com/evmos/ethermint/pull/786) Improve error message of `SendTransaction`/`SendRawTransaction` JSON-RPC APIs.
* (rpc) [tharsis#810](https://github.com/evmos/ethermint/pull/810) Optimize tx index lookup in web3 rpc

### Bug Fixes

* (license) [tharsis#800](https://github.com/evmos/ethermint/pull/800) Re-license project to [LGPLv3](https://choosealicense.com/licenses/lgpl-3.0/#) to comply with go-ethereum.
* (evm) [tharsis#794](https://github.com/evmos/ethermint/pull/794) Register EVM gRPC `Msg` server.
* (rpc) [tharsis#781](https://github.com/evmos/ethermint/pull/781) Fix get block invalid transactions filter.
* (rpc) [tharsis#782](https://github.com/evmos/ethermint/pull/782) Fix wrong block gas limit returned by JSON-RPC.
* (evm) [tharsis#798](https://github.com/evmos/ethermint/pull/798) Fix the semantic of `ForEachStorage` callback's return value

## [v0.8.1] - 2021-11-23

### Bug Fixes

* (feemarket) [tharsis#770](https://github.com/evmos/ethermint/pull/770) Enable fee market (EIP1559) by default.
* (rpc) [tharsis#769](https://github.com/evmos/ethermint/pull/769) Fix default Ethereum signer for JSON-RPC.

## [v0.8.0] - 2021-11-17

### State Machine Breaking

* (evm, ante) [tharsis#620](https://github.com/evmos/ethermint/pull/620) Add fee market field to EVM `Keeper` and `AnteHandler`.
* (all) [tharsis#231](https://github.com/evmos/ethermint/pull/231) Bump go-ethereum version to [`v1.10.9`](https://github.com/ethereum/go-ethereum/releases/tag/v1.10.9)
* (ante) [tharsis#703](https://github.com/evmos/ethermint/pull/703) Fix some fields in transaction are not authenticated by signature.
* (evm) [tharsis#751](https://github.com/evmos/ethermint/pull/751) don't revert gas refund logic when transaction reverted

### Features

* (rpc, evm) [tharsis#673](https://github.com/evmos/ethermint/pull/673) Use tendermint events to store fee market basefee.
* (rpc) [tharsis#624](https://github.com/evmos/ethermint/pull/624) Implement new JSON-RPC endpoints from latest geth version
* (evm) [tharsis#662](https://github.com/evmos/ethermint/pull/662) Disable basefee for non london blocks
* (cmd) [tharsis#712](https://github.com/evmos/ethermint/pull/712) add tx cli to build evm transaction
* (rpc) [tharsis#733](https://github.com/evmos/ethermint/pull/733) add JSON_RPC endpoint `personal_unpair`
* (rpc) [tharsis#734](https://github.com/evmos/ethermint/pull/734) add JSON_RPC endpoint `eth_feeHistory`
* (rpc) [tharsis#740](https://github.com/evmos/ethermint/pull/740) add JSON_RPC endpoint `personal_initializeWallet`
* (rpc) [tharsis#743](https://github.com/evmos/ethermint/pull/743) add JSON_RPC endpoint `debug_traceBlockByHash`
* (rpc) [tharsis#748](https://github.com/evmos/ethermint/pull/748) add JSON_RPC endpoint `personal_listWallets`
* (rpc) [tharsis#754](https://github.com/evmos/ethermint/pull/754) add JSON_RPC endpoint `debug_intermediateRoots`

### Bug Fixes

* (evm) [tharsis#746](https://github.com/evmos/ethermint/pull/746) Set EVM debugging based on tracer configuration.
* (app,cli) [tharsis#725](https://github.com/evmos/ethermint/pull/725) Fix cli-config for  `keys` command.
* (rpc) [tharsis#727](https://github.com/evmos/ethermint/pull/727) Decode raw transaction using RLP.
* (rpc) [tharsis#661](https://github.com/evmos/ethermint/pull/661) Fix OOM bug when creating too many filters using JSON-RPC.
* (evm) [tharsis#660](https://github.com/evmos/ethermint/pull/660) Fix `nil` pointer panic in `ApplyNativeMessage`.
* (evm, test) [tharsis#649](https://github.com/evmos/ethermint/pull/649) Test DynamicFeeTx.
* (evm) [tharsis#702](https://github.com/evmos/ethermint/pull/702) Fix panic in web3 RPC handlers
* (rpc) [tharsis#720](https://github.com/evmos/ethermint/pull/720) Fix `debug_traceTransaction` failure
* (rpc) [tharsis#741](https://github.com/evmos/ethermint/pull/741) Fix `eth_getBlockByNumberAndHash` return with non eth txs
* (rpc) [tharsis#743](https://github.com/evmos/ethermint/pull/743) Fix debug JSON RPC handler crash on non-existing block

### Improvements

* (tests) [tharsis#704](https://github.com/evmos/ethermint/pull/704) Introduce E2E testing framework for clients
* (deps) [tharsis#737](https://github.com/evmos/ethermint/pull/737) Bump ibc-go to [`v2.0.0`](https://github.com/cosmos/ibc-go/releases/tag/v2.0.0)
* (rpc) [tharsis#671](https://github.com/evmos/ethermint/pull/671) Don't pass base fee externally for `EthCall`/`EthEstimateGas` apis.
* (evm) [tharsis#674](https://github.com/evmos/ethermint/pull/674) Refactor `ApplyMessage`, remove
  `ApplyNativeMessage`.
* (rpc) [tharsis#714](https://github.com/evmos/ethermint/pull/714) remove `MsgEthereumTx` support in `TxConfig`

## [v0.7.2] - 2021-10-24

### Improvements

* (deps) [tharsis#692](https://github.com/evmos/ethermint/pull/692) Bump Cosmos SDK version to [`v0.44.3`](https://github.com/cosmos/cosmos-sdk/releases/tag/v0.44.3).
* (rpc) [tharsis#679](https://github.com/evmos/ethermint/pull/679) Fix file close handle.
* (deps) [tharsis#668](https://github.com/evmos/ethermint/pull/668) Bump Tendermint version to [`v0.34.14`](https://github.com/tendermint/tendermint/releases/tag/v0.34.14).

### Bug Fixes

* (rpc) [tharsis#667](https://github.com/evmos/ethermint/issues/667) Fix `ExpandHome` restrictions bypass

## [v0.7.1] - 2021-10-08

### Bug Fixes

* (evm) [tharsis#650](https://github.com/evmos/ethermint/pull/650) Fix panic when flattening the cache context in case transaction is reverted.
* (rpc, test) [tharsis#608](https://github.com/evmos/ethermint/pull/608) Fix rpc test.

## [v0.7.0] - 2021-10-07

### API Breaking

* (rpc) [tharsis#400](https://github.com/evmos/ethermint/issues/400) Restructure JSON-RPC directory and rename server config

### Improvements

* (deps) [tharsis#621](https://github.com/evmos/ethermint/pull/621) Bump IBC-go to [`v1.2.1`](https://github.com/cosmos/ibc-go/releases/tag/v1.2.1)
* (evm) [tharsis#613](https://github.com/evmos/ethermint/pull/613) Refactor `traceTx`
* (deps) [tharsis#610](https://github.com/evmos/ethermint/pull/610) Bump Cosmos SDK to [v0.44.1](https://github.com/cosmos/cosmos-sdk/releases/tag/v0.44.1).

### Bug Fixes

* (rpc) [tharsis#642](https://github.com/evmos/ethermint/issues/642) Fix `eth_getLogs` when string is specified in filter's from or to fields
* (evm) [tharsis#616](https://github.com/evmos/ethermint/issues/616) Fix halt on deeply nested stack of cache context. Stack is now flattened before iterating over the tx logs.
* (rpc, evm) [tharsis#614](https://github.com/evmos/ethermint/issues/614) Use JSON for (un)marshaling tx `Log`s from events.
* (rpc) [tharsis#611](https://github.com/evmos/ethermint/pull/611) Fix panic on JSON-RPC when querying for an invalid block height.
* (cmd) [tharsis#483](https://github.com/evmos/ethermint/pull/483) Use config values on genesis accounts.

## [v0.6.0] - 2021-09-29

### State Machine Breaking

* (app) [tharsis#476](https://github.com/evmos/ethermint/pull/476) Update Bech32 HRP to `ethm`.
* (evm) [tharsis#556](https://github.com/evmos/ethermint/pull/556) Remove tx logs and block bloom from chain state
* (evm) [tharsis#590](https://github.com/evmos/ethermint/pull/590) Contract storage key is not hashed anymore

### API Breaking

* (evm) [tharsis#469](https://github.com/evmos/ethermint/pull/469) Deprecate `YoloV3Block` and `EWASMBlock` from `ChainConfig`

### Features

* (evm) [tharsis#469](https://github.com/evmos/ethermint/pull/469) Support [EIP-1559](https://eips.ethereum.org/EIPS/eip-1559)
* (evm) [tharsis#417](https://github.com/evmos/ethermint/pull/417) Add `EvmHooks` for tx post-processing
* (rpc) [tharsis#506](https://github.com/evmos/ethermint/pull/506) Support for `debug_traceTransaction` RPC endpoint
* (rpc) [tharsis#555](https://github.com/evmos/ethermint/pull/555) Support for `debug_traceBlockByNumber` RPC endpoint

### Bug Fixes

* (rpc, server) [tharsis#600](https://github.com/evmos/ethermint/pull/600) Add TLS configuration for websocket API
* (rpc) [tharsis#598](https://github.com/evmos/ethermint/pull/598) Check truncation when creating a `BlockNumber` from `big.Int`
* (evm) [tharsis#597](https://github.com/evmos/ethermint/pull/597) Check for `uint64` -> `int64` block height overflow on `GetHashFn`
* (evm) [tharsis#579](https://github.com/evmos/ethermint/pull/579) Update `DeriveChainID` function to handle `v` signature values `< 35`.
* (encoding) [tharsis#478](https://github.com/evmos/ethermint/pull/478) Register `Evidence` to amino codec.
* (rpc) [tharsis#478](https://github.com/evmos/ethermint/pull/481) Getting the node configuration when calling the `miner` rpc methods.
* (cli) [tharsis#561](https://github.com/evmos/ethermint/pull/561) `Export` and `Start` commands now use the same home directory.

### Improvements

* (evm) [tharsis#461](https://github.com/evmos/ethermint/pull/461) Increase performance of `StateDB` transaction log storage (r/w).
* (evm) [tharsis#566](https://github.com/evmos/ethermint/pull/566) Introduce `stateErr` store in `StateDB` to avoid meaningless operations if any error happened before
* (rpc, evm) [tharsis#587](https://github.com/evmos/ethermint/pull/587) Apply bloom filter when query ethlogs with range of blocks
* (evm) [tharsis#586](https://github.com/evmos/ethermint/pull/586) Benchmark evm keeper

## [v0.5.0] - 2021-08-20

### State Machine Breaking

* (app, rpc) [tharsis#447](https://github.com/evmos/ethermint/pull/447) Chain ID format has been changed from `<identifier>-<epoch>` to `<identifier>_<EIP155_number>-<epoch>`
in order to clearly distinguish permanent vs impermanent components.
* (app, evm) [tharsis#434](https://github.com/evmos/ethermint/pull/434) EVM `Keeper` struct and `NewEVM` function now have a new `trace` field to define
the Tracer type used to collect execution traces from the EVM transaction execution.
* (evm) [tharsis#175](https://github.com/evmos/ethermint/issues/175) The msg `TxData` field is now represented as a `*proto.Any`.
* (evm) [tharsis#84](https://github.com/evmos/ethermint/pull/84) Remove `journal`, `CommitStateDB` and `stateObjects`.
* (rpc, evm) [tharsis#81](https://github.com/evmos/ethermint/pull/81) Remove tx `Receipt` from store and replace it with fields obtained from the Tendermint RPC client.
* (evm) [tharsis#72](https://github.com/evmos/ethermint/issues/72) Update `AccessList` to use `TransientStore` instead of map.
* (evm) [tharsis#68](https://github.com/evmos/ethermint/issues/68) Replace block hash storage map to use staking `HistoricalInfo`.
* (evm) [tharsis#276](https://github.com/evmos/ethermint/pull/276) Vm errors don't result in cosmos tx failure, just
  different tx state and events.
* (evm) [tharsis#342](https://github.com/evmos/ethermint/issues/342) Don't clear balance when resetting the account.
* (evm) [tharsis#334](https://github.com/evmos/ethermint/pull/334) Log index changed to the index in block rather than
  tx.
* (evm) [tharsis#399](https://github.com/evmos/ethermint/pull/399) Exception in sub-message call reverts the call if it's not propagated.

### API Breaking

* (proto) [tharsis#448](https://github.com/evmos/ethermint/pull/448) Bump version for all Ethermint messages to `v1`
* (server) [tharsis#434](https://github.com/evmos/ethermint/pull/434) `evm-rpc` flags and app config have been renamed to `json-rpc`.
* (proto, evm) [tharsis#207](https://github.com/evmos/ethermint/issues/207) Replace `big.Int` in favor of `sdk.Int` for `TxData` fields
* (proto, evm) [tharsis#81](https://github.com/evmos/ethermint/pull/81) gRPC Query and Tx service changes:
  * The `TxReceipt`, `TxReceiptsByBlockHeight` endpoints have been removed from the Query service.
  * The `ContractAddress`, `Bloom` have been removed from the `MsgEthereumTxResponse` and the
    response now contains the ethereum-formatted `Hash` in hex format.
* (eth) [tharsis#845](https://github.com/cosmos/ethermint/pull/845) The `eth` namespace must be included in the list of API's as default to run the rpc server without error.
* (evm) [tharsis#202](https://github.com/evmos/ethermint/pull/202) Web3 api `SendTransaction`/`SendRawTransaction` returns ethereum compatible transaction hash, and query api `GetTransaction*` also accept that.
* (rpc) [tharsis#258](https://github.com/evmos/ethermint/pull/258) Return empty `BloomFilter` instead of throwing an error when it cannot be found (`nil` or empty).
* (rpc) [tharsis#277](https://github.com/evmos/ethermint/pull/321) Fix `BloomFilter` response.

### Improvements

* (client) [tharsis#450](https://github.com/evmos/ethermint/issues/450) Add EIP55 hex address support on `debug addr` command.
* (server) [tharsis#343](https://github.com/evmos/ethermint/pull/343) Define a wrap tendermint logger `Handler` go-ethereum's `root` logger.
* (rpc) [tharsis#457](https://github.com/evmos/ethermint/pull/457) Configure RPC gas cap through app config.
* (evm) [tharsis#434](https://github.com/evmos/ethermint/pull/434) Support different `Tracer` types for the EVM.
* (deps) [tharsis#427](https://github.com/evmos/ethermint/pull/427) Bump ibc-go to [`v1.0.0`](https://github.com/cosmos/ibc-go/releases/tag/v1.0.0)
* (gRPC) [tharsis#239](https://github.com/evmos/ethermint/pull/239) Query `ChainConfig` via gRPC.
* (rpc) [tharsis#181](https://github.com/evmos/ethermint/pull/181) Use evm denomination for params on tx fee.
* (deps) [tharsis#423](https://github.com/evmos/ethermint/pull/423) Bump Cosmos SDK and Tendermint versions to [v0.43.0](https://github.com/cosmos/cosmos-sdk/releases/tag/v0.43.0) and [v0.34.11](https://github.com/tendermint/tendermint/releases/tag/v0.34.11), respectively.
* (evm) [tharsis#66](https://github.com/evmos/ethermint/issues/66) Support legacy transaction types for signing.
* (evm) [tharsis#24](https://github.com/evmos/ethermint/pull/24) Implement metrics for `MsgEthereumTx`, state transitions, `BeginBlock` and `EndBlock`.
* (rpc)  [tharsis#124](https://github.com/evmos/ethermint/issues/124) Implement `txpool_content`, `txpool_inspect` and `txpool_status` RPC methods
* (rpc) [tharsis#112](https://github.com/evmos/ethermint/pull/153) Fix `eth_coinbase` to return the ethereum address of the validator
* (rpc) [tharsis#176](https://github.com/evmos/ethermint/issues/176) Support fetching pending nonce
* (rpc) [tharsis#272](https://github.com/evmos/ethermint/pull/272) do binary search to estimate gas accurately
* (rpc) [tharsis#313](https://github.com/evmos/ethermint/pull/313) Implement internal debug namespace (Not including logger functions nor traces).
* (rpc) [tharsis#349](https://github.com/evmos/ethermint/pull/349) Implement configurable JSON-RPC APIs to manage enabled namespaces.
* (rpc) [tharsis#377](https://github.com/evmos/ethermint/pull/377) Implement `miner_` namespace. `miner_setEtherbase` and `miner_setGasPrice` are working as intended. All the other calls are not applicable and return `unsupported`.
* (eth) [tharsis#460](https://github.com/evmos/ethermint/issues/460) Add support for EIP-1898.

### Bug Fixes

* (keys) [tharsis#346](https://github.com/evmos/ethermint/pull/346) Fix `keys add` command with `--ledger` flag for the `secp256k1` signing algorithm.
* (evm) [tharsis#291](https://github.com/evmos/ethermint/pull/291) Use block proposer address (validator operator) for `COINBASE` opcode.
* (rpc) [tharsis#81](https://github.com/evmos/ethermint/pull/81) Fix transaction hashing and decoding on `eth_sendTransaction`.
* (rpc) [tharsis#45](https://github.com/evmos/ethermint/pull/45) Use `EmptyUncleHash` and `EmptyRootHash` for empty ethereum `Header` fields.

## [v0.4.1] - 2021-03-01

### API Breaking

* (faucet) [tharsis#678](https://github.com/cosmos/ethermint/pull/678) Faucet module has been removed in favor of client libraries such as [`@cosmjs/faucet`](https://github.com/cosmos/cosmjs/tree/master/packages/faucet).
* (evm) [tharsis#670](https://github.com/cosmos/ethermint/pull/670) Migrate types to the ones defined by the protobuf messages, which are required for the stargate release.

### Bug Fixes

* (evm) [tharsis#799](https://github.com/cosmos/ethermint/issues/799) Fix wrong precision in calculation of gas fee.
* (evm) [tharsis#760](https://github.com/cosmos/ethermint/issues/760) Fix Failed to call function EstimateGas.
* (evm) [tharsis#767](https://github.com/cosmos/ethermint/issues/767) Fix error of timeout when using Truffle to deploy contract.
* (evm) [tharsis#751](https://github.com/cosmos/ethermint/issues/751) Fix misused method to calculate block hash in evm related function.
* (evm) [tharsis#721](https://github.com/cosmos/ethermint/issues/721) Fix mismatch block hash in rpc response when use eht.getBlock.
* (evm) [tharsis#730](https://github.com/cosmos/ethermint/issues/730) Fix 'EIP2028' not open when Istanbul version has been enabled.
* (evm) [tharsis#749](https://github.com/cosmos/ethermint/issues/749) Fix panic in `AnteHandler` when gas price larger than 100000
* (evm) [tharsis#747](https://github.com/cosmos/ethermint/issues/747) Fix format errors in String() of QueryETHLogs
* (evm) [tharsis#742](https://github.com/cosmos/ethermint/issues/742) Add parameter check for evm query func.
* (evm) [tharsis#687](https://github.com/cosmos/ethermint/issues/687) Fix nonce check to explicitly check for the correct nonce, rather than a simple 'greater than' comparison.
* (api) [tharsis#687](https://github.com/cosmos/ethermint/issues/687) Returns error for a transaction with an incorrect nonce.
* (evm) [tharsis#674](https://github.com/cosmos/ethermint/issues/674) Reset all cache after account data has been committed in `EndBlock` to make sure every node state consistent.
* (evm) [tharsis#672](https://github.com/cosmos/ethermint/issues/672) Fix panic of `wrong Block.Header.AppHash` when restart a node with snapshot.
* (evm) [tharsis#775](https://github.com/cosmos/ethermint/issues/775) MisUse of headHash as blockHash when create EVM context.

### Features

* (api) [tharsis#821](https://github.com/cosmos/ethermint/pull/821) Individually enable the api modules. Will be implemented in the latest version of ethermint with the upcoming stargate upgrade.

### Features

* (api) [tharsis#825](https://github.com/cosmos/ethermint/pull/825) Individually enable the api modules. Will be implemented in the latest version of ethermint with the upcoming stargate upgrade.

## [v0.4.0] - 2020-12-15

### API Breaking

* (evm) [tharsis#661](https://github.com/cosmos/ethermint/pull/661) `Balance` field has been removed from the evm module's `GenesisState`.

### Features

* (rpc) [tharsis#571](https://github.com/cosmos/ethermint/pull/571) Add pending queries to JSON-RPC calls. This allows for the querying of pending transactions and other relevant information that pertains to the pending state:
  * `eth_getBalance`
  * `eth_getTransactionCount`
  * `eth_getBlockTransactionCountByNumber`
  * `eth_getBlockByNumber`
  * `eth_getTransactionByHash`
  * `eth_getTransactionByBlockNumberAndIndex`
  * `eth_sendTransaction` - the nonce will automatically update to its pending nonce (when none is explicitly provided)

### Improvements

* (evm) [tharsis#661](https://github.com/cosmos/ethermint/pull/661) Add invariant check for account balance and account nonce.
* (deps) [tharsis#654](https://github.com/cosmos/ethermint/pull/654) Bump go-ethereum version to [v1.9.25](https://github.com/ethereum/go-ethereum/releases/tag/v1.9.25)
* (evm) [tharsis#627](https://github.com/cosmos/ethermint/issues/627) Add extra EIPs parameter to apply custom EVM jump tables.

### Bug Fixes

* (evm) [tharsis#661](https://github.com/cosmos/ethermint/pull/661) Set nonce to the EVM account on genesis initialization.
* (rpc) [tharsis#648](https://github.com/cosmos/ethermint/issues/648) Fix block cumulative gas used value.
* (evm) [tharsis#621](https://github.com/cosmos/ethermint/issues/621) EVM `GenesisAccount` fields now share the same format as the auth module `Account`.
* (evm) [tharsis#618](https://github.com/cosmos/ethermint/issues/618) Add missing EVM `Context` `GetHash` field that retrieves a the header hash from a given block height.
* (app) [tharsis#617](https://github.com/cosmos/ethermint/issues/617) Fix genesis export functionality.
* (rpc) [tharsis#574](https://github.com/cosmos/ethermint/issues/574) Fix outdated version from `eth_protocolVersion`.

## [v0.3.1] - 2020-11-24

### Improvements

* (deps) [tharsis#615](https://github.com/cosmos/ethermint/pull/615) Bump Cosmos SDK version to [v0.39.2](https://github.com/cosmos/cosmos-sdk/tag/v0.39.2)
* (deps) [tharsis#610](https://github.com/cosmos/ethermint/pull/610) Update Go dependency to 1.15+.
* (evm) [tharsis#603](https://github.com/cosmos/ethermint/pull/603) Add state transition params that enable or disable the EVM `Call` and `Create` operations.
* (deps) [tharsis#602](https://github.com/cosmos/ethermint/pull/602) Bump tendermint version to [v0.33.9](https://github.com/tendermint/tendermint/releases/tag/v0.33.9)

### Bug Fixes

* (rpc) [tharsis#613](https://github.com/cosmos/ethermint/issues/613) Fix potential deadlock caused if the keyring `List` returned an error.

## [v0.3.0] - 2020-11-16

### API Breaking

* (crypto) [tharsis#559](https://github.com/cosmos/ethermint/pull/559) Refactored crypto package in preparation for the SDK's Stargate release:
  * `crypto.PubKeySecp256k1` and `crypto.PrivKeySecp256k1` are now `ethsecp256k1.PubKey` and `ethsecp256k1.PrivKey`, respectively
  * Moved SDK `SigningAlgo` implementation for Ethermint's Secp256k1 key to `crypto/hd` package.
* (rpc) [tharsis#588](https://github.com/cosmos/ethermint/pull/588) The `rpc` package has been refactored to account for the separation of each
corresponding Ethereum API namespace:
  * `rpc/namespaces/eth`: `eth` namespace. Exposes the `PublicEthereumAPI` and the `PublicFilterAPI`.
  * `rpc/namespaces/personal`: `personal` namespace. Exposes the `PrivateAccountAPI`.
  * `rpc/namespaces/net`: `net` namespace. Exposes the `PublicNetAPI`.
  * `rpc/namespaces/web3`: `web3` namespace. Exposes the `PublicWeb3API`.
* (evm) [tharsis#588](https://github.com/cosmos/ethermint/pull/588) The EVM transaction CLI has been removed in favor of the JSON-RPC.

### Improvements

* (deps) [tharsis#594](https://github.com/cosmos/ethermint/pull/594) Bump go-ethereum version to [v1.9.24](https://github.com/ethereum/go-ethereum/releases/tag/v1.9.24)

### Bug Fixes

* (ante) [tharsis#597](https://github.com/cosmos/ethermint/pull/597) Fix incorrect fee check on `AnteHandler`.
* (evm) [tharsis#583](https://github.com/cosmos/ethermint/pull/583) Fixes incorrect resetting of tx count and block bloom during `BeginBlock`, as well as gas consumption.
* (crypto) [tharsis#577](https://github.com/cosmos/ethermint/pull/577) Fix `BIP44HDPath` that did not prepend `m/` to the path. This now uses the `DefaultBaseDerivationPath` variable from go-ethereum to ensure addresses are consistent.

## [v0.2.1] - 2020-09-30

### Features

* (rpc) [tharsis#552](https://github.com/cosmos/ethermint/pull/552) Implement Eth Personal namespace `personal_importRawKey`.

### Bug fixes

* (keys) [tharsis#554](https://github.com/cosmos/ethermint/pull/554) Fix private key derivation.
* (app/ante) [tharsis#550](https://github.com/cosmos/ethermint/pull/550) Update ante handler nonce verification to accept any nonce greater than or equal to the expected nonce to allow to successive transactions.

## [v0.2.0] - 2020-09-24

### State Machine Breaking

* (app) [tharsis#540](https://github.com/cosmos/ethermint/issues/540) Chain identifier's format has been changed to match the Cosmos `chainID` [standard](https://github.com/ChainAgnostic/CAIPs/blob/master/CAIPs/caip-5.md), which is required for IBC. The epoch number of the ID is used as the EVM `chainID`.

### API Breaking

* (types) [tharsis#503](https://github.com/cosmos/ethermint/pull/503) The `types.DenomDefault` constant for `"aphoton"` has been renamed to `types.AttoPhoton`.

### Improvements

* (types) [tharsis#504](https://github.com/cosmos/ethermint/pull/504) Unmarshal a JSON `EthAccount` using an Ethereum hex address in addition to Bech32.
* (types) [tharsis#503](https://github.com/cosmos/ethermint/pull/503) Add `--coin-denom` flag to testnet command that sets the given coin denomination to SDK and Ethermint parameters.
* (types) [tharsis#502](https://github.com/cosmos/ethermint/pull/502) `EthAccount` now also exposes the Ethereum hex address in `string` format to clients.
* (types) [tharsis#494](https://github.com/cosmos/ethermint/pull/494) Update `EthAccount` public key JSON type to `string`.
* (app) [tharsis#471](https://github.com/cosmos/ethermint/pull/471) Add `x/upgrade` module for managing software updates.
* (evm) [tharsis#458](https://github.com/cosmos/ethermint/pull/458) Define parameter for token denomination used for the EVM module.
* (evm) [tharsis#443](https://github.com/cosmos/ethermint/issues/443) Support custom Ethereum `ChainConfig` params.
* (types) [tharsis#434](https://github.com/cosmos/ethermint/issues/434) Update default denomination to Atto Photon (`aphoton`).
* (types) [tharsis#515](https://github.com/cosmos/ethermint/pull/515) Update minimum gas price to be 1.

### Bug Fixes

* (ante) [tharsis#525](https://github.com/cosmos/ethermint/pull/525) Add message validation decorator to `AnteHandler` for `MsgEthereumTx`.
* (types) [tharsis#507](https://github.com/cosmos/ethermint/pull/507) Fix hardcoded `aphoton` on `EthAccount` balance getter and setter.
* (types) [tharsis#501](https://github.com/cosmos/ethermint/pull/501) Fix bech32 encoding error by using the compressed ethereum secp256k1 public key.
* (evm) [tharsis#496](https://github.com/cosmos/ethermint/pull/496) Fix bugs on `journal.revert` and `CommitStateDB.Copy`.
* (types) [tharsis#480](https://github.com/cosmos/ethermint/pull/480) Update [BIP44](https://github.com/bitcoin/bips/blob/master/bip-0044.mediawiki) coin type to `60` to satisfy [EIP84](https://github.com/ethereum/EIPs/issues/84).
* (types) [tharsis#513](https://github.com/cosmos/ethermint/pull/513) Fix simulated transaction bug that was causing a consensus error by unintentionally affecting the state.

## [v0.1.0] - 2020-08-23

### Improvements

* (sdk) [tharsis#386](https://github.com/cosmos/ethermint/pull/386) Bump Cosmos SDK version to [v0.39.1](https://github.com/cosmos/cosmos-sdk/releases/tag/v0.39.1)
* (evm) [tharsis#181](https://github.com/cosmos/ethermint/issues/181) Updated EVM module to the recommended module structure.
* (app) [tharsis#188](https://github.com/cosmos/ethermint/issues/186)  Misc cleanup:
  * (evm) Rename `EthereumTxMsg` --> `MsgEthereumTx` and `EmintMsg` --> `MsgEthermint` for consistency with SDK standards
  * Updated integration and unit tests to use `EthermintApp` as testing suite
  * Use expected `Keeper` interface for `AccountKeeper`
  * Replaced `count` type in keeper with `int`
  * Add SDK events for transactions
* [tharsis#236](https://github.com/cosmos/ethermint/pull/236) Changes from upgrade:
  * (`app/ante`) Moved `AnteHandler` implementation to `app/ante`
  * (keys) Marked `ExportEthKeyCommand` as **UNSAFE**
  * (evm) Moved `BeginBlock` and `EndBlock` to `x/evm/abci.go`
* (evm) [tharsis#255](https://github.com/cosmos/ethermint/pull/255) Add missing `GenesisState` fields and support `ExportGenesis` functionality.
* [tharsis#272](https://github.com/cosmos/ethermint/pull/272) Add `Logger` for evm module.
* [tharsis#317](https://github.com/cosmos/ethermint/pull/317) `GenesisAccount` validation.
* (evm) [tharsis#319](https://github.com/cosmos/ethermint/pull/319) Various evm improvements:
  * Add transaction `[]*ethtypes.Logs` to evm's `GenesisState` to persist logs after an upgrade.
  * Remove evm `CodeKey` and `BlockKey`in favor of a prefix `Store`.
  * Set `BlockBloom` during `EndBlock` instead of `BeginBlock`.
  * `Commit` state object and `Finalize` storage after `InitGenesis` setup.
* (rpc) [tharsis#325](https://github.com/cosmos/ethermint/pull/325) `eth_coinbase` JSON-RPC query now returns the node's validator address.

### Features

* (build) [tharsis#378](https://github.com/cosmos/ethermint/pull/378) Create multi-node, local, automated testnet setup with `make localnet-start`.
* (rpc) [tharsis#330](https://github.com/cosmos/ethermint/issues/330) Implement `PublicFilterAPI`'s `EventSystem` which subscribes to Tendermint events upon `Filter` creation.
* (rpc) [tharsis#231](https://github.com/cosmos/ethermint/issues/231) Implement `NewBlockFilter` in rpc/filters.go which instantiates a polling block filter
  * Polls for new blocks via `BlockNumber` rpc call; if block number changes, it requests the new block via `GetBlockByNumber` rpc call and adds it to its internal list of blocks
  * Update `uninstallFilter` and `getFilterChanges` accordingly
  * `uninstallFilter` stops the polling goroutine
  * `getFilterChanges` returns the filter's internal list of block hashes and resets it
* (rpc) [tharsis#54](https://github.com/cosmos/ethermint/issues/54), [tharsis#55](https://github.com/cosmos/ethermint/issues/55)
  Implement `eth_getFilterLogs` and `eth_getLogs`:
  * For a given filter, look through each block for transactions. If there are transactions in the block, get the logs from it, and filter using the filterLogs method
  * `eth_getLogs` and `eth_getFilterChanges` for log filters use the same underlying method as `eth_getFilterLogs`
  * update `HandleMsgEthereumTx` to store logs using the ethereum hash
* (app) [tharsis#187](https://github.com/cosmos/ethermint/issues/187) Add support for simulations.

### Bug Fixes

* (evm) [tharsis#767](https://github.com/cosmos/ethermint/issues/767) Fix error of timeout when using Truffle to deploy contract.
* (evm) [tharsis#751](https://github.com/cosmos/ethermint/issues/751) Fix misused method to calculate block hash in evm related function.
* (evm) [tharsis#721](https://github.com/cosmos/ethermint/issues/721) Fix mismatch block hash in rpc response when use eth.getBlock.
* (evm) [tharsis#730](https://github.com/cosmos/ethermint/issues/730) Fix 'EIP2028' not open when Istanbul version has been enabled.
* (app) [tharsis#749](https://github.com/cosmos/ethermint/issues/749) Fix panic in `AnteHandler` when gas price larger than 100000
* (rpc) [tharsis#305](https://github.com/cosmos/ethermint/issues/305) Update `eth_getTransactionCount` to check for account existence before getting sequence and return 0 as the nonce if it doesn't exist.
* (evm) [tharsis#319](https://github.com/cosmos/ethermint/pull/319) Fix `SetBlockHash` that was setting the incorrect height during `BeginBlock`.
* (evm) [tharsis#176](https://github.com/cosmos/ethermint/issues/176) Updated Web3 transaction hash from using RLP hash. Now all transaction hashes exposed are amino hashes:
  * Removes `Hash()` (RLP) function from `MsgEthereumTx` to avoid confusion or misuse in future.<|MERGE_RESOLUTION|>--- conflicted
+++ resolved
@@ -79,11 +79,8 @@
 * (cli) [#1362](https://github.com/evmos/ethermint/pull/1362) Fix `index-eth-tx` error when the indexer db is empty.
 * (state) [#1320](https://github.com/evmos/ethermint/pull/1320) Fix codehash check mismatch when the code has been deleted in the evm state.
 * (rpc) [#1392](https://github.com/evmos/ethermint/pull/1392) Allow fill the proposer address in json-rpc through tendermint api, and pass explicitly to grpc query handler.
-<<<<<<< HEAD
+* (rpc) [#1431](https://github.com/evmos/ethermint/pull/1431) Align hex-strings proof fields in `eth_getProof` as Ethereum.
 * (rpc) [#1405](https://github.com/evmos/ethermint/pull/1405) Fix uninitialized chain ID field in gRPC requests.
-=======
-* (rpc) [#1431](https://github.com/evmos/ethermint/pull/1431) Align hex-strings proof fields in `eth_getProof` as Ethereum.
->>>>>>> b820ff7a
 
 ## [v0.19.3] - 2022-10-14
 
