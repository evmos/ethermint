
<!--
Guiding Principles:

Changelogs are for humans, not machines.
There should be an entry for every single version.
The same types of changes should be grouped.
Versions and sections should be linkable.
The latest version comes first.
The release date of each version is displayed.
Mention whether you follow Semantic Versioning.

Usage:

Change log entries are to be added to the Unreleased section under the
appropriate stanza (see below). Each entry should ideally include a tag and
the Github issue reference in the following format:

* (<tag>) \#<issue-number> message

The issue numbers will later be link-ified during the release process so you do
not have to worry about including a link manually, but you can if you wish.

Types of changes (Stanzas):

"Features" for new features.
"Improvements" for changes in existing functionality.
"Deprecated" for soon-to-be removed features.
"Bug Fixes" for any bug fixes.
"Client Breaking" for breaking CLI commands and REST routes used by end-users.
"API Breaking" for breaking exported APIs used by developers building on SDK.
"State Machine Breaking" for any changes that result in a different AppState given same genesisState and txList.

Ref: https://keepachangelog.com/en/1.0.0/
-->

# Changelog

## Unreleased

### State Machine Breaking

* (deps) [\#1159](https://github.com/evmos/ethermint/pull/1159) Bump Geth version to `v1.10.19`.
* (deps) [#1167](https://github.com/evmos/ethermint/pull/1167) Bump ibc-go to [`v4.0.0-rc2`](https://github.com/cosmos/ibc-go/releases/tag/v4.0.0-rc2)
* (evm) [\#1174](https://github.com/evmos/ethermint/pull/1174) Don't allow eth txs with 0 in mempool.
* (ante) [#1176](https://github.com/evmos/ethermint/pull/1176) Fix invalid tx hashes; Remove `Size_` field and validate `Hash`/`From` fields in ante handler,
  recompute eth tx hashes in JSON-RPC APIs to fix old blocks.
* (deps) [#1168](https://github.com/evmos/ethermint/pull/1168) Upgrade cosmos-sdk to v0.46.

### Improvements

* (feemarket) [\#1165](https://github.com/evmos/ethermint/pull/1165) Add hint in specs about different gas terminology for gas in Cosmos and Ethereum.
<<<<<<< HEAD
=======
* (rpc) [\#1169](https://github.com/evmos/ethermint/pull/1169) Remove unnecessary queries from `getBlockNumber` function
* (ante) [1208](https://github.com/evmos/ethermint/pull/1208) Change default `maxGasWanted` value 
>>>>>>> 8d3a2b1d

### Bug Fixes

* (rpc) [#1179](https://github.com/evmos/ethermint/pull/1179) Fix gas used in traceTransaction response.

## [v0.17.2] - 2022-07-26

### Bug Fixes

* (rpc) [\#1190](https://github.com/evmos/ethermint/issues/1190) Fix `UnmarshalJSON` panic of breaking EVM and fee market `Params`.
* (evm) [\#1187](https://github.com/evmos/ethermint/pull/1187) Fix `TxIndex` value (expected 0, actual 1) when trace the first tx of a block via `debug_traceTransaction` API.

## [v0.17.1] - 2022-07-13

### Improvements

* (rpc) [\#1169](https://github.com/evmos/ethermint/pull/1169) Remove unnecessary queries from `getBlockNumber` function

## [v0.17.0] - 2022-06-27

### State Machine Breaking

* (evm) [\#1128](https://github.com/evmos/ethermint/pull/1128) Clear tx logs if tx failed in post processing hooks
* (evm) [\#1124](https://github.com/evmos/ethermint/pull/1124) Reject non-replay-protected tx in `AnteHandler` to prevent replay attack

### API Breaking

* (rpc) [\#1126](https://github.com/evmos/ethermint/pull/1126) Make some JSON-RPC APIS work for pruned nodes.
* (rpc) [\#1143](https://github.com/evmos/ethermint/pull/1143) Restrict unprotected txs on the node JSON-RPC configuration.
* (all) [\#1137](https://github.com/evmos/ethermint/pull/1137) Rename go module to `evmos/ethermint`

### Improvements

* (deps) [\#1147](https://github.com/evmos/ethermint/pull/1147) Bump Go version to `1.18`.
* (feemarket) [\#1135](https://github.com/evmos/ethermint/pull/1135) Set lower bound of base fee to min gas price param
* (evm) [\#1142](https://github.com/evmos/ethermint/pull/1142) Rename `RejectUnprotectedTx` to `AllowUnprotectedTxs` for consistency with go-ethereum.

### Bug Fixes

* (rpc) [\#1138](https://github.com/evmos/ethermint/pull/1138) Fix GasPrice calculation with relation to `MinGasPrice`

## [v0.16.1] - 2022-06-09

### Improvements

* (feemarket) [\#1120](https://github.com/evmos/ethermint/pull/1120) Make `min-gas-multiplier` parameter accept zero value

### Bug Fixes

* (evm) [\#1118](https://github.com/evmos/ethermint/pull/1118) Fix `Type()` `Account` method `EmptyCodeHash` comparison

## [v0.16.0] - 2022-06-06

### State Machine Breaking

* (feemarket) [tharsis#1105](https://github.com/evmos/ethermint/pull/1105) Update `BaseFee` calculation based on `GasWanted` instead of `GasUsed`.

### API Breaking

* (feemarket) [tharsis#1104](https://github.com/evmos/ethermint/pull/1104) Enforce a minimum gas price for Cosmos and EVM transactions through the `MinGasPrice` parameter.
* (rpc) [tharsis#1081](https://github.com/evmos/ethermint/pull/1081) Deduplicate some json-rpc logic codes, cleanup several dead functions.
* (ante) [tharsis#1062](https://github.com/evmos/ethermint/pull/1062) Emit event of eth tx hash in ante handler to support query failed transactions.
* (analytics) [tharsis#1106](https://github.com/evmos/ethermint/pull/1106) Update telemetry to Ethermint modules.
* (rpc) [tharsis#1108](https://github.com/evmos/ethermint/pull/1108) Update GetGasPrice RPC endpoint with global `MinGasPrice`

### Improvements

* (cli) [tharsis#1086](https://github.com/evmos/ethermint/pull/1086) Add rollback command.
* (specs) [tharsis#1095](https://github.com/evmos/ethermint/pull/1095) Add more evm specs concepts.
* (evm) [tharsis#1101](https://github.com/evmos/ethermint/pull/1101) Add tx_type, gas and counter telemetry for ethereum txs.

### Bug Fixes

* (rpc) [tharsis#1082](https://github.com/evmos/ethermint/pull/1082) fix gas price returned in getTransaction api.
* (evm) [tharsis#1088](https://github.com/evmos/ethermint/pull/1088) Fix ability to append log in tx post processing.
* (rpc) [tharsis#1081](https://github.com/evmos/ethermint/pull/1081) fix `debug_getBlockRlp`/`debug_printBlock` don't filter failed transactions.
* (ante) [tharsis#1111](https://github.com/evmos/ethermint/pull/1111) Move CanTransfer decorator before GasConsume decorator
* (types) [tharsis#1112](https://github.com/cosmos/ethermint/pull/1112) Add `GetBaseAccount` to avoid invalid account error when create vesting account.

## [v0.15.0] - 2022-05-09

### State Machine Breaking

* (ante) [tharsis#1060](https://github.com/evmos/ethermint/pull/1060) Check `EnableCreate`/`EnableCall` in `AnteHandler` to short-circuit EVM transactions.
* (evm) [tharsis#1087](https://github.com/evmos/ethermint/pull/1087) Minimum GasUsed proportional to GasLimit and `MinGasDenominator` EVM module param.

### API Breaking

* (rpc) [tharsis#1070](https://github.com/evmos/ethermint/pull/1070) Refactor `rpc/` package:
  * `Backend` interface is now `BackendI`, which implements `EVMBackend` (for Ethereum namespaces) and `CosmosBackend` (for Cosmos namespaces)
  * Previous `EVMBackend` type is now `Backend`, which is the concrete implementation of `BackendI`
  * Move `rpc/ethereum/types` -> `rpc/types`
  * Move `rpc/ethereum/backend` -> `rpc/backend`
  * Move `rpc/ethereum/namespaces` -> `rpc/namespaces/ethereum`
* (rpc) [tharsis#1068](https://github.com/evmos/ethermint/pull/1068) Fix London hard-fork check logic in JSON-RPC APIs.

### Improvements

* (ci, evm) [tharsis#1063](https://github.com/evmos/ethermint/pull/1063) Run simulations on CI.

### Bug Fixes

* (rpc) [tharsis#1059](https://github.com/evmos/ethermint/pull/1059) Remove unnecessary event filtering logic on the `eth_baseFee` JSON-RPC endpoint.

## [v0.14.0] - 2022-04-19

### API Breaking

* (evm) [tharsis#1051](https://github.com/evmos/ethermint/pull/1051) Context block height fix on TraceTx. Removes `tx_index` on `QueryTraceTxRequest` proto type.
* (evm) [tharsis#1091](https://github.com/evmos/ethermint/pull/1091) Add query params command on EVM Module

### Improvements

* (deps) [tharsis#1046](https://github.com/evmos/ethermint/pull/1046) Bump Cosmos SDK version to [`v0.45.3`](https://github.com/cosmos/cosmos-sdk/releases/tag/v0.45.3)
* (rpc) [tharsis#1056](https://github.com/evmos/ethermint/pull/1056) Make json-rpc namespaces extensible

### Bug Fixes

* (rpc) [tharsis#1050](https://github.com/evmos/ethermint/pull/1050) `eth_getBlockByNumber` fix on batch transactions
* (app) [tharsis#658](https://github.com/evmos/ethermint/issues/658) Support simulations for the EVM.

## [v0.13.0] - 2022-04-05

### API Breaking

* (evm) [tharsis#1027](https://github.com/evmos/ethermint/pull/1027) Change the `PostTxProcessing` hook interface to include the full message data.
* (feemarket) [tharsis#1026](https://github.com/evmos/ethermint/pull/1026) Fix REST endpoints to use `/ethermint/feemarket/*` instead of `/feemarket/evm/*`.

### Improvements

* (deps) [tharsis#1029](https://github.com/evmos/ethermint/pull/1029) Bump Cosmos SDK version to [`v0.45.2`](https://github.com/cosmos/cosmos-sdk/releases/tag/v0.45.2)
* (evm) [tharsis#1025](https://github.com/evmos/ethermint/pull/1025) Allow to append logs after a post processing hook.

## [v0.12.2] - 2022-03-30

### Bug Fixes

* (feemarket) [tharsis#1021](https://github.com/evmos/ethermint/pull/1021) Fix fee market migration.

## [v0.12.1] - 2022-03-29

### Bug Fixes

* (evm) [tharsis#1016](https://github.com/evmos/ethermint/pull/1016) Update validate basic check for storage state.

## [v0.12.0] - 2022-03-24

### Bug Fixes

* (rpc) [tharsis#1012](https://github.com/evmos/ethermint/pull/1012) fix the tx hash in filter entries created by `eth_newPendingTransactionFilter`.
* (rpc) [tharsis#1006](https://github.com/evmos/ethermint/pull/1006) Use `string` as the parameters type to correct ambiguous results.
* (ante) [tharsis#1004](https://github.com/evmos/ethermint/pull/1004) Make `MaxTxGasWanted` configurable.
* (ante) [tharsis#991](https://github.com/evmos/ethermint/pull/991) Set an upper bound to gasWanted to prevent DoS attack.
* (rpc) [tharsis#990](https://github.com/evmos/ethermint/pull/990) Calculate reward values from all `MsgEthereumTx` from a block in `eth_feeHistory`.

## [v0.11.0] - 2022-03-06

### State Machine Breaking

* (ante) [tharsis#964](https://github.com/evmos/ethermint/pull/964) add NewInfiniteGasMeterWithLimit for storing the user provided gas limit. Fixes block's consumed gas calculation in the block creation phase.

### Bug Fixes

* (rpc) [tharsis#975](https://github.com/evmos/ethermint/pull/975) Fix unexpected `nil` values for `reward`, returned by `EffectiveGasTipValue(blockBaseFee)` in the `eth_feeHistory` RPC method.

### Improvements

* (rpc) [tharsis#979](https://github.com/evmos/ethermint/pull/979) Add configurable timeouts to http server
* (rpc) [tharsis#988](https://github.com/evmos/ethermint/pull/988) json-rpc server always use local rpc client

## [v0.10.1] - 2022-03-04

### Bug Fixes

* (rpc) [tharsis#970](https://github.com/evmos/ethermint/pull/970) Fix unexpected nil reward values on `eth_feeHistory` response
* (evm) [tharsis#529](https://github.com/evmos/ethermint/issues/529) Add support return value on trace tx response.

### Improvements

* (rpc) [tharsis#968](https://github.com/evmos/ethermint/pull/968) Add some buffer to returned gas price to provide better default UX for client.

## [v0.10.0] - 2022-02-26

### API Breaking

* (ante) [tharsis#866](https://github.com/evmos/ethermint/pull/866) `NewAnteHandler` constructor now receives a `HandlerOptions` field.
* (evm) [tharsis#849](https://github.com/evmos/ethermint/pull/849) `PostTxProcessing` hook now takes an Ethereum tx `Receipt` and a `from` `Address` as arguments.
* (ante) [tharsis#916](https://github.com/evmos/ethermint/pull/916) Don't check min-gas-price for eth tx if london hardfork enabled and feemarket enabled.

### State Machine Breaking

* (deps) [tharsis#912](https://github.com/evmos/ethermint/pull/912) Bump Cosmos SDK version to [`v0.45.1`](https://github.com/cosmos/cosmos-sdk/releases/tag/v0.45.1)
* (evm) [tharsis#840](https://github.com/evmos/ethermint/pull/840) Store empty topics as empty array rather than nil.
* (feemarket) [tharsis#822](https://github.com/evmos/ethermint/pull/822) Update EIP1559 base fee in `BeginBlock`.
* (evm) [tharsis#817](https://github.com/evmos/ethermint/pull/817) Use `effectiveGasPrice` in ante handler, add `effectiveGasPrice` to tx receipt.
* (evm) [tharsis#808](https://github.com/evmos/ethermint/issues/808) increase nonce in ante handler for contract creation transaction.
* (evm) [tharsis#851](https://github.com/evmos/ethermint/pull/851) fix contract address used in EVM, this issue is caused by [tharsis#808](https://github.com/evmos/ethermint/issues/808).
* (evm)  Reject invalid `MsgEthereumTx` wrapping tx
* (evm)  Fix `SelfDestruct` opcode by deleting account code and state.
* (feemarket) [tharsis#855](https://github.com/evmos/ethermint/pull/855) Consistent `BaseFee` check logic.
* (evm) [tharsis#729](https://github.com/evmos/ethermint/pull/729) Refactor EVM `StateDB` implementation.
* (evm) [tharsis#945](https://github.com/evmos/ethermint/pull/945) Bumb Go-ethereum version to [`v1.10.16`](https://github.com/ethereum/go-ethereum/releases/tag/v1.10.16)

### Features

* (ante) [tharsis#950](https://github.com/evmos/ethermint/pull/950) Add support for EIP712 signed Cosmos transactions

### Improvements

* (types) [tharsis#884](https://github.com/evmos/ethermint/pull/884) Introduce a new `EthAccountI` interface for EVM-compatible account types.
* (types) [tharsis#849](https://github.com/evmos/ethermint/pull/849) Add `Type` function to distinguish EOAs from Contract accounts.
* (evm) [tharsis#826](https://github.com/evmos/ethermint/issues/826) Improve allocation of bytes of `tx.To` address.
* (evm) [tharsis#827](https://github.com/evmos/ethermint/issues/827) Speed up creation of event logs by using the slice insertion idiom with indices.
* (ante) [tharsis#819](https://github.com/evmos/ethermint/pull/819) Remove redundant ante handlers
* (app) [tharsis#873](https://github.com/evmos/ethermint/pull/873) Validate code hash in GenesisAccount
* (evm) [tharsis#901](https://github.com/evmos/ethermint/pull/901) Support multiple `MsgEthereumTx` in single tx.
* (config) [tharsis#908](https://github.com/evmos/ethermint/pull/908) Add `api.enable` flag for Cosmos SDK Rest server
* (feemarket) [tharsis#919](https://github.com/evmos/ethermint/pull/919) Initialize baseFee in default genesis state.
* (feemarket) [tharsis#943](https://github.com/evmos/ethermint/pull/943) Store the base fee as a module param instead of using state storage.

### Bug Fixes

* (rpc) [tharsis#955](https://github.com/evmos/ethermint/pull/955) Fix websocket server push duplicated messages to subscriber.
* (rpc) [tharsis#953](https://github.com/evmos/ethermint/pull/953) Add `eth_signTypedData` api support.
* (log) [tharsis#948](https://github.com/evmos/ethermint/pull/948) Redirect go-ethereum's logs to cosmos-sdk logger.
* (evm) [tharsis#884](https://github.com/evmos/ethermint/pull/884) Support multiple account types on the EVM `StateDB`.
* (rpc) [tharsis#831](https://github.com/evmos/ethermint/pull/831) Fix BaseFee value when height is specified.
* (evm) [tharsis#838](https://github.com/evmos/ethermint/pull/838) Fix splitting of trace.Memory into 32 chunks.
* (rpc) [tharsis#860](https://github.com/evmos/ethermint/pull/860) Fix `eth_getLogs` when specify blockHash without address/topics, and limit the response size.
* (rpc) [tharsis#865](https://github.com/evmos/ethermint/pull/865) Fix RPC Filter parameters being ignored
* (evm) [tharsis#871](https://github.com/evmos/ethermint/pull/871) Set correct nonce in `EthCall` and `EstimateGas` grpc query.
* (rpc) [tharsis#878](https://github.com/evmos/ethermint/pull/878) Workaround to make GetBlock RPC api report correct block gas used.
* (rpc) [tharsis#900](https://github.com/evmos/ethermint/pull/900) `newPendingTransactions` filter return ethereum tx hash.
* (rpc) [tharsis#933](https://github.com/evmos/ethermint/pull/933) Fix `newPendingTransactions` subscription deadlock when a Websocket client exits without unsubscribing and the node errors.
* (evm) [tharsis#932](https://github.com/evmos/ethermint/pull/932) Fix base fee check logic in state transition.

## [v0.9.0] - 2021-12-01

### State Machine Breaking

* (evm) [tharsis#802](https://github.com/evmos/ethermint/pull/802) Clear access list for each transaction

### Improvements

* (app) [tharsis#794](https://github.com/evmos/ethermint/pull/794) Setup in-place store migrators.
* (ci) [tharsis#784](https://github.com/evmos/ethermint/pull/784) Enable automatic backport of PRs.
* (rpc) [tharsis#786](https://github.com/evmos/ethermint/pull/786) Improve error message of `SendTransaction`/`SendRawTransaction` JSON-RPC APIs.
* (rpc) [tharsis#810](https://github.com/evmos/ethermint/pull/810) Optimize tx index lookup in web3 rpc

### Bug Fixes

* (license) [tharsis#800](https://github.com/evmos/ethermint/pull/800) Re-license project to [LGPLv3](https://choosealicense.com/licenses/lgpl-3.0/#) to comply with go-ethereum.
* (evm) [tharsis#794](https://github.com/evmos/ethermint/pull/794) Register EVM gRPC `Msg` server.
* (rpc) [tharsis#781](https://github.com/evmos/ethermint/pull/781) Fix get block invalid transactions filter.
* (rpc) [tharsis#782](https://github.com/evmos/ethermint/pull/782) Fix wrong block gas limit returned by JSON-RPC.
* (evm) [tharsis#798](https://github.com/evmos/ethermint/pull/798) Fix the semantic of `ForEachStorage` callback's return value

## [v0.8.1] - 2021-11-23

### Bug Fixes

* (feemarket) [tharsis#770](https://github.com/evmos/ethermint/pull/770) Enable fee market (EIP1559) by default.
* (rpc) [tharsis#769](https://github.com/evmos/ethermint/pull/769) Fix default Ethereum signer for JSON-RPC.

## [v0.8.0] - 2021-11-17

### State Machine Breaking

* (evm, ante) [tharsis#620](https://github.com/evmos/ethermint/pull/620) Add fee market field to EVM `Keeper` and `AnteHandler`.
* (all) [tharsis#231](https://github.com/evmos/ethermint/pull/231) Bump go-ethereum version to [`v1.10.9`](https://github.com/ethereum/go-ethereum/releases/tag/v1.10.9)
* (ante) [tharsis#703](https://github.com/evmos/ethermint/pull/703) Fix some fields in transaction are not authenticated by signature.
* (evm) [tharsis#751](https://github.com/evmos/ethermint/pull/751) don't revert gas refund logic when transaction reverted

### Features

* (rpc, evm) [tharsis#673](https://github.com/evmos/ethermint/pull/673) Use tendermint events to store fee market basefee.
* (rpc) [tharsis#624](https://github.com/evmos/ethermint/pull/624) Implement new JSON-RPC endpoints from latest geth version
* (evm) [tharsis#662](https://github.com/evmos/ethermint/pull/662) Disable basefee for non london blocks
* (cmd) [tharsis#712](https://github.com/evmos/ethermint/pull/712) add tx cli to build evm transaction
* (rpc) [tharsis#733](https://github.com/evmos/ethermint/pull/733) add JSON_RPC endpoint `personal_unpair`
* (rpc) [tharsis#734](https://github.com/evmos/ethermint/pull/734) add JSON_RPC endpoint `eth_feeHistory`
* (rpc) [tharsis#740](https://github.com/evmos/ethermint/pull/740) add JSON_RPC endpoint `personal_initializeWallet`
* (rpc) [tharsis#743](https://github.com/evmos/ethermint/pull/743) add JSON_RPC endpoint `debug_traceBlockByHash`
* (rpc) [tharsis#748](https://github.com/evmos/ethermint/pull/748) add JSON_RPC endpoint `personal_listWallets`
* (rpc) [tharsis#754](https://github.com/evmos/ethermint/pull/754) add JSON_RPC endpoint `debug_intermediateRoots`

### Bug Fixes

* (evm) [tharsis#746](https://github.com/evmos/ethermint/pull/746) Set EVM debugging based on tracer configuration.
* (app,cli) [tharsis#725](https://github.com/evmos/ethermint/pull/725) Fix cli-config for  `keys` command.
* (rpc) [tharsis#727](https://github.com/evmos/ethermint/pull/727) Decode raw transaction using RLP.
* (rpc) [tharsis#661](https://github.com/evmos/ethermint/pull/661) Fix OOM bug when creating too many filters using JSON-RPC.
* (evm) [tharsis#660](https://github.com/evmos/ethermint/pull/660) Fix `nil` pointer panic in `ApplyNativeMessage`.
* (evm, test) [tharsis#649](https://github.com/evmos/ethermint/pull/649) Test DynamicFeeTx.
* (evm) [tharsis#702](https://github.com/evmos/ethermint/pull/702) Fix panic in web3 RPC handlers
* (rpc) [tharsis#720](https://github.com/evmos/ethermint/pull/720) Fix `debug_traceTransaction` failure
* (rpc) [tharsis#741](https://github.com/evmos/ethermint/pull/741) Fix `eth_getBlockByNumberAndHash` return with non eth txs
* (rpc) [tharsis#743](https://github.com/evmos/ethermint/pull/743) Fix debug JSON RPC handler crash on non-existing block

### Improvements

* (tests) [tharsis#704](https://github.com/evmos/ethermint/pull/704) Introduce E2E testing framework for clients
* (deps) [tharsis#737](https://github.com/evmos/ethermint/pull/737) Bump ibc-go to [`v2.0.0`](https://github.com/cosmos/ibc-go/releases/tag/v2.0.0)
* (rpc) [tharsis#671](https://github.com/evmos/ethermint/pull/671) Don't pass base fee externally for `EthCall`/`EthEstimateGas` apis.
* (evm) [tharsis#674](https://github.com/evmos/ethermint/pull/674) Refactor `ApplyMessage`, remove
  `ApplyNativeMessage`.
* (rpc) [tharsis#714](https://github.com/evmos/ethermint/pull/714) remove `MsgEthereumTx` support in `TxConfig`

## [v0.7.2] - 2021-10-24

### Improvements

* (deps) [tharsis#692](https://github.com/evmos/ethermint/pull/692) Bump Cosmos SDK version to [`v0.44.3`](https://github.com/cosmos/cosmos-sdk/releases/tag/v0.44.3).
* (rpc) [tharsis#679](https://github.com/evmos/ethermint/pull/679) Fix file close handle.
* (deps) [tharsis#668](https://github.com/evmos/ethermint/pull/668) Bump Tendermint version to [`v0.34.14`](https://github.com/tendermint/tendermint/releases/tag/v0.34.14).

### Bug Fixes

* (rpc) [tharsis#667](https://github.com/evmos/ethermint/issues/667) Fix `ExpandHome` restrictions bypass

## [v0.7.1] - 2021-10-08

### Bug Fixes

* (evm) [tharsis#650](https://github.com/evmos/ethermint/pull/650) Fix panic when flattening the cache context in case transaction is reverted.
* (rpc, test) [tharsis#608](https://github.com/evmos/ethermint/pull/608) Fix rpc test.

## [v0.7.0] - 2021-10-07

### API Breaking

* (rpc) [tharsis#400](https://github.com/evmos/ethermint/issues/400) Restructure JSON-RPC directory and rename server config

### Improvements

* (deps) [tharsis#621](https://github.com/evmos/ethermint/pull/621) Bump IBC-go to [`v1.2.1`](https://github.com/cosmos/ibc-go/releases/tag/v1.2.1)
* (evm) [tharsis#613](https://github.com/evmos/ethermint/pull/613) Refactor `traceTx`
* (deps) [tharsis#610](https://github.com/evmos/ethermint/pull/610) Bump Cosmos SDK to [v0.44.1](https://github.com/cosmos/cosmos-sdk/releases/tag/v0.44.1).

### Bug Fixes

* (rpc) [tharsis#642](https://github.com/evmos/ethermint/issues/642) Fix `eth_getLogs` when string is specified in filter's from or to fields
* (evm) [tharsis#616](https://github.com/evmos/ethermint/issues/616) Fix halt on deeply nested stack of cache context. Stack is now flattened before iterating over the tx logs.
* (rpc, evm) [tharsis#614](https://github.com/evmos/ethermint/issues/614) Use JSON for (un)marshaling tx `Log`s from events.
* (rpc) [tharsis#611](https://github.com/evmos/ethermint/pull/611) Fix panic on JSON-RPC when querying for an invalid block height.
* (cmd) [tharsis#483](https://github.com/evmos/ethermint/pull/483) Use config values on genesis accounts.

## [v0.6.0] - 2021-09-29

### State Machine Breaking

* (app) [tharsis#476](https://github.com/evmos/ethermint/pull/476) Update Bech32 HRP to `ethm`.
* (evm) [tharsis#556](https://github.com/evmos/ethermint/pull/556) Remove tx logs and block bloom from chain state
* (evm) [tharsis#590](https://github.com/evmos/ethermint/pull/590) Contract storage key is not hashed anymore

### API Breaking

* (evm) [tharsis#469](https://github.com/evmos/ethermint/pull/469) Deprecate `YoloV3Block` and `EWASMBlock` from `ChainConfig`

### Features

* (evm) [tharsis#469](https://github.com/evmos/ethermint/pull/469) Support [EIP-1559](https://eips.ethereum.org/EIPS/eip-1559)
* (evm) [tharsis#417](https://github.com/evmos/ethermint/pull/417) Add `EvmHooks` for tx post-processing
* (rpc) [tharsis#506](https://github.com/evmos/ethermint/pull/506) Support for `debug_traceTransaction` RPC endpoint
* (rpc) [tharsis#555](https://github.com/evmos/ethermint/pull/555) Support for `debug_traceBlockByNumber` RPC endpoint

### Bug Fixes

* (rpc, server) [tharsis#600](https://github.com/evmos/ethermint/pull/600) Add TLS configuration for websocket API
* (rpc) [tharsis#598](https://github.com/evmos/ethermint/pull/598) Check truncation when creating a `BlockNumber` from `big.Int`
* (evm) [tharsis#597](https://github.com/evmos/ethermint/pull/597) Check for `uint64` -> `int64` block height overflow on `GetHashFn`
* (evm) [tharsis#579](https://github.com/evmos/ethermint/pull/579) Update `DeriveChainID` function to handle `v` signature values `< 35`.
* (encoding) [tharsis#478](https://github.com/evmos/ethermint/pull/478) Register `Evidence` to amino codec.
* (rpc) [tharsis#478](https://github.com/evmos/ethermint/pull/481) Getting the node configuration when calling the `miner` rpc methods.
* (cli) [tharsis#561](https://github.com/evmos/ethermint/pull/561) `Export` and `Start` commands now use the same home directory.

### Improvements

* (evm) [tharsis#461](https://github.com/evmos/ethermint/pull/461) Increase performance of `StateDB` transaction log storage (r/w).
* (evm) [tharsis#566](https://github.com/evmos/ethermint/pull/566) Introduce `stateErr` store in `StateDB` to avoid meaningless operations if any error happened before
* (rpc, evm) [tharsis#587](https://github.com/evmos/ethermint/pull/587) Apply bloom filter when query ethlogs with range of blocks
* (evm) [tharsis#586](https://github.com/evmos/ethermint/pull/586) Benchmark evm keeper

## [v0.5.0] - 2021-08-20

### State Machine Breaking

* (app, rpc) [tharsis#447](https://github.com/evmos/ethermint/pull/447) Chain ID format has been changed from `<identifier>-<epoch>` to `<identifier>_<EIP155_number>-<epoch>`
in order to clearly distinguish permanent vs impermanent components.
* (app, evm) [tharsis#434](https://github.com/evmos/ethermint/pull/434) EVM `Keeper` struct and `NewEVM` function now have a new `trace` field to define
the Tracer type used to collect execution traces from the EVM transaction execution.
* (evm) [tharsis#175](https://github.com/evmos/ethermint/issues/175) The msg `TxData` field is now represented as a `*proto.Any`.
* (evm) [tharsis#84](https://github.com/evmos/ethermint/pull/84) Remove `journal`, `CommitStateDB` and `stateObjects`.
* (rpc, evm) [tharsis#81](https://github.com/evmos/ethermint/pull/81) Remove tx `Receipt` from store and replace it with fields obtained from the Tendermint RPC client.
* (evm) [tharsis#72](https://github.com/evmos/ethermint/issues/72) Update `AccessList` to use `TransientStore` instead of map.
* (evm) [tharsis#68](https://github.com/evmos/ethermint/issues/68) Replace block hash storage map to use staking `HistoricalInfo`.
* (evm) [tharsis#276](https://github.com/evmos/ethermint/pull/276) Vm errors don't result in cosmos tx failure, just
  different tx state and events.
* (evm) [tharsis#342](https://github.com/evmos/ethermint/issues/342) Don't clear balance when resetting the account.
* (evm) [tharsis#334](https://github.com/evmos/ethermint/pull/334) Log index changed to the index in block rather than
  tx.
* (evm) [tharsis#399](https://github.com/evmos/ethermint/pull/399) Exception in sub-message call reverts the call if it's not propagated.

### API Breaking

* (proto) [tharsis#448](https://github.com/evmos/ethermint/pull/448) Bump version for all Ethermint messages to `v1`
* (server) [tharsis#434](https://github.com/evmos/ethermint/pull/434) `evm-rpc` flags and app config have been renamed to `json-rpc`.
* (proto, evm) [tharsis#207](https://github.com/evmos/ethermint/issues/207) Replace `big.Int` in favor of `sdk.Int` for `TxData` fields
* (proto, evm) [tharsis#81](https://github.com/evmos/ethermint/pull/81) gRPC Query and Tx service changes:
  * The `TxReceipt`, `TxReceiptsByBlockHeight` endpoints have been removed from the Query service.
  * The `ContractAddress`, `Bloom` have been removed from the `MsgEthereumTxResponse` and the
    response now contains the ethereum-formatted `Hash` in hex format.
* (eth) [tharsis#845](https://github.com/cosmos/ethermint/pull/845) The `eth` namespace must be included in the list of API's as default to run the rpc server without error.
* (evm) [tharsis#202](https://github.com/evmos/ethermint/pull/202) Web3 api `SendTransaction`/`SendRawTransaction` returns ethereum compatible transaction hash, and query api `GetTransaction*` also accept that.
* (rpc) [tharsis#258](https://github.com/evmos/ethermint/pull/258) Return empty `BloomFilter` instead of throwing an error when it cannot be found (`nil` or empty).
* (rpc) [tharsis#277](https://github.com/evmos/ethermint/pull/321) Fix `BloomFilter` response.

### Improvements

* (client) [tharsis#450](https://github.com/evmos/ethermint/issues/450) Add EIP55 hex address support on `debug addr` command.
* (server) [tharsis#343](https://github.com/evmos/ethermint/pull/343) Define a wrap tendermint logger `Handler` go-ethereum's `root` logger.
* (rpc) [tharsis#457](https://github.com/evmos/ethermint/pull/457) Configure RPC gas cap through app config.
* (evm) [tharsis#434](https://github.com/evmos/ethermint/pull/434) Support different `Tracer` types for the EVM.
* (deps) [tharsis#427](https://github.com/evmos/ethermint/pull/427) Bump ibc-go to [`v1.0.0`](https://github.com/cosmos/ibc-go/releases/tag/v1.0.0)
* (gRPC) [tharsis#239](https://github.com/evmos/ethermint/pull/239) Query `ChainConfig` via gRPC.
* (rpc) [tharsis#181](https://github.com/evmos/ethermint/pull/181) Use evm denomination for params on tx fee.
* (deps) [tharsis#423](https://github.com/evmos/ethermint/pull/423) Bump Cosmos SDK and Tendermint versions to [v0.43.0](https://github.com/cosmos/cosmos-sdk/releases/tag/v0.43.0) and [v0.34.11](https://github.com/tendermint/tendermint/releases/tag/v0.34.11), respectively.
* (evm) [tharsis#66](https://github.com/evmos/ethermint/issues/66) Support legacy transaction types for signing.
* (evm) [tharsis#24](https://github.com/evmos/ethermint/pull/24) Implement metrics for `MsgEthereumTx`, state transitions, `BeginBlock` and `EndBlock`.
* (rpc)  [tharsis#124](https://github.com/evmos/ethermint/issues/124) Implement `txpool_content`, `txpool_inspect` and `txpool_status` RPC methods
* (rpc) [tharsis#112](https://github.com/evmos/ethermint/pull/153) Fix `eth_coinbase` to return the ethereum address of the validator
* (rpc) [tharsis#176](https://github.com/evmos/ethermint/issues/176) Support fetching pending nonce
* (rpc) [tharsis#272](https://github.com/evmos/ethermint/pull/272) do binary search to estimate gas accurately
* (rpc) [tharsis#313](https://github.com/evmos/ethermint/pull/313) Implement internal debug namespace (Not including logger functions nor traces).
* (rpc) [tharsis#349](https://github.com/evmos/ethermint/pull/349) Implement configurable JSON-RPC APIs to manage enabled namespaces.
* (rpc) [tharsis#377](https://github.com/evmos/ethermint/pull/377) Implement `miner_` namespace. `miner_setEtherbase` and `miner_setGasPrice` are working as intended. All the other calls are not applicable and return `unsupported`.
* (eth) [tharsis#460](https://github.com/evmos/ethermint/issues/460) Add support for EIP-1898.

### Bug Fixes

* (keys) [tharsis#346](https://github.com/evmos/ethermint/pull/346) Fix `keys add` command with `--ledger` flag for the `secp256k1` signing algorithm.
* (evm) [tharsis#291](https://github.com/evmos/ethermint/pull/291) Use block proposer address (validator operator) for `COINBASE` opcode.
* (rpc) [tharsis#81](https://github.com/evmos/ethermint/pull/81) Fix transaction hashing and decoding on `eth_sendTransaction`.
* (rpc) [tharsis#45](https://github.com/evmos/ethermint/pull/45) Use `EmptyUncleHash` and `EmptyRootHash` for empty ethereum `Header` fields.

## [v0.4.1] - 2021-03-01

### API Breaking

* (faucet) [tharsis#678](https://github.com/cosmos/ethermint/pull/678) Faucet module has been removed in favor of client libraries such as [`@cosmjs/faucet`](https://github.com/cosmos/cosmjs/tree/master/packages/faucet).
* (evm) [tharsis#670](https://github.com/cosmos/ethermint/pull/670) Migrate types to the ones defined by the protobuf messages, which are required for the stargate release.

### Bug Fixes

* (evm) [tharsis#799](https://github.com/cosmos/ethermint/issues/799) Fix wrong precision in calculation of gas fee.
* (evm) [tharsis#760](https://github.com/cosmos/ethermint/issues/760) Fix Failed to call function EstimateGas.
* (evm) [tharsis#767](https://github.com/cosmos/ethermint/issues/767) Fix error of timeout when using Truffle to deploy contract.
* (evm) [tharsis#751](https://github.com/cosmos/ethermint/issues/751) Fix misused method to calculate block hash in evm related function.
* (evm) [tharsis#721](https://github.com/cosmos/ethermint/issues/721) Fix mismatch block hash in rpc response when use eht.getBlock.
* (evm) [tharsis#730](https://github.com/cosmos/ethermint/issues/730) Fix 'EIP2028' not open when Istanbul version has been enabled.
* (evm) [tharsis#749](https://github.com/cosmos/ethermint/issues/749) Fix panic in `AnteHandler` when gas price larger than 100000
* (evm) [tharsis#747](https://github.com/cosmos/ethermint/issues/747) Fix format errors in String() of QueryETHLogs
* (evm) [tharsis#742](https://github.com/cosmos/ethermint/issues/742) Add parameter check for evm query func.
* (evm) [tharsis#687](https://github.com/cosmos/ethermint/issues/687) Fix nonce check to explicitly check for the correct nonce, rather than a simple 'greater than' comparison.
* (api) [tharsis#687](https://github.com/cosmos/ethermint/issues/687) Returns error for a transaction with an incorrect nonce.
* (evm) [tharsis#674](https://github.com/cosmos/ethermint/issues/674) Reset all cache after account data has been committed in `EndBlock` to make sure every node state consistent.
* (evm) [tharsis#672](https://github.com/cosmos/ethermint/issues/672) Fix panic of `wrong Block.Header.AppHash` when restart a node with snapshot.
* (evm) [tharsis#775](https://github.com/cosmos/ethermint/issues/775) MisUse of headHash as blockHash when create EVM context.

### Features

* (api) [tharsis#821](https://github.com/cosmos/ethermint/pull/821) Individually enable the api modules. Will be implemented in the latest version of ethermint with the upcoming stargate upgrade.

### Features

* (api) [tharsis#825](https://github.com/cosmos/ethermint/pull/825) Individually enable the api modules. Will be implemented in the latest version of ethermint with the upcoming stargate upgrade.

## [v0.4.0] - 2020-12-15

### API Breaking

* (evm) [tharsis#661](https://github.com/cosmos/ethermint/pull/661) `Balance` field has been removed from the evm module's `GenesisState`.

### Features

* (rpc) [tharsis#571](https://github.com/cosmos/ethermint/pull/571) Add pending queries to JSON-RPC calls. This allows for the querying of pending transactions and other relevant information that pertains to the pending state:
  * `eth_getBalance`
  * `eth_getTransactionCount`
  * `eth_getBlockTransactionCountByNumber`
  * `eth_getBlockByNumber`
  * `eth_getTransactionByHash`
  * `eth_getTransactionByBlockNumberAndIndex`
  * `eth_sendTransaction` - the nonce will automatically update to its pending nonce (when none is explicitly provided)

### Improvements

* (evm) [tharsis#661](https://github.com/cosmos/ethermint/pull/661) Add invariant check for account balance and account nonce.
* (deps) [tharsis#654](https://github.com/cosmos/ethermint/pull/654) Bump go-ethereum version to [v1.9.25](https://github.com/ethereum/go-ethereum/releases/tag/v1.9.25)
* (evm) [tharsis#627](https://github.com/cosmos/ethermint/issues/627) Add extra EIPs parameter to apply custom EVM jump tables.

### Bug Fixes

* (evm) [tharsis#661](https://github.com/cosmos/ethermint/pull/661) Set nonce to the EVM account on genesis initialization.
* (rpc) [tharsis#648](https://github.com/cosmos/ethermint/issues/648) Fix block cumulative gas used value.
* (evm) [tharsis#621](https://github.com/cosmos/ethermint/issues/621) EVM `GenesisAccount` fields now share the same format as the auth module `Account`.
* (evm) [tharsis#618](https://github.com/cosmos/ethermint/issues/618) Add missing EVM `Context` `GetHash` field that retrieves a the header hash from a given block height.
* (app) [tharsis#617](https://github.com/cosmos/ethermint/issues/617) Fix genesis export functionality.
* (rpc) [tharsis#574](https://github.com/cosmos/ethermint/issues/574) Fix outdated version from `eth_protocolVersion`.

## [v0.3.1] - 2020-11-24

### Improvements

* (deps) [tharsis#615](https://github.com/cosmos/ethermint/pull/615) Bump Cosmos SDK version to [v0.39.2](https://github.com/cosmos/cosmos-sdk/tag/v0.39.2)
* (deps) [tharsis#610](https://github.com/cosmos/ethermint/pull/610) Update Go dependency to 1.15+.
* (evm) [tharsis#603](https://github.com/cosmos/ethermint/pull/603) Add state transition params that enable or disable the EVM `Call` and `Create` operations.
* (deps) [tharsis#602](https://github.com/cosmos/ethermint/pull/602) Bump tendermint version to [v0.33.9](https://github.com/tendermint/tendermint/releases/tag/v0.33.9)

### Bug Fixes

* (rpc) [tharsis#613](https://github.com/cosmos/ethermint/issues/613) Fix potential deadlock caused if the keyring `List` returned an error.

## [v0.3.0] - 2020-11-16

### API Breaking

* (crypto) [tharsis#559](https://github.com/cosmos/ethermint/pull/559) Refactored crypto package in preparation for the SDK's Stargate release:
  * `crypto.PubKeySecp256k1` and `crypto.PrivKeySecp256k1` are now `ethsecp256k1.PubKey` and `ethsecp256k1.PrivKey`, respectively
  * Moved SDK `SigningAlgo` implementation for Ethermint's Secp256k1 key to `crypto/hd` package.
* (rpc) [tharsis#588](https://github.com/cosmos/ethermint/pull/588) The `rpc` package has been refactored to account for the separation of each
corresponding Ethereum API namespace:
  * `rpc/namespaces/eth`: `eth` namespace. Exposes the `PublicEthereumAPI` and the `PublicFilterAPI`.
  * `rpc/namespaces/personal`: `personal` namespace. Exposes the `PrivateAccountAPI`.
  * `rpc/namespaces/net`: `net` namespace. Exposes the `PublicNetAPI`.
  * `rpc/namespaces/web3`: `web3` namespace. Exposes the `PublicWeb3API`.
* (evm) [tharsis#588](https://github.com/cosmos/ethermint/pull/588) The EVM transaction CLI has been removed in favor of the JSON-RPC.

### Improvements

* (deps) [tharsis#594](https://github.com/cosmos/ethermint/pull/594) Bump go-ethereum version to [v1.9.24](https://github.com/ethereum/go-ethereum/releases/tag/v1.9.24)

### Bug Fixes

* (ante) [tharsis#597](https://github.com/cosmos/ethermint/pull/597) Fix incorrect fee check on `AnteHandler`.
* (evm) [tharsis#583](https://github.com/cosmos/ethermint/pull/583) Fixes incorrect resetting of tx count and block bloom during `BeginBlock`, as well as gas consumption.
* (crypto) [tharsis#577](https://github.com/cosmos/ethermint/pull/577) Fix `BIP44HDPath` that did not prepend `m/` to the path. This now uses the `DefaultBaseDerivationPath` variable from go-ethereum to ensure addresses are consistent.

## [v0.2.1] - 2020-09-30

### Features

* (rpc) [tharsis#552](https://github.com/cosmos/ethermint/pull/552) Implement Eth Personal namespace `personal_importRawKey`.

### Bug fixes

* (keys) [tharsis#554](https://github.com/cosmos/ethermint/pull/554) Fix private key derivation.
* (app/ante) [tharsis#550](https://github.com/cosmos/ethermint/pull/550) Update ante handler nonce verification to accept any nonce greater than or equal to the expected nonce to allow to successive transactions.

## [v0.2.0] - 2020-09-24

### State Machine Breaking

* (app) [tharsis#540](https://github.com/cosmos/ethermint/issues/540) Chain identifier's format has been changed to match the Cosmos `chainID` [standard](https://github.com/ChainAgnostic/CAIPs/blob/master/CAIPs/caip-5.md), which is required for IBC. The epoch number of the ID is used as the EVM `chainID`.

### API Breaking

* (types) [tharsis#503](https://github.com/cosmos/ethermint/pull/503) The `types.DenomDefault` constant for `"aphoton"` has been renamed to `types.AttoPhoton`.

### Improvements

* (types) [tharsis#504](https://github.com/cosmos/ethermint/pull/504) Unmarshal a JSON `EthAccount` using an Ethereum hex address in addition to Bech32.
* (types) [tharsis#503](https://github.com/cosmos/ethermint/pull/503) Add `--coin-denom` flag to testnet command that sets the given coin denomination to SDK and Ethermint parameters.
* (types) [tharsis#502](https://github.com/cosmos/ethermint/pull/502) `EthAccount` now also exposes the Ethereum hex address in `string` format to clients.
* (types) [tharsis#494](https://github.com/cosmos/ethermint/pull/494) Update `EthAccount` public key JSON type to `string`.
* (app) [tharsis#471](https://github.com/cosmos/ethermint/pull/471) Add `x/upgrade` module for managing software updates.
* (evm) [tharsis#458](https://github.com/cosmos/ethermint/pull/458) Define parameter for token denomination used for the EVM module.
* (evm) [tharsis#443](https://github.com/cosmos/ethermint/issues/443) Support custom Ethereum `ChainConfig` params.
* (types) [tharsis#434](https://github.com/cosmos/ethermint/issues/434) Update default denomination to Atto Photon (`aphoton`).
* (types) [tharsis#515](https://github.com/cosmos/ethermint/pull/515) Update minimum gas price to be 1.

### Bug Fixes

* (ante) [tharsis#525](https://github.com/cosmos/ethermint/pull/525) Add message validation decorator to `AnteHandler` for `MsgEthereumTx`.
* (types) [tharsis#507](https://github.com/cosmos/ethermint/pull/507) Fix hardcoded `aphoton` on `EthAccount` balance getter and setter.
* (types) [tharsis#501](https://github.com/cosmos/ethermint/pull/501) Fix bech32 encoding error by using the compressed ethereum secp256k1 public key.
* (evm) [tharsis#496](https://github.com/cosmos/ethermint/pull/496) Fix bugs on `journal.revert` and `CommitStateDB.Copy`.
* (types) [tharsis#480](https://github.com/cosmos/ethermint/pull/480) Update [BIP44](https://github.com/bitcoin/bips/blob/master/bip-0044.mediawiki) coin type to `60` to satisfy [EIP84](https://github.com/ethereum/EIPs/issues/84).
* (types) [tharsis#513](https://github.com/cosmos/ethermint/pull/513) Fix simulated transaction bug that was causing a consensus error by unintentionally affecting the state.

## [v0.1.0] - 2020-08-23

### Improvements

* (sdk) [tharsis#386](https://github.com/cosmos/ethermint/pull/386) Bump Cosmos SDK version to [v0.39.1](https://github.com/cosmos/cosmos-sdk/releases/tag/v0.39.1)
* (evm) [tharsis#181](https://github.com/cosmos/ethermint/issues/181) Updated EVM module to the recommended module structure.
* (app) [tharsis#188](https://github.com/cosmos/ethermint/issues/186)  Misc cleanup:
  * (evm) Rename `EthereumTxMsg` --> `MsgEthereumTx` and `EmintMsg` --> `MsgEthermint` for consistency with SDK standards
  * Updated integration and unit tests to use `EthermintApp` as testing suite
  * Use expected `Keeper` interface for `AccountKeeper`
  * Replaced `count` type in keeper with `int`
  * Add SDK events for transactions
* [tharsis#236](https://github.com/cosmos/ethermint/pull/236) Changes from upgrade:
  * (`app/ante`) Moved `AnteHandler` implementation to `app/ante`
  * (keys) Marked `ExportEthKeyCommand` as **UNSAFE**
  * (evm) Moved `BeginBlock` and `EndBlock` to `x/evm/abci.go`
* (evm) [tharsis#255](https://github.com/cosmos/ethermint/pull/255) Add missing `GenesisState` fields and support `ExportGenesis` functionality.
* [tharsis#272](https://github.com/cosmos/ethermint/pull/272) Add `Logger` for evm module.
* [tharsis#317](https://github.com/cosmos/ethermint/pull/317) `GenesisAccount` validation.
* (evm) [tharsis#319](https://github.com/cosmos/ethermint/pull/319) Various evm improvements:
  * Add transaction `[]*ethtypes.Logs` to evm's `GenesisState` to persist logs after an upgrade.
  * Remove evm `CodeKey` and `BlockKey`in favor of a prefix `Store`.
  * Set `BlockBloom` during `EndBlock` instead of `BeginBlock`.
  * `Commit` state object and `Finalize` storage after `InitGenesis` setup.
* (rpc) [tharsis#325](https://github.com/cosmos/ethermint/pull/325) `eth_coinbase` JSON-RPC query now returns the node's validator address.

### Features

* (build) [tharsis#378](https://github.com/cosmos/ethermint/pull/378) Create multi-node, local, automated testnet setup with `make localnet-start`.
* (rpc) [tharsis#330](https://github.com/cosmos/ethermint/issues/330) Implement `PublicFilterAPI`'s `EventSystem` which subscribes to Tendermint events upon `Filter` creation.
* (rpc) [tharsis#231](https://github.com/cosmos/ethermint/issues/231) Implement `NewBlockFilter` in rpc/filters.go which instantiates a polling block filter
  * Polls for new blocks via `BlockNumber` rpc call; if block number changes, it requests the new block via `GetBlockByNumber` rpc call and adds it to its internal list of blocks
  * Update `uninstallFilter` and `getFilterChanges` accordingly
  * `uninstallFilter` stops the polling goroutine
  * `getFilterChanges` returns the filter's internal list of block hashes and resets it
* (rpc) [tharsis#54](https://github.com/cosmos/ethermint/issues/54), [tharsis#55](https://github.com/cosmos/ethermint/issues/55)
  Implement `eth_getFilterLogs` and `eth_getLogs`:
  * For a given filter, look through each block for transactions. If there are transactions in the block, get the logs from it, and filter using the filterLogs method
  * `eth_getLogs` and `eth_getFilterChanges` for log filters use the same underlying method as `eth_getFilterLogs`
  * update `HandleMsgEthereumTx` to store logs using the ethereum hash
* (app) [tharsis#187](https://github.com/cosmos/ethermint/issues/187) Add support for simulations.

### Bug Fixes

* (evm) [tharsis#767](https://github.com/cosmos/ethermint/issues/767) Fix error of timeout when using Truffle to deploy contract.
* (evm) [tharsis#751](https://github.com/cosmos/ethermint/issues/751) Fix misused method to calculate block hash in evm related function.
* (evm) [tharsis#721](https://github.com/cosmos/ethermint/issues/721) Fix mismatch block hash in rpc response when use eth.getBlock.
* (evm) [tharsis#730](https://github.com/cosmos/ethermint/issues/730) Fix 'EIP2028' not open when Istanbul version has been enabled.
* (app) [tharsis#749](https://github.com/cosmos/ethermint/issues/749) Fix panic in `AnteHandler` when gas price larger than 100000
* (rpc) [tharsis#305](https://github.com/cosmos/ethermint/issues/305) Update `eth_getTransactionCount` to check for account existence before getting sequence and return 0 as the nonce if it doesn't exist.
* (evm) [tharsis#319](https://github.com/cosmos/ethermint/pull/319) Fix `SetBlockHash` that was setting the incorrect height during `BeginBlock`.
* (evm) [tharsis#176](https://github.com/cosmos/ethermint/issues/176) Updated Web3 transaction hash from using RLP hash. Now all transaction hashes exposed are amino hashes:
  * Removes `Hash()` (RLP) function from `MsgEthereumTx` to avoid confusion or misuse in future.<|MERGE_RESOLUTION|>--- conflicted
+++ resolved
@@ -50,11 +50,6 @@
 ### Improvements
 
 * (feemarket) [\#1165](https://github.com/evmos/ethermint/pull/1165) Add hint in specs about different gas terminology for gas in Cosmos and Ethereum.
-<<<<<<< HEAD
-=======
-* (rpc) [\#1169](https://github.com/evmos/ethermint/pull/1169) Remove unnecessary queries from `getBlockNumber` function
-* (ante) [1208](https://github.com/evmos/ethermint/pull/1208) Change default `maxGasWanted` value 
->>>>>>> 8d3a2b1d
 
 ### Bug Fixes
 
