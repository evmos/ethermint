
<!--
Guiding Principles:

Changelogs are for humans, not machines.
There should be an entry for every single version.
The same types of changes should be grouped.
Versions and sections should be linkable.
The latest version comes first.
The release date of each version is displayed.
Mention whether you follow Semantic Versioning.

Usage:

Change log entries are to be added to the Unreleased section under the
appropriate stanza (see below). Each entry should ideally include a tag and
the Github issue reference in the following format:

* (<tag>) \#<issue-number> message

The issue numbers will later be link-ified during the release process so you do
not have to worry about including a link manually, but you can if you wish.

Types of changes (Stanzas):

"Features" for new features.
"Improvements" for changes in existing functionality.
"Deprecated" for soon-to-be removed features.
"Bug Fixes" for any bug fixes.
"Client Breaking" for breaking CLI commands and REST routes used by end-users.
"API Breaking" for breaking exported APIs used by developers building on SDK.
"State Machine Breaking" for any changes that result in a different AppState given same genesisState and txList.

Ref: https://keepachangelog.com/en/1.0.0/
-->

# Changelog

## Unreleased

### State Machine Breaking

* (deps) [\#1159](https://github.com/evmos/ethermint/pull/1159) Bump Geth version to `v1.10.19`.
* (deps) [#1167](https://github.com/evmos/ethermint/pull/1167) Bump ibc-go to [`v4.0.0-rc2`](https://github.com/cosmos/ibc-go/releases/tag/v4.0.0-rc2)
* (ante) [#1176](https://github.com/evmos/ethermint/pull/1176) Fix invalid tx hashes; Remove `Size_` field and validate `Hash`/`From` fields in ante handler,
  recompute eth tx hashes in JSON-RPC APIs to fix old blocks.
* (deps) [#1168](https://github.com/evmos/ethermint/pull/1168) Upgrade cosmos-sdk to v0.46.
* (feemarket) [#1194](https://github.com/evmos/ethermint/pull/1194) Apply feemarket to native cosmos tx.
* (eth) [#1305](https://github.com/evmos/ethermint/pull/1305) Added support for optional params, basic types arrays and `time` type on eip712.

### API Breaking

* (ante) [#1214](https://github.com/evmos/ethermint/pull/1214) Set mempool priority to evm transactions.

### Improvements

* (lint) [#1298](https://github.com/evmos/ethermint/pull/1298) 150 character line length limit, gofumpt, and linting
* (rpc) [#1229](https://github.com/evmos/ethermint/pull/1229) Add support for configuring RPC `MaxOpenConnections`
* (feemarket) [\#1165](https://github.com/evmos/ethermint/pull/1165) Add hint in specs about different gas terminology for gas in Cosmos and Ethereum.
* (cli) [#1226](https://github.com/evmos/ethermint/pull/1226) Add custom app db backend flag.
* (cli) [#1230](https://github.com/evmos/ethermint/pull/1230) Remove redundant positional height parameter from feemarket's query cli.
<<<<<<< HEAD
* (ante) [#1289](https://github.com/evmos/ethermint/pull/1289) Change the fallback tx priority mechanism to be based on gas price.
=======
* (test) [#1311](https://github.com/evmos/ethermint/pull/1311) add integration test for the rollback cmd
>>>>>>> 3e4544d8

### Bug Fixes

* (rpc) [#1179](https://github.com/evmos/ethermint/pull/1179) Fix gas used in traceTransaction response.
* (rpc) [#1284](https://github.com/evmos/ethermint/pull/1284) Fix internal trace response upon incomplete `eth_sendTransaction` call.

## [v0.18.0] - 2022-08-04

### State Machine Breaking

* (evm) [\#1234](https://github.com/evmos/ethermint/pull/1234) Fix [CVE-2022-35936](https://github.com/evmos/ethermint/security/advisories/GHSA-f92v-grc2-w2fg) security vulnerability.
* (evm) [\#1174](https://github.com/evmos/ethermint/pull/1174) Don't allow eth txs with 0 in mempool.

### Improvements

* (ante) [\#1208](https://github.com/evmos/ethermint/pull/1208) Change default `MaxGasWanted` value.

## [v0.17.2] - 2022-07-26

### Bug Fixes

* (rpc) [\#1190](https://github.com/evmos/ethermint/issues/1190) Fix `UnmarshalJSON` panic of breaking EVM and fee market `Params`.
* (evm) [\#1187](https://github.com/evmos/ethermint/pull/1187) Fix `TxIndex` value (expected 0, actual 1) when trace the first tx of a block via `debug_traceTransaction` API.

## [v0.17.1] - 2022-07-13

### Improvements

* (rpc) [\#1169](https://github.com/evmos/ethermint/pull/1169) Remove unnecessary queries from `getBlockNumber` function

## [v0.17.0] - 2022-06-27

### State Machine Breaking

* (evm) [\#1128](https://github.com/evmos/ethermint/pull/1128) Clear tx logs if tx failed in post processing hooks
* (evm) [\#1124](https://github.com/evmos/ethermint/pull/1124) Reject non-replay-protected tx in `AnteHandler` to prevent replay attack

### API Breaking

* (rpc) [\#1126](https://github.com/evmos/ethermint/pull/1126) Make some JSON-RPC APIS work for pruned nodes.
* (rpc) [\#1143](https://github.com/evmos/ethermint/pull/1143) Restrict unprotected txs on the node JSON-RPC configuration.
* (all) [\#1137](https://github.com/evmos/ethermint/pull/1137) Rename go module to `evmos/ethermint`

### API Breaking

- (json-rpc) [tharsis#1121](https://github.com/tharsis/ethermint/pull/1121) Store eth tx index separately

### Improvements

* (deps) [\#1147](https://github.com/evmos/ethermint/pull/1147) Bump Go version to `1.18`.
* (feemarket) [\#1135](https://github.com/evmos/ethermint/pull/1135) Set lower bound of base fee to min gas price param
* (evm) [\#1142](https://github.com/evmos/ethermint/pull/1142) Rename `RejectUnprotectedTx` to `AllowUnprotectedTxs` for consistency with go-ethereum.

### Bug Fixes

* (rpc) [\#1138](https://github.com/evmos/ethermint/pull/1138) Fix GasPrice calculation with relation to `MinGasPrice`

## [v0.16.1] - 2022-06-09

### Improvements

* (feemarket) [\#1120](https://github.com/evmos/ethermint/pull/1120) Make `min-gas-multiplier` parameter accept zero value

### Bug Fixes

* (evm) [\#1118](https://github.com/evmos/ethermint/pull/1118) Fix `Type()` `Account` method `EmptyCodeHash` comparison

## [v0.16.0] - 2022-06-06

### State Machine Breaking

* (feemarket) [tharsis#1105](https://github.com/evmos/ethermint/pull/1105) Update `BaseFee` calculation based on `GasWanted` instead of `GasUsed`.

### API Breaking

* (feemarket) [tharsis#1104](https://github.com/evmos/ethermint/pull/1104) Enforce a minimum gas price for Cosmos and EVM transactions through the `MinGasPrice` parameter.
* (rpc) [tharsis#1081](https://github.com/evmos/ethermint/pull/1081) Deduplicate some json-rpc logic codes, cleanup several dead functions.
* (ante) [tharsis#1062](https://github.com/evmos/ethermint/pull/1062) Emit event of eth tx hash in ante handler to support query failed transactions.
* (analytics) [tharsis#1106](https://github.com/evmos/ethermint/pull/1106) Update telemetry to Ethermint modules.
* (rpc) [tharsis#1108](https://github.com/evmos/ethermint/pull/1108) Update GetGasPrice RPC endpoint with global `MinGasPrice`

### Improvements

* (cli) [tharsis#1086](https://github.com/evmos/ethermint/pull/1086) Add rollback command.
* (specs) [tharsis#1095](https://github.com/evmos/ethermint/pull/1095) Add more evm specs concepts.
* (evm) [tharsis#1101](https://github.com/evmos/ethermint/pull/1101) Add tx_type, gas and counter telemetry for ethereum txs.

### Bug Fixes

* (rpc) [tharsis#1082](https://github.com/evmos/ethermint/pull/1082) fix gas price returned in getTransaction api.
* (evm) [tharsis#1088](https://github.com/evmos/ethermint/pull/1088) Fix ability to append log in tx post processing.
* (rpc) [tharsis#1081](https://github.com/evmos/ethermint/pull/1081) fix `debug_getBlockRlp`/`debug_printBlock` don't filter failed transactions.
* (ante) [tharsis#1111](https://github.com/evmos/ethermint/pull/1111) Move CanTransfer decorator before GasConsume decorator
* (types) [tharsis#1112](https://github.com/cosmos/ethermint/pull/1112) Add `GetBaseAccount` to avoid invalid account error when create vesting account.

## [v0.15.0] - 2022-05-09

### State Machine Breaking

* (ante) [tharsis#1060](https://github.com/evmos/ethermint/pull/1060) Check `EnableCreate`/`EnableCall` in `AnteHandler` to short-circuit EVM transactions.
* (evm) [tharsis#1087](https://github.com/evmos/ethermint/pull/1087) Minimum GasUsed proportional to GasLimit and `MinGasDenominator` EVM module param.

### API Breaking

* (rpc) [tharsis#1070](https://github.com/evmos/ethermint/pull/1070) Refactor `rpc/` package:
  * `Backend` interface is now `BackendI`, which implements `EVMBackend` (for Ethereum namespaces) and `CosmosBackend` (for Cosmos namespaces)
  * Previous `EVMBackend` type is now `Backend`, which is the concrete implementation of `BackendI`
  * Move `rpc/ethereum/types` -> `rpc/types`
  * Move `rpc/ethereum/backend` -> `rpc/backend`
  * Move `rpc/ethereum/namespaces` -> `rpc/namespaces/ethereum`
* (rpc) [tharsis#1068](https://github.com/evmos/ethermint/pull/1068) Fix London hard-fork check logic in JSON-RPC APIs.

### Improvements

* (ci, evm) [tharsis#1063](https://github.com/evmos/ethermint/pull/1063) Run simulations on CI.

### Bug Fixes

* (rpc) [tharsis#1059](https://github.com/evmos/ethermint/pull/1059) Remove unnecessary event filtering logic on the `eth_baseFee` JSON-RPC endpoint.

## [v0.14.0] - 2022-04-19

### API Breaking

* (evm) [tharsis#1051](https://github.com/evmos/ethermint/pull/1051) Context block height fix on TraceTx. Removes `tx_index` on `QueryTraceTxRequest` proto type.
* (evm) [tharsis#1091](https://github.com/evmos/ethermint/pull/1091) Add query params command on EVM Module

### Improvements

* (deps) [tharsis#1046](https://github.com/evmos/ethermint/pull/1046) Bump Cosmos SDK version to [`v0.45.3`](https://github.com/cosmos/cosmos-sdk/releases/tag/v0.45.3)
* (rpc) [tharsis#1056](https://github.com/evmos/ethermint/pull/1056) Make json-rpc namespaces extensible

### Bug Fixes

* (rpc) [tharsis#1050](https://github.com/evmos/ethermint/pull/1050) `eth_getBlockByNumber` fix on batch transactions
* (app) [tharsis#658](https://github.com/evmos/ethermint/issues/658) Support simulations for the EVM.

## [v0.13.0] - 2022-04-05

### API Breaking

* (evm) [tharsis#1027](https://github.com/evmos/ethermint/pull/1027) Change the `PostTxProcessing` hook interface to include the full message data.
* (feemarket) [tharsis#1026](https://github.com/evmos/ethermint/pull/1026) Fix REST endpoints to use `/ethermint/feemarket/*` instead of `/feemarket/evm/*`.

### Improvements

* (deps) [tharsis#1029](https://github.com/evmos/ethermint/pull/1029) Bump Cosmos SDK version to [`v0.45.2`](https://github.com/cosmos/cosmos-sdk/releases/tag/v0.45.2)
* (evm) [tharsis#1025](https://github.com/evmos/ethermint/pull/1025) Allow to append logs after a post processing hook.

## [v0.12.2] - 2022-03-30

### Bug Fixes

* (feemarket) [tharsis#1021](https://github.com/evmos/ethermint/pull/1021) Fix fee market migration.

## [v0.12.1] - 2022-03-29

### Bug Fixes

* (evm) [tharsis#1016](https://github.com/evmos/ethermint/pull/1016) Update validate basic check for storage state.

## [v0.12.0] - 2022-03-24

### Bug Fixes

* (rpc) [tharsis#1012](https://github.com/evmos/ethermint/pull/1012) fix the tx hash in filter entries created by `eth_newPendingTransactionFilter`.
* (rpc) [tharsis#1006](https://github.com/evmos/ethermint/pull/1006) Use `string` as the parameters type to correct ambiguous results.
* (ante) [tharsis#1004](https://github.com/evmos/ethermint/pull/1004) Make `MaxTxGasWanted` configurable.
* (ante) [tharsis#991](https://github.com/evmos/ethermint/pull/991) Set an upper bound to gasWanted to prevent DoS attack.
* (rpc) [tharsis#990](https://github.com/evmos/ethermint/pull/990) Calculate reward values from all `MsgEthereumTx` from a block in `eth_feeHistory`.

## [v0.11.0] - 2022-03-06

### State Machine Breaking

* (ante) [tharsis#964](https://github.com/evmos/ethermint/pull/964) add NewInfiniteGasMeterWithLimit for storing the user provided gas limit. Fixes block's consumed gas calculation in the block creation phase.

### Bug Fixes

* (rpc) [tharsis#975](https://github.com/evmos/ethermint/pull/975) Fix unexpected `nil` values for `reward`, returned by `EffectiveGasTipValue(blockBaseFee)` in the `eth_feeHistory` RPC method.

### Improvements

* (rpc) [tharsis#979](https://github.com/evmos/ethermint/pull/979) Add configurable timeouts to http server
* (rpc) [tharsis#988](https://github.com/evmos/ethermint/pull/988) json-rpc server always use local rpc client

## [v0.10.1] - 2022-03-04

### Bug Fixes

* (rpc) [tharsis#970](https://github.com/evmos/ethermint/pull/970) Fix unexpected nil reward values on `eth_feeHistory` response
* (evm) [tharsis#529](https://github.com/evmos/ethermint/issues/529) Add support return value on trace tx response.

### Improvements

* (rpc) [tharsis#968](https://github.com/evmos/ethermint/pull/968) Add some buffer to returned gas price to provide better default UX for client.

## [v0.10.0] - 2022-02-26

### API Breaking

* (ante) [tharsis#866](https://github.com/evmos/ethermint/pull/866) `NewAnteHandler` constructor now receives a `HandlerOptions` field.
* (evm) [tharsis#849](https://github.com/evmos/ethermint/pull/849) `PostTxProcessing` hook now takes an Ethereum tx `Receipt` and a `from` `Address` as arguments.
* (ante) [tharsis#916](https://github.com/evmos/ethermint/pull/916) Don't check min-gas-price for eth tx if london hardfork enabled and feemarket enabled.

### State Machine Breaking

* (deps) [tharsis#912](https://github.com/evmos/ethermint/pull/912) Bump Cosmos SDK version to [`v0.45.1`](https://github.com/cosmos/cosmos-sdk/releases/tag/v0.45.1)
* (evm) [tharsis#840](https://github.com/evmos/ethermint/pull/840) Store empty topics as empty array rather than nil.
* (feemarket) [tharsis#822](https://github.com/evmos/ethermint/pull/822) Update EIP1559 base fee in `BeginBlock`.
* (evm) [tharsis#817](https://github.com/evmos/ethermint/pull/817) Use `effectiveGasPrice` in ante handler, add `effectiveGasPrice` to tx receipt.
* (evm) [tharsis#808](https://github.com/evmos/ethermint/issues/808) increase nonce in ante handler for contract creation transaction.
* (evm) [tharsis#851](https://github.com/evmos/ethermint/pull/851) fix contract address used in EVM, this issue is caused by [tharsis#808](https://github.com/evmos/ethermint/issues/808).
* (evm)  Reject invalid `MsgEthereumTx` wrapping tx
* (evm)  Fix `SelfDestruct` opcode by deleting account code and state.
* (feemarket) [tharsis#855](https://github.com/evmos/ethermint/pull/855) Consistent `BaseFee` check logic.
* (evm) [tharsis#729](https://github.com/evmos/ethermint/pull/729) Refactor EVM `StateDB` implementation.
* (evm) [tharsis#945](https://github.com/evmos/ethermint/pull/945) Bumb Go-ethereum version to [`v1.10.16`](https://github.com/ethereum/go-ethereum/releases/tag/v1.10.16)

### Features

* (ante) [tharsis#950](https://github.com/evmos/ethermint/pull/950) Add support for EIP712 signed Cosmos transactions

### Improvements

* (types) [tharsis#884](https://github.com/evmos/ethermint/pull/884) Introduce a new `EthAccountI` interface for EVM-compatible account types.
* (types) [tharsis#849](https://github.com/evmos/ethermint/pull/849) Add `Type` function to distinguish EOAs from Contract accounts.
* (evm) [tharsis#826](https://github.com/evmos/ethermint/issues/826) Improve allocation of bytes of `tx.To` address.
* (evm) [tharsis#827](https://github.com/evmos/ethermint/issues/827) Speed up creation of event logs by using the slice insertion idiom with indices.
* (ante) [tharsis#819](https://github.com/evmos/ethermint/pull/819) Remove redundant ante handlers
* (app) [tharsis#873](https://github.com/evmos/ethermint/pull/873) Validate code hash in GenesisAccount
* (evm) [tharsis#901](https://github.com/evmos/ethermint/pull/901) Support multiple `MsgEthereumTx` in single tx.
* (config) [tharsis#908](https://github.com/evmos/ethermint/pull/908) Add `api.enable` flag for Cosmos SDK Rest server
* (feemarket) [tharsis#919](https://github.com/evmos/ethermint/pull/919) Initialize baseFee in default genesis state.
* (feemarket) [tharsis#943](https://github.com/evmos/ethermint/pull/943) Store the base fee as a module param instead of using state storage.

### Bug Fixes

* (rpc) [tharsis#955](https://github.com/evmos/ethermint/pull/955) Fix websocket server push duplicated messages to subscriber.
* (rpc) [tharsis#953](https://github.com/evmos/ethermint/pull/953) Add `eth_signTypedData` api support.
* (log) [tharsis#948](https://github.com/evmos/ethermint/pull/948) Redirect go-ethereum's logs to cosmos-sdk logger.
* (evm) [tharsis#884](https://github.com/evmos/ethermint/pull/884) Support multiple account types on the EVM `StateDB`.
* (rpc) [tharsis#831](https://github.com/evmos/ethermint/pull/831) Fix BaseFee value when height is specified.
* (evm) [tharsis#838](https://github.com/evmos/ethermint/pull/838) Fix splitting of trace.Memory into 32 chunks.
* (rpc) [tharsis#860](https://github.com/evmos/ethermint/pull/860) Fix `eth_getLogs` when specify blockHash without address/topics, and limit the response size.
* (rpc) [tharsis#865](https://github.com/evmos/ethermint/pull/865) Fix RPC Filter parameters being ignored
* (evm) [tharsis#871](https://github.com/evmos/ethermint/pull/871) Set correct nonce in `EthCall` and `EstimateGas` grpc query.
* (rpc) [tharsis#878](https://github.com/evmos/ethermint/pull/878) Workaround to make GetBlock RPC api report correct block gas used.
* (rpc) [tharsis#900](https://github.com/evmos/ethermint/pull/900) `newPendingTransactions` filter return ethereum tx hash.
* (rpc) [tharsis#933](https://github.com/evmos/ethermint/pull/933) Fix `newPendingTransactions` subscription deadlock when a Websocket client exits without unsubscribing and the node errors.
* (evm) [tharsis#932](https://github.com/evmos/ethermint/pull/932) Fix base fee check logic in state transition.

## [v0.9.0] - 2021-12-01

### State Machine Breaking

* (evm) [tharsis#802](https://github.com/evmos/ethermint/pull/802) Clear access list for each transaction

### Improvements

* (app) [tharsis#794](https://github.com/evmos/ethermint/pull/794) Setup in-place store migrators.
* (ci) [tharsis#784](https://github.com/evmos/ethermint/pull/784) Enable automatic backport of PRs.
* (rpc) [tharsis#786](https://github.com/evmos/ethermint/pull/786) Improve error message of `SendTransaction`/`SendRawTransaction` JSON-RPC APIs.
* (rpc) [tharsis#810](https://github.com/evmos/ethermint/pull/810) Optimize tx index lookup in web3 rpc

### Bug Fixes

* (license) [tharsis#800](https://github.com/evmos/ethermint/pull/800) Re-license project to [LGPLv3](https://choosealicense.com/licenses/lgpl-3.0/#) to comply with go-ethereum.
* (evm) [tharsis#794](https://github.com/evmos/ethermint/pull/794) Register EVM gRPC `Msg` server.
* (rpc) [tharsis#781](https://github.com/evmos/ethermint/pull/781) Fix get block invalid transactions filter.
* (rpc) [tharsis#782](https://github.com/evmos/ethermint/pull/782) Fix wrong block gas limit returned by JSON-RPC.
* (evm) [tharsis#798](https://github.com/evmos/ethermint/pull/798) Fix the semantic of `ForEachStorage` callback's return value

## [v0.8.1] - 2021-11-23

### Bug Fixes

* (feemarket) [tharsis#770](https://github.com/evmos/ethermint/pull/770) Enable fee market (EIP1559) by default.
* (rpc) [tharsis#769](https://github.com/evmos/ethermint/pull/769) Fix default Ethereum signer for JSON-RPC.

## [v0.8.0] - 2021-11-17

### State Machine Breaking

* (evm, ante) [tharsis#620](https://github.com/evmos/ethermint/pull/620) Add fee market field to EVM `Keeper` and `AnteHandler`.
* (all) [tharsis#231](https://github.com/evmos/ethermint/pull/231) Bump go-ethereum version to [`v1.10.9`](https://github.com/ethereum/go-ethereum/releases/tag/v1.10.9)
* (ante) [tharsis#703](https://github.com/evmos/ethermint/pull/703) Fix some fields in transaction are not authenticated by signature.
* (evm) [tharsis#751](https://github.com/evmos/ethermint/pull/751) don't revert gas refund logic when transaction reverted

### Features

* (rpc, evm) [tharsis#673](https://github.com/evmos/ethermint/pull/673) Use tendermint events to store fee market basefee.
* (rpc) [tharsis#624](https://github.com/evmos/ethermint/pull/624) Implement new JSON-RPC endpoints from latest geth version
* (evm) [tharsis#662](https://github.com/evmos/ethermint/pull/662) Disable basefee for non london blocks
* (cmd) [tharsis#712](https://github.com/evmos/ethermint/pull/712) add tx cli to build evm transaction
* (rpc) [tharsis#733](https://github.com/evmos/ethermint/pull/733) add JSON_RPC endpoint `personal_unpair`
* (rpc) [tharsis#734](https://github.com/evmos/ethermint/pull/734) add JSON_RPC endpoint `eth_feeHistory`
* (rpc) [tharsis#740](https://github.com/evmos/ethermint/pull/740) add JSON_RPC endpoint `personal_initializeWallet`
* (rpc) [tharsis#743](https://github.com/evmos/ethermint/pull/743) add JSON_RPC endpoint `debug_traceBlockByHash`
* (rpc) [tharsis#748](https://github.com/evmos/ethermint/pull/748) add JSON_RPC endpoint `personal_listWallets`
* (rpc) [tharsis#754](https://github.com/evmos/ethermint/pull/754) add JSON_RPC endpoint `debug_intermediateRoots`

### Bug Fixes

* (evm) [tharsis#746](https://github.com/evmos/ethermint/pull/746) Set EVM debugging based on tracer configuration.
* (app,cli) [tharsis#725](https://github.com/evmos/ethermint/pull/725) Fix cli-config for  `keys` command.
* (rpc) [tharsis#727](https://github.com/evmos/ethermint/pull/727) Decode raw transaction using RLP.
* (rpc) [tharsis#661](https://github.com/evmos/ethermint/pull/661) Fix OOM bug when creating too many filters using JSON-RPC.
* (evm) [tharsis#660](https://github.com/evmos/ethermint/pull/660) Fix `nil` pointer panic in `ApplyNativeMessage`.
* (evm, test) [tharsis#649](https://github.com/evmos/ethermint/pull/649) Test DynamicFeeTx.
* (evm) [tharsis#702](https://github.com/evmos/ethermint/pull/702) Fix panic in web3 RPC handlers
* (rpc) [tharsis#720](https://github.com/evmos/ethermint/pull/720) Fix `debug_traceTransaction` failure
* (rpc) [tharsis#741](https://github.com/evmos/ethermint/pull/741) Fix `eth_getBlockByNumberAndHash` return with non eth txs
* (rpc) [tharsis#743](https://github.com/evmos/ethermint/pull/743) Fix debug JSON RPC handler crash on non-existing block

### Improvements

* (tests) [tharsis#704](https://github.com/evmos/ethermint/pull/704) Introduce E2E testing framework for clients
* (deps) [tharsis#737](https://github.com/evmos/ethermint/pull/737) Bump ibc-go to [`v2.0.0`](https://github.com/cosmos/ibc-go/releases/tag/v2.0.0)
* (rpc) [tharsis#671](https://github.com/evmos/ethermint/pull/671) Don't pass base fee externally for `EthCall`/`EthEstimateGas` apis.
* (evm) [tharsis#674](https://github.com/evmos/ethermint/pull/674) Refactor `ApplyMessage`, remove
  `ApplyNativeMessage`.
* (rpc) [tharsis#714](https://github.com/evmos/ethermint/pull/714) remove `MsgEthereumTx` support in `TxConfig`

## [v0.7.2] - 2021-10-24

### Improvements

* (deps) [tharsis#692](https://github.com/evmos/ethermint/pull/692) Bump Cosmos SDK version to [`v0.44.3`](https://github.com/cosmos/cosmos-sdk/releases/tag/v0.44.3).
* (rpc) [tharsis#679](https://github.com/evmos/ethermint/pull/679) Fix file close handle.
* (deps) [tharsis#668](https://github.com/evmos/ethermint/pull/668) Bump Tendermint version to [`v0.34.14`](https://github.com/tendermint/tendermint/releases/tag/v0.34.14).

### Bug Fixes

* (rpc) [tharsis#667](https://github.com/evmos/ethermint/issues/667) Fix `ExpandHome` restrictions bypass

## [v0.7.1] - 2021-10-08

### Bug Fixes

* (evm) [tharsis#650](https://github.com/evmos/ethermint/pull/650) Fix panic when flattening the cache context in case transaction is reverted.
* (rpc, test) [tharsis#608](https://github.com/evmos/ethermint/pull/608) Fix rpc test.

## [v0.7.0] - 2021-10-07

### API Breaking

* (rpc) [tharsis#400](https://github.com/evmos/ethermint/issues/400) Restructure JSON-RPC directory and rename server config

### Improvements

* (deps) [tharsis#621](https://github.com/evmos/ethermint/pull/621) Bump IBC-go to [`v1.2.1`](https://github.com/cosmos/ibc-go/releases/tag/v1.2.1)
* (evm) [tharsis#613](https://github.com/evmos/ethermint/pull/613) Refactor `traceTx`
* (deps) [tharsis#610](https://github.com/evmos/ethermint/pull/610) Bump Cosmos SDK to [v0.44.1](https://github.com/cosmos/cosmos-sdk/releases/tag/v0.44.1).

### Bug Fixes

* (rpc) [tharsis#642](https://github.com/evmos/ethermint/issues/642) Fix `eth_getLogs` when string is specified in filter's from or to fields
* (evm) [tharsis#616](https://github.com/evmos/ethermint/issues/616) Fix halt on deeply nested stack of cache context. Stack is now flattened before iterating over the tx logs.
* (rpc, evm) [tharsis#614](https://github.com/evmos/ethermint/issues/614) Use JSON for (un)marshaling tx `Log`s from events.
* (rpc) [tharsis#611](https://github.com/evmos/ethermint/pull/611) Fix panic on JSON-RPC when querying for an invalid block height.
* (cmd) [tharsis#483](https://github.com/evmos/ethermint/pull/483) Use config values on genesis accounts.

## [v0.6.0] - 2021-09-29

### State Machine Breaking

* (app) [tharsis#476](https://github.com/evmos/ethermint/pull/476) Update Bech32 HRP to `ethm`.
* (evm) [tharsis#556](https://github.com/evmos/ethermint/pull/556) Remove tx logs and block bloom from chain state
* (evm) [tharsis#590](https://github.com/evmos/ethermint/pull/590) Contract storage key is not hashed anymore

### API Breaking

* (evm) [tharsis#469](https://github.com/evmos/ethermint/pull/469) Deprecate `YoloV3Block` and `EWASMBlock` from `ChainConfig`

### Features

* (evm) [tharsis#469](https://github.com/evmos/ethermint/pull/469) Support [EIP-1559](https://eips.ethereum.org/EIPS/eip-1559)
* (evm) [tharsis#417](https://github.com/evmos/ethermint/pull/417) Add `EvmHooks` for tx post-processing
* (rpc) [tharsis#506](https://github.com/evmos/ethermint/pull/506) Support for `debug_traceTransaction` RPC endpoint
* (rpc) [tharsis#555](https://github.com/evmos/ethermint/pull/555) Support for `debug_traceBlockByNumber` RPC endpoint

### Bug Fixes

* (rpc, server) [tharsis#600](https://github.com/evmos/ethermint/pull/600) Add TLS configuration for websocket API
* (rpc) [tharsis#598](https://github.com/evmos/ethermint/pull/598) Check truncation when creating a `BlockNumber` from `big.Int`
* (evm) [tharsis#597](https://github.com/evmos/ethermint/pull/597) Check for `uint64` -> `int64` block height overflow on `GetHashFn`
* (evm) [tharsis#579](https://github.com/evmos/ethermint/pull/579) Update `DeriveChainID` function to handle `v` signature values `< 35`.
* (encoding) [tharsis#478](https://github.com/evmos/ethermint/pull/478) Register `Evidence` to amino codec.
* (rpc) [tharsis#478](https://github.com/evmos/ethermint/pull/481) Getting the node configuration when calling the `miner` rpc methods.
* (cli) [tharsis#561](https://github.com/evmos/ethermint/pull/561) `Export` and `Start` commands now use the same home directory.

### Improvements

* (evm) [tharsis#461](https://github.com/evmos/ethermint/pull/461) Increase performance of `StateDB` transaction log storage (r/w).
* (evm) [tharsis#566](https://github.com/evmos/ethermint/pull/566) Introduce `stateErr` store in `StateDB` to avoid meaningless operations if any error happened before
* (rpc, evm) [tharsis#587](https://github.com/evmos/ethermint/pull/587) Apply bloom filter when query ethlogs with range of blocks
* (evm) [tharsis#586](https://github.com/evmos/ethermint/pull/586) Benchmark evm keeper

## [v0.5.0] - 2021-08-20

### State Machine Breaking

* (app, rpc) [tharsis#447](https://github.com/evmos/ethermint/pull/447) Chain ID format has been changed from `<identifier>-<epoch>` to `<identifier>_<EIP155_number>-<epoch>`
in order to clearly distinguish permanent vs impermanent components.
* (app, evm) [tharsis#434](https://github.com/evmos/ethermint/pull/434) EVM `Keeper` struct and `NewEVM` function now have a new `trace` field to define
the Tracer type used to collect execution traces from the EVM transaction execution.
* (evm) [tharsis#175](https://github.com/evmos/ethermint/issues/175) The msg `TxData` field is now represented as a `*proto.Any`.
* (evm) [tharsis#84](https://github.com/evmos/ethermint/pull/84) Remove `journal`, `CommitStateDB` and `stateObjects`.
* (rpc, evm) [tharsis#81](https://github.com/evmos/ethermint/pull/81) Remove tx `Receipt` from store and replace it with fields obtained from the Tendermint RPC client.
* (evm) [tharsis#72](https://github.com/evmos/ethermint/issues/72) Update `AccessList` to use `TransientStore` instead of map.
* (evm) [tharsis#68](https://github.com/evmos/ethermint/issues/68) Replace block hash storage map to use staking `HistoricalInfo`.
* (evm) [tharsis#276](https://github.com/evmos/ethermint/pull/276) Vm errors don't result in cosmos tx failure, just
  different tx state and events.
* (evm) [tharsis#342](https://github.com/evmos/ethermint/issues/342) Don't clear balance when resetting the account.
* (evm) [tharsis#334](https://github.com/evmos/ethermint/pull/334) Log index changed to the index in block rather than
  tx.
* (evm) [tharsis#399](https://github.com/evmos/ethermint/pull/399) Exception in sub-message call reverts the call if it's not propagated.

### API Breaking

* (proto) [tharsis#448](https://github.com/evmos/ethermint/pull/448) Bump version for all Ethermint messages to `v1`
* (server) [tharsis#434](https://github.com/evmos/ethermint/pull/434) `evm-rpc` flags and app config have been renamed to `json-rpc`.
* (proto, evm) [tharsis#207](https://github.com/evmos/ethermint/issues/207) Replace `big.Int` in favor of `sdk.Int` for `TxData` fields
* (proto, evm) [tharsis#81](https://github.com/evmos/ethermint/pull/81) gRPC Query and Tx service changes:
  * The `TxReceipt`, `TxReceiptsByBlockHeight` endpoints have been removed from the Query service.
  * The `ContractAddress`, `Bloom` have been removed from the `MsgEthereumTxResponse` and the
    response now contains the ethereum-formatted `Hash` in hex format.
* (eth) [tharsis#845](https://github.com/cosmos/ethermint/pull/845) The `eth` namespace must be included in the list of API's as default to run the rpc server without error.
* (evm) [tharsis#202](https://github.com/evmos/ethermint/pull/202) Web3 api `SendTransaction`/`SendRawTransaction` returns ethereum compatible transaction hash, and query api `GetTransaction*` also accept that.
* (rpc) [tharsis#258](https://github.com/evmos/ethermint/pull/258) Return empty `BloomFilter` instead of throwing an error when it cannot be found (`nil` or empty).
* (rpc) [tharsis#277](https://github.com/evmos/ethermint/pull/321) Fix `BloomFilter` response.

### Improvements

* (client) [tharsis#450](https://github.com/evmos/ethermint/issues/450) Add EIP55 hex address support on `debug addr` command.
* (server) [tharsis#343](https://github.com/evmos/ethermint/pull/343) Define a wrap tendermint logger `Handler` go-ethereum's `root` logger.
* (rpc) [tharsis#457](https://github.com/evmos/ethermint/pull/457) Configure RPC gas cap through app config.
* (evm) [tharsis#434](https://github.com/evmos/ethermint/pull/434) Support different `Tracer` types for the EVM.
* (deps) [tharsis#427](https://github.com/evmos/ethermint/pull/427) Bump ibc-go to [`v1.0.0`](https://github.com/cosmos/ibc-go/releases/tag/v1.0.0)
* (gRPC) [tharsis#239](https://github.com/evmos/ethermint/pull/239) Query `ChainConfig` via gRPC.
* (rpc) [tharsis#181](https://github.com/evmos/ethermint/pull/181) Use evm denomination for params on tx fee.
* (deps) [tharsis#423](https://github.com/evmos/ethermint/pull/423) Bump Cosmos SDK and Tendermint versions to [v0.43.0](https://github.com/cosmos/cosmos-sdk/releases/tag/v0.43.0) and [v0.34.11](https://github.com/tendermint/tendermint/releases/tag/v0.34.11), respectively.
* (evm) [tharsis#66](https://github.com/evmos/ethermint/issues/66) Support legacy transaction types for signing.
* (evm) [tharsis#24](https://github.com/evmos/ethermint/pull/24) Implement metrics for `MsgEthereumTx`, state transitions, `BeginBlock` and `EndBlock`.
* (rpc)  [tharsis#124](https://github.com/evmos/ethermint/issues/124) Implement `txpool_content`, `txpool_inspect` and `txpool_status` RPC methods
* (rpc) [tharsis#112](https://github.com/evmos/ethermint/pull/153) Fix `eth_coinbase` to return the ethereum address of the validator
* (rpc) [tharsis#176](https://github.com/evmos/ethermint/issues/176) Support fetching pending nonce
* (rpc) [tharsis#272](https://github.com/evmos/ethermint/pull/272) do binary search to estimate gas accurately
* (rpc) [tharsis#313](https://github.com/evmos/ethermint/pull/313) Implement internal debug namespace (Not including logger functions nor traces).
* (rpc) [tharsis#349](https://github.com/evmos/ethermint/pull/349) Implement configurable JSON-RPC APIs to manage enabled namespaces.
* (rpc) [tharsis#377](https://github.com/evmos/ethermint/pull/377) Implement `miner_` namespace. `miner_setEtherbase` and `miner_setGasPrice` are working as intended. All the other calls are not applicable and return `unsupported`.
* (eth) [tharsis#460](https://github.com/evmos/ethermint/issues/460) Add support for EIP-1898.

### Bug Fixes

* (keys) [tharsis#346](https://github.com/evmos/ethermint/pull/346) Fix `keys add` command with `--ledger` flag for the `secp256k1` signing algorithm.
* (evm) [tharsis#291](https://github.com/evmos/ethermint/pull/291) Use block proposer address (validator operator) for `COINBASE` opcode.
* (rpc) [tharsis#81](https://github.com/evmos/ethermint/pull/81) Fix transaction hashing and decoding on `eth_sendTransaction`.
* (rpc) [tharsis#45](https://github.com/evmos/ethermint/pull/45) Use `EmptyUncleHash` and `EmptyRootHash` for empty ethereum `Header` fields.

## [v0.4.1] - 2021-03-01

### API Breaking

* (faucet) [tharsis#678](https://github.com/cosmos/ethermint/pull/678) Faucet module has been removed in favor of client libraries such as [`@cosmjs/faucet`](https://github.com/cosmos/cosmjs/tree/master/packages/faucet).
* (evm) [tharsis#670](https://github.com/cosmos/ethermint/pull/670) Migrate types to the ones defined by the protobuf messages, which are required for the stargate release.

### Bug Fixes

* (evm) [tharsis#799](https://github.com/cosmos/ethermint/issues/799) Fix wrong precision in calculation of gas fee.
* (evm) [tharsis#760](https://github.com/cosmos/ethermint/issues/760) Fix Failed to call function EstimateGas.
* (evm) [tharsis#767](https://github.com/cosmos/ethermint/issues/767) Fix error of timeout when using Truffle to deploy contract.
* (evm) [tharsis#751](https://github.com/cosmos/ethermint/issues/751) Fix misused method to calculate block hash in evm related function.
* (evm) [tharsis#721](https://github.com/cosmos/ethermint/issues/721) Fix mismatch block hash in rpc response when use eht.getBlock.
* (evm) [tharsis#730](https://github.com/cosmos/ethermint/issues/730) Fix 'EIP2028' not open when Istanbul version has been enabled.
* (evm) [tharsis#749](https://github.com/cosmos/ethermint/issues/749) Fix panic in `AnteHandler` when gas price larger than 100000
* (evm) [tharsis#747](https://github.com/cosmos/ethermint/issues/747) Fix format errors in String() of QueryETHLogs
* (evm) [tharsis#742](https://github.com/cosmos/ethermint/issues/742) Add parameter check for evm query func.
* (evm) [tharsis#687](https://github.com/cosmos/ethermint/issues/687) Fix nonce check to explicitly check for the correct nonce, rather than a simple 'greater than' comparison.
* (api) [tharsis#687](https://github.com/cosmos/ethermint/issues/687) Returns error for a transaction with an incorrect nonce.
* (evm) [tharsis#674](https://github.com/cosmos/ethermint/issues/674) Reset all cache after account data has been committed in `EndBlock` to make sure every node state consistent.
* (evm) [tharsis#672](https://github.com/cosmos/ethermint/issues/672) Fix panic of `wrong Block.Header.AppHash` when restart a node with snapshot.
* (evm) [tharsis#775](https://github.com/cosmos/ethermint/issues/775) MisUse of headHash as blockHash when create EVM context.

### Features

* (api) [tharsis#821](https://github.com/cosmos/ethermint/pull/821) Individually enable the api modules. Will be implemented in the latest version of ethermint with the upcoming stargate upgrade.

### Features

* (api) [tharsis#825](https://github.com/cosmos/ethermint/pull/825) Individually enable the api modules. Will be implemented in the latest version of ethermint with the upcoming stargate upgrade.

## [v0.4.0] - 2020-12-15

### API Breaking

* (evm) [tharsis#661](https://github.com/cosmos/ethermint/pull/661) `Balance` field has been removed from the evm module's `GenesisState`.

### Features

* (rpc) [tharsis#571](https://github.com/cosmos/ethermint/pull/571) Add pending queries to JSON-RPC calls. This allows for the querying of pending transactions and other relevant information that pertains to the pending state:
  * `eth_getBalance`
  * `eth_getTransactionCount`
  * `eth_getBlockTransactionCountByNumber`
  * `eth_getBlockByNumber`
  * `eth_getTransactionByHash`
  * `eth_getTransactionByBlockNumberAndIndex`
  * `eth_sendTransaction` - the nonce will automatically update to its pending nonce (when none is explicitly provided)

### Improvements

* (evm) [tharsis#661](https://github.com/cosmos/ethermint/pull/661) Add invariant check for account balance and account nonce.
* (deps) [tharsis#654](https://github.com/cosmos/ethermint/pull/654) Bump go-ethereum version to [v1.9.25](https://github.com/ethereum/go-ethereum/releases/tag/v1.9.25)
* (evm) [tharsis#627](https://github.com/cosmos/ethermint/issues/627) Add extra EIPs parameter to apply custom EVM jump tables.

### Bug Fixes

* (evm) [tharsis#661](https://github.com/cosmos/ethermint/pull/661) Set nonce to the EVM account on genesis initialization.
* (rpc) [tharsis#648](https://github.com/cosmos/ethermint/issues/648) Fix block cumulative gas used value.
* (evm) [tharsis#621](https://github.com/cosmos/ethermint/issues/621) EVM `GenesisAccount` fields now share the same format as the auth module `Account`.
* (evm) [tharsis#618](https://github.com/cosmos/ethermint/issues/618) Add missing EVM `Context` `GetHash` field that retrieves a the header hash from a given block height.
* (app) [tharsis#617](https://github.com/cosmos/ethermint/issues/617) Fix genesis export functionality.
* (rpc) [tharsis#574](https://github.com/cosmos/ethermint/issues/574) Fix outdated version from `eth_protocolVersion`.

## [v0.3.1] - 2020-11-24

### Improvements

* (deps) [tharsis#615](https://github.com/cosmos/ethermint/pull/615) Bump Cosmos SDK version to [v0.39.2](https://github.com/cosmos/cosmos-sdk/tag/v0.39.2)
* (deps) [tharsis#610](https://github.com/cosmos/ethermint/pull/610) Update Go dependency to 1.15+.
* (evm) [tharsis#603](https://github.com/cosmos/ethermint/pull/603) Add state transition params that enable or disable the EVM `Call` and `Create` operations.
* (deps) [tharsis#602](https://github.com/cosmos/ethermint/pull/602) Bump tendermint version to [v0.33.9](https://github.com/tendermint/tendermint/releases/tag/v0.33.9)

### Bug Fixes

* (rpc) [tharsis#613](https://github.com/cosmos/ethermint/issues/613) Fix potential deadlock caused if the keyring `List` returned an error.

## [v0.3.0] - 2020-11-16

### API Breaking

* (crypto) [tharsis#559](https://github.com/cosmos/ethermint/pull/559) Refactored crypto package in preparation for the SDK's Stargate release:
  * `crypto.PubKeySecp256k1` and `crypto.PrivKeySecp256k1` are now `ethsecp256k1.PubKey` and `ethsecp256k1.PrivKey`, respectively
  * Moved SDK `SigningAlgo` implementation for Ethermint's Secp256k1 key to `crypto/hd` package.
* (rpc) [tharsis#588](https://github.com/cosmos/ethermint/pull/588) The `rpc` package has been refactored to account for the separation of each
corresponding Ethereum API namespace:
  * `rpc/namespaces/eth`: `eth` namespace. Exposes the `PublicEthereumAPI` and the `PublicFilterAPI`.
  * `rpc/namespaces/personal`: `personal` namespace. Exposes the `PrivateAccountAPI`.
  * `rpc/namespaces/net`: `net` namespace. Exposes the `PublicNetAPI`.
  * `rpc/namespaces/web3`: `web3` namespace. Exposes the `PublicWeb3API`.
* (evm) [tharsis#588](https://github.com/cosmos/ethermint/pull/588) The EVM transaction CLI has been removed in favor of the JSON-RPC.

### Improvements

* (deps) [tharsis#594](https://github.com/cosmos/ethermint/pull/594) Bump go-ethereum version to [v1.9.24](https://github.com/ethereum/go-ethereum/releases/tag/v1.9.24)

### Bug Fixes

* (ante) [tharsis#597](https://github.com/cosmos/ethermint/pull/597) Fix incorrect fee check on `AnteHandler`.
* (evm) [tharsis#583](https://github.com/cosmos/ethermint/pull/583) Fixes incorrect resetting of tx count and block bloom during `BeginBlock`, as well as gas consumption.
* (crypto) [tharsis#577](https://github.com/cosmos/ethermint/pull/577) Fix `BIP44HDPath` that did not prepend `m/` to the path. This now uses the `DefaultBaseDerivationPath` variable from go-ethereum to ensure addresses are consistent.

## [v0.2.1] - 2020-09-30

### Features

* (rpc) [tharsis#552](https://github.com/cosmos/ethermint/pull/552) Implement Eth Personal namespace `personal_importRawKey`.

### Bug fixes

* (keys) [tharsis#554](https://github.com/cosmos/ethermint/pull/554) Fix private key derivation.
* (app/ante) [tharsis#550](https://github.com/cosmos/ethermint/pull/550) Update ante handler nonce verification to accept any nonce greater than or equal to the expected nonce to allow to successive transactions.

## [v0.2.0] - 2020-09-24

### State Machine Breaking

* (app) [tharsis#540](https://github.com/cosmos/ethermint/issues/540) Chain identifier's format has been changed to match the Cosmos `chainID` [standard](https://github.com/ChainAgnostic/CAIPs/blob/master/CAIPs/caip-5.md), which is required for IBC. The epoch number of the ID is used as the EVM `chainID`.

### API Breaking

* (types) [tharsis#503](https://github.com/cosmos/ethermint/pull/503) The `types.DenomDefault` constant for `"aphoton"` has been renamed to `types.AttoPhoton`.

### Improvements

* (types) [tharsis#504](https://github.com/cosmos/ethermint/pull/504) Unmarshal a JSON `EthAccount` using an Ethereum hex address in addition to Bech32.
* (types) [tharsis#503](https://github.com/cosmos/ethermint/pull/503) Add `--coin-denom` flag to testnet command that sets the given coin denomination to SDK and Ethermint parameters.
* (types) [tharsis#502](https://github.com/cosmos/ethermint/pull/502) `EthAccount` now also exposes the Ethereum hex address in `string` format to clients.
* (types) [tharsis#494](https://github.com/cosmos/ethermint/pull/494) Update `EthAccount` public key JSON type to `string`.
* (app) [tharsis#471](https://github.com/cosmos/ethermint/pull/471) Add `x/upgrade` module for managing software updates.
* (evm) [tharsis#458](https://github.com/cosmos/ethermint/pull/458) Define parameter for token denomination used for the EVM module.
* (evm) [tharsis#443](https://github.com/cosmos/ethermint/issues/443) Support custom Ethereum `ChainConfig` params.
* (types) [tharsis#434](https://github.com/cosmos/ethermint/issues/434) Update default denomination to Atto Photon (`aphoton`).
* (types) [tharsis#515](https://github.com/cosmos/ethermint/pull/515) Update minimum gas price to be 1.

### Bug Fixes

* (ante) [tharsis#525](https://github.com/cosmos/ethermint/pull/525) Add message validation decorator to `AnteHandler` for `MsgEthereumTx`.
* (types) [tharsis#507](https://github.com/cosmos/ethermint/pull/507) Fix hardcoded `aphoton` on `EthAccount` balance getter and setter.
* (types) [tharsis#501](https://github.com/cosmos/ethermint/pull/501) Fix bech32 encoding error by using the compressed ethereum secp256k1 public key.
* (evm) [tharsis#496](https://github.com/cosmos/ethermint/pull/496) Fix bugs on `journal.revert` and `CommitStateDB.Copy`.
* (types) [tharsis#480](https://github.com/cosmos/ethermint/pull/480) Update [BIP44](https://github.com/bitcoin/bips/blob/master/bip-0044.mediawiki) coin type to `60` to satisfy [EIP84](https://github.com/ethereum/EIPs/issues/84).
* (types) [tharsis#513](https://github.com/cosmos/ethermint/pull/513) Fix simulated transaction bug that was causing a consensus error by unintentionally affecting the state.

## [v0.1.0] - 2020-08-23

### Improvements

* (sdk) [tharsis#386](https://github.com/cosmos/ethermint/pull/386) Bump Cosmos SDK version to [v0.39.1](https://github.com/cosmos/cosmos-sdk/releases/tag/v0.39.1)
* (evm) [tharsis#181](https://github.com/cosmos/ethermint/issues/181) Updated EVM module to the recommended module structure.
* (app) [tharsis#188](https://github.com/cosmos/ethermint/issues/186)  Misc cleanup:
  * (evm) Rename `EthereumTxMsg` --> `MsgEthereumTx` and `EmintMsg` --> `MsgEthermint` for consistency with SDK standards
  * Updated integration and unit tests to use `EthermintApp` as testing suite
  * Use expected `Keeper` interface for `AccountKeeper`
  * Replaced `count` type in keeper with `int`
  * Add SDK events for transactions
* [tharsis#236](https://github.com/cosmos/ethermint/pull/236) Changes from upgrade:
  * (`app/ante`) Moved `AnteHandler` implementation to `app/ante`
  * (keys) Marked `ExportEthKeyCommand` as **UNSAFE**
  * (evm) Moved `BeginBlock` and `EndBlock` to `x/evm/abci.go`
* (evm) [tharsis#255](https://github.com/cosmos/ethermint/pull/255) Add missing `GenesisState` fields and support `ExportGenesis` functionality.
* [tharsis#272](https://github.com/cosmos/ethermint/pull/272) Add `Logger` for evm module.
* [tharsis#317](https://github.com/cosmos/ethermint/pull/317) `GenesisAccount` validation.
* (evm) [tharsis#319](https://github.com/cosmos/ethermint/pull/319) Various evm improvements:
  * Add transaction `[]*ethtypes.Logs` to evm's `GenesisState` to persist logs after an upgrade.
  * Remove evm `CodeKey` and `BlockKey`in favor of a prefix `Store`.
  * Set `BlockBloom` during `EndBlock` instead of `BeginBlock`.
  * `Commit` state object and `Finalize` storage after `InitGenesis` setup.
* (rpc) [tharsis#325](https://github.com/cosmos/ethermint/pull/325) `eth_coinbase` JSON-RPC query now returns the node's validator address.

### Features

* (build) [tharsis#378](https://github.com/cosmos/ethermint/pull/378) Create multi-node, local, automated testnet setup with `make localnet-start`.
* (rpc) [tharsis#330](https://github.com/cosmos/ethermint/issues/330) Implement `PublicFilterAPI`'s `EventSystem` which subscribes to Tendermint events upon `Filter` creation.
* (rpc) [tharsis#231](https://github.com/cosmos/ethermint/issues/231) Implement `NewBlockFilter` in rpc/filters.go which instantiates a polling block filter
  * Polls for new blocks via `BlockNumber` rpc call; if block number changes, it requests the new block via `GetBlockByNumber` rpc call and adds it to its internal list of blocks
  * Update `uninstallFilter` and `getFilterChanges` accordingly
  * `uninstallFilter` stops the polling goroutine
  * `getFilterChanges` returns the filter's internal list of block hashes and resets it
* (rpc) [tharsis#54](https://github.com/cosmos/ethermint/issues/54), [tharsis#55](https://github.com/cosmos/ethermint/issues/55)
  Implement `eth_getFilterLogs` and `eth_getLogs`:
  * For a given filter, look through each block for transactions. If there are transactions in the block, get the logs from it, and filter using the filterLogs method
  * `eth_getLogs` and `eth_getFilterChanges` for log filters use the same underlying method as `eth_getFilterLogs`
  * update `HandleMsgEthereumTx` to store logs using the ethereum hash
* (app) [tharsis#187](https://github.com/cosmos/ethermint/issues/187) Add support for simulations.

### Bug Fixes

* (evm) [tharsis#767](https://github.com/cosmos/ethermint/issues/767) Fix error of timeout when using Truffle to deploy contract.
* (evm) [tharsis#751](https://github.com/cosmos/ethermint/issues/751) Fix misused method to calculate block hash in evm related function.
* (evm) [tharsis#721](https://github.com/cosmos/ethermint/issues/721) Fix mismatch block hash in rpc response when use eth.getBlock.
* (evm) [tharsis#730](https://github.com/cosmos/ethermint/issues/730) Fix 'EIP2028' not open when Istanbul version has been enabled.
* (app) [tharsis#749](https://github.com/cosmos/ethermint/issues/749) Fix panic in `AnteHandler` when gas price larger than 100000
* (rpc) [tharsis#305](https://github.com/cosmos/ethermint/issues/305) Update `eth_getTransactionCount` to check for account existence before getting sequence and return 0 as the nonce if it doesn't exist.
* (evm) [tharsis#319](https://github.com/cosmos/ethermint/pull/319) Fix `SetBlockHash` that was setting the incorrect height during `BeginBlock`.
* (evm) [tharsis#176](https://github.com/cosmos/ethermint/issues/176) Updated Web3 transaction hash from using RLP hash. Now all transaction hashes exposed are amino hashes:
  * Removes `Hash()` (RLP) function from `MsgEthereumTx` to avoid confusion or misuse in future.<|MERGE_RESOLUTION|>--- conflicted
+++ resolved
@@ -59,11 +59,8 @@
 * (feemarket) [\#1165](https://github.com/evmos/ethermint/pull/1165) Add hint in specs about different gas terminology for gas in Cosmos and Ethereum.
 * (cli) [#1226](https://github.com/evmos/ethermint/pull/1226) Add custom app db backend flag.
 * (cli) [#1230](https://github.com/evmos/ethermint/pull/1230) Remove redundant positional height parameter from feemarket's query cli.
-<<<<<<< HEAD
 * (ante) [#1289](https://github.com/evmos/ethermint/pull/1289) Change the fallback tx priority mechanism to be based on gas price.
-=======
 * (test) [#1311](https://github.com/evmos/ethermint/pull/1311) add integration test for the rollback cmd
->>>>>>> 3e4544d8
 
 ### Bug Fixes
 
