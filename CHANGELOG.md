--- conflicted
+++ resolved
@@ -53,11 +53,8 @@
 
 ### Bug Fixes
 
-<<<<<<< HEAD
 * (evm) [tharsis#616](https://github.com/tharsis/ethermint/issues/616) Fix halt on deeply nested stack of cache context. Stack is now flattened before iterating over the tx logs.
-=======
 * (rpc, evm) [tharsis#614](https://github.com/tharsis/ethermint/issues/614) Use JSON for (un)marshaling tx `Log`s from events.
->>>>>>> cda968bd
 * (rpc) [tharsis#611](https://github.com/tharsis/ethermint/pull/611) Fix panic on JSON-RPC when querying for an invalid block height.
 * (cmd) [tharsis#483](https://github.com/tharsis/ethermint/pull/483) Use config values on genesis accounts.
 
