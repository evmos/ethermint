
<!--
Guiding Principles:

Changelogs are for humans, not machines.
There should be an entry for every single version.
The same types of changes should be grouped.
Versions and sections should be linkable.
The latest version comes first.
The release date of each version is displayed.
Mention whether you follow Semantic Versioning.

Usage:

Change log entries are to be added to the Unreleased section under the
appropriate stanza (see below). Each entry should ideally include a tag and
the Github issue reference in the following format:

* (<tag>) \#<issue-number> message

The issue numbers will later be link-ified during the release process so you do
not have to worry about including a link manually, but you can if you wish.

Types of changes (Stanzas):

"Features" for new features.
"Improvements" for changes in existing functionality.
"Deprecated" for soon-to-be removed features.
"Bug Fixes" for any bug fixes.
"Client Breaking" for breaking CLI commands and REST routes used by end-users.
"API Breaking" for breaking exported APIs used by developers building on SDK.
"State Machine Breaking" for any changes that result in a different AppState given same genesisState and txList.

Ref: https://keepachangelog.com/en/1.0.0/
-->

# Changelog

## Unreleased

### State Machine Breaking

* (evm) [\#1272](https://github.com/evmos/ethermint/pull/1272) Implement modular interface for the EVM.
* (deps) [#1167](https://github.com/evmos/ethermint/pull/1167) Bump ibc-go to [`v4.0.0-rc2`](https://github.com/cosmos/ibc-go/releases/tag/v4.0.0-rc2)
* (deps) [#1168](https://github.com/evmos/ethermint/pull/1168) Upgrade Cosmos SDK to `v0.46`.
* (feemarket) [#1194](https://github.com/evmos/ethermint/pull/1194) Apply feemarket to native cosmos tx.
* (eth) [#1346](https://github.com/evmos/ethermint/pull/1346) Added support for `sdk.Dec` and `ed25519` type on eip712.

### API Breaking

* (ante) [#1214](https://github.com/evmos/ethermint/pull/1214) Set mempool priority to EVM transactions.

### Improvements

* (lint) [#1298](https://github.com/evmos/ethermint/pull/1298) 150 character line length limit, `gofumpt`, and linting
* (feemarket) [\#1165](https://github.com/evmos/ethermint/pull/1165) Add hint in specs about different gas terminology in Cosmos and Ethereum.
* (cli) [#1226](https://github.com/evmos/ethermint/pull/1226) Add custom app db backend flag.
* (ante) [#1289](https://github.com/evmos/ethermint/pull/1289) Change the fallback tx priority mechanism to be based on gas price.
* (test) [#1311](https://github.com/evmos/ethermint/pull/1311) Add integration test for the `rollback` cmd
* (ledger) [#1277](https://github.com/evmos/ethermint/pull/1277) Add Ledger preprocessing transaction hook for EIP-712-signed Cosmos payloads.
<<<<<<< HEAD
* (rpc) [#1296](https://github.com/evmos/ethermint/pull/1296) add backend blocks.go unit tests.
* (rpc) [#]() Make grape queries run concurrently.
=======
* (rpc) [#1296](https://github.com/evmos/ethermint/pull/1296) Add RPC Backend unit tests.
>>>>>>> 34226aa7

### Bug Fixes

* (rpc) [#1179](https://github.com/evmos/ethermint/pull/1179) Fix gas used in traceTransaction response.
* (rpc) [#1284](https://github.com/evmos/ethermint/pull/1284) Fix internal trace response upon incomplete `eth_sendTransaction` call.
* (rpc) [#1340](https://github.com/evmos/ethermint/pull/1340) Fix error response when `eth_estimateGas` height provided is not found.

## [v0.19.2] - 2022-08-29

### Improvements

* (deps) [1301](https://github.com/evmos/ethermint/pull/1301) Bump Cosmos SDK to `v0.45.8`, Tendermint to `v0.34.21`, IAVL to `v0.19.1` & store options

## [v0.19.1] - 2022-08-26

### State Machine Breaking

* (eth) [#1305](https://github.com/evmos/ethermint/pull/1305) Added support for optional params, basic types arrays and `time` type on eip712.

## [v0.19.0] - 2022-08-15

### State Machine Breaking

* (deps) [#1159](https://github.com/evmos/ethermint/pull/1159) Bump Geth version to `v1.10.19`.
* (ante) [#1176](https://github.com/evmos/ethermint/pull/1176) Fix invalid tx hashes; Remove `Size_` field and validate `Hash`/`From` fields in ante handler,
  recompute eth tx hashes in JSON-RPC APIs to fix old blocks.
* (ante) [#1173](https://github.com/evmos/ethermint/pull/1173) Make `NewAnteHandler` return error if input is invalid

### API Breaking

* (rpc) [#1121](https://github.com/tharsis/ethermint/pull/1121) Implement Ethereum tx indexer

### Bug Fixes

* (rpc) [#1179](https://github.com/evmos/ethermint/pull/1179) Fix gas used in `debug_traceTransaction` response.

### Improvements

* (test) [#1196](https://github.com/evmos/ethermint/pull/1196) Integration tests setup
* (test) [#1199](https://github.com/evmos/ethermint/pull/1199) Add backend test suite with mock gRPC query client
* (test) [#1189](https://github.com/evmos/ethermint/pull/1189) JSON-RPC unit tests
* (test) [#1212](https://github.com/evmos/ethermint/pull/1212) Prune node integration tests
* (test) [#1207](https://github.com/evmos/ethermint/pull/1207) JSON-RPC types integration tests
* (test) [#1218](https://github.com/evmos/ethermint/pull/1218) Restructure JSON-RPC API
* (rpc) [#1229](https://github.com/evmos/ethermint/pull/1229) Add support for configuring RPC `MaxOpenConnections`
* (cli) [#1230](https://github.com/evmos/ethermint/pull/1230) Remove redundant positional height parameter from feemarket's query cli.
* (test)[#1233](https://github.com/evmos/ethermint/pull/1233) Add filters integration tests

## [v0.18.0] - 2022-08-04

### State Machine Breaking

* (evm) [\#1234](https://github.com/evmos/ethermint/pull/1234) Fix [CVE-2022-35936](https://github.com/evmos/ethermint/security/advisories/GHSA-f92v-grc2-w2fg) security vulnerability.
* (evm) [\#1174](https://github.com/evmos/ethermint/pull/1174) Don't allow eth txs with 0 in mempool.

### Improvements

* (ante) [\#1208](https://github.com/evmos/ethermint/pull/1208) Change default `MaxGasWanted` value.

## [v0.17.2] - 2022-07-26

### Bug Fixes

* (rpc) [\#1190](https://github.com/evmos/ethermint/issues/1190) Fix `UnmarshalJSON` panic of breaking EVM and fee market `Params`.
* (evm) [\#1187](https://github.com/evmos/ethermint/pull/1187) Fix `TxIndex` value (expected 0, actual 1) when trace the first tx of a block via `debug_traceTransaction` API.

## [v0.17.1] - 2022-07-13

### Improvements

* (rpc) [\#1169](https://github.com/evmos/ethermint/pull/1169) Remove unnecessary queries from `getBlockNumber` function

## [v0.17.0] - 2022-06-27

### State Machine Breaking

* (evm) [\#1128](https://github.com/evmos/ethermint/pull/1128) Clear tx logs if tx failed in post processing hooks
* (evm) [\#1124](https://github.com/evmos/ethermint/pull/1124) Reject non-replay-protected tx in `AnteHandler` to prevent replay attack

### API Breaking

* (rpc) [\#1126](https://github.com/evmos/ethermint/pull/1126) Make some JSON-RPC APIS work for pruned nodes.
* (rpc) [\#1143](https://github.com/evmos/ethermint/pull/1143) Restrict unprotected txs on the node JSON-RPC configuration.
* (all) [\#1137](https://github.com/evmos/ethermint/pull/1137) Rename go module to `evmos/ethermint`

### API Breaking

- (json-rpc) [tharsis#1121](https://github.com/tharsis/ethermint/pull/1121) Store eth tx index separately

### Improvements

* (deps) [\#1147](https://github.com/evmos/ethermint/pull/1147) Bump Go version to `1.18`.
* (feemarket) [\#1135](https://github.com/evmos/ethermint/pull/1135) Set lower bound of base fee to min gas price param
* (evm) [\#1142](https://github.com/evmos/ethermint/pull/1142) Rename `RejectUnprotectedTx` to `AllowUnprotectedTxs` for consistency with go-ethereum.

### Bug Fixes

* (rpc) [\#1138](https://github.com/evmos/ethermint/pull/1138) Fix GasPrice calculation with relation to `MinGasPrice`

## [v0.16.1] - 2022-06-09

### Improvements

* (feemarket) [\#1120](https://github.com/evmos/ethermint/pull/1120) Make `min-gas-multiplier` parameter accept zero value

### Bug Fixes

* (evm) [\#1118](https://github.com/evmos/ethermint/pull/1118) Fix `Type()` `Account` method `EmptyCodeHash` comparison

## [v0.16.0] - 2022-06-06

### State Machine Breaking

* (feemarket) [tharsis#1105](https://github.com/evmos/ethermint/pull/1105) Update `BaseFee` calculation based on `GasWanted` instead of `GasUsed`.

### API Breaking

* (feemarket) [tharsis#1104](https://github.com/evmos/ethermint/pull/1104) Enforce a minimum gas price for Cosmos and EVM transactions through the `MinGasPrice` parameter.
* (rpc) [tharsis#1081](https://github.com/evmos/ethermint/pull/1081) Deduplicate some json-rpc logic codes, cleanup several dead functions.
* (ante) [tharsis#1062](https://github.com/evmos/ethermint/pull/1062) Emit event of eth tx hash in ante handler to support query failed transactions.
* (analytics) [tharsis#1106](https://github.com/evmos/ethermint/pull/1106) Update telemetry to Ethermint modules.
* (rpc) [tharsis#1108](https://github.com/evmos/ethermint/pull/1108) Update GetGasPrice RPC endpoint with global `MinGasPrice`

### Improvements

* (cli) [tharsis#1086](https://github.com/evmos/ethermint/pull/1086) Add rollback command.
* (specs) [tharsis#1095](https://github.com/evmos/ethermint/pull/1095) Add more evm specs concepts.
* (evm) [tharsis#1101](https://github.com/evmos/ethermint/pull/1101) Add tx_type, gas and counter telemetry for ethereum txs.

### Bug Fixes

* (rpc) [tharsis#1082](https://github.com/evmos/ethermint/pull/1082) fix gas price returned in getTransaction api.
* (evm) [tharsis#1088](https://github.com/evmos/ethermint/pull/1088) Fix ability to append log in tx post processing.
* (rpc) [tharsis#1081](https://github.com/evmos/ethermint/pull/1081) fix `debug_getBlockRlp`/`debug_printBlock` don't filter failed transactions.
* (ante) [tharsis#1111](https://github.com/evmos/ethermint/pull/1111) Move CanTransfer decorator before GasConsume decorator
* (types) [tharsis#1112](https://github.com/cosmos/ethermint/pull/1112) Add `GetBaseAccount` to avoid invalid account error when create vesting account.

## [v0.15.0] - 2022-05-09

### State Machine Breaking

* (ante) [tharsis#1060](https://github.com/evmos/ethermint/pull/1060) Check `EnableCreate`/`EnableCall` in `AnteHandler` to short-circuit EVM transactions.
* (evm) [tharsis#1087](https://github.com/evmos/ethermint/pull/1087) Minimum GasUsed proportional to GasLimit and `MinGasDenominator` EVM module param.

### API Breaking

* (rpc) [tharsis#1070](https://github.com/evmos/ethermint/pull/1070) Refactor `rpc/` package:
  * `Backend` interface is now `BackendI`, which implements `EVMBackend` (for Ethereum namespaces) and `CosmosBackend` (for Cosmos namespaces)
  * Previous `EVMBackend` type is now `Backend`, which is the concrete implementation of `BackendI`
  * Move `rpc/ethereum/types` -> `rpc/types`
  * Move `rpc/ethereum/backend` -> `rpc/backend`
  * Move `rpc/ethereum/namespaces` -> `rpc/namespaces/ethereum`
* (rpc) [tharsis#1068](https://github.com/evmos/ethermint/pull/1068) Fix London hard-fork check logic in JSON-RPC APIs.

### Improvements

* (ci, evm) [tharsis#1063](https://github.com/evmos/ethermint/pull/1063) Run simulations on CI.

### Bug Fixes

* (rpc) [tharsis#1059](https://github.com/evmos/ethermint/pull/1059) Remove unnecessary event filtering logic on the `eth_baseFee` JSON-RPC endpoint.

## [v0.14.0] - 2022-04-19

### API Breaking

* (evm) [tharsis#1051](https://github.com/evmos/ethermint/pull/1051) Context block height fix on TraceTx. Removes `tx_index` on `QueryTraceTxRequest` proto type.
* (evm) [tharsis#1091](https://github.com/evmos/ethermint/pull/1091) Add query params command on EVM Module

### Improvements

* (deps) [tharsis#1046](https://github.com/evmos/ethermint/pull/1046) Bump Cosmos SDK version to [`v0.45.3`](https://github.com/cosmos/cosmos-sdk/releases/tag/v0.45.3)
* (rpc) [tharsis#1056](https://github.com/evmos/ethermint/pull/1056) Make json-rpc namespaces extensible

### Bug Fixes

* (rpc) [tharsis#1050](https://github.com/evmos/ethermint/pull/1050) `eth_getBlockByNumber` fix on batch transactions
* (app) [tharsis#658](https://github.com/evmos/ethermint/issues/658) Support simulations for the EVM.

## [v0.13.0] - 2022-04-05

### API Breaking

* (evm) [tharsis#1027](https://github.com/evmos/ethermint/pull/1027) Change the `PostTxProcessing` hook interface to include the full message data.
* (feemarket) [tharsis#1026](https://github.com/evmos/ethermint/pull/1026) Fix REST endpoints to use `/ethermint/feemarket/*` instead of `/feemarket/evm/*`.

### Improvements

* (deps) [tharsis#1029](https://github.com/evmos/ethermint/pull/1029) Bump Cosmos SDK version to [`v0.45.2`](https://github.com/cosmos/cosmos-sdk/releases/tag/v0.45.2)
* (evm) [tharsis#1025](https://github.com/evmos/ethermint/pull/1025) Allow to append logs after a post processing hook.

## [v0.12.2] - 2022-03-30

### Bug Fixes

* (feemarket) [tharsis#1021](https://github.com/evmos/ethermint/pull/1021) Fix fee market migration.

## [v0.12.1] - 2022-03-29

### Bug Fixes

* (evm) [tharsis#1016](https://github.com/evmos/ethermint/pull/1016) Update validate basic check for storage state.

## [v0.12.0] - 2022-03-24

### Bug Fixes

* (rpc) [tharsis#1012](https://github.com/evmos/ethermint/pull/1012) fix the tx hash in filter entries created by `eth_newPendingTransactionFilter`.
* (rpc) [tharsis#1006](https://github.com/evmos/ethermint/pull/1006) Use `string` as the parameters type to correct ambiguous results.
* (ante) [tharsis#1004](https://github.com/evmos/ethermint/pull/1004) Make `MaxTxGasWanted` configurable.
* (ante) [tharsis#991](https://github.com/evmos/ethermint/pull/991) Set an upper bound to gasWanted to prevent DoS attack.
* (rpc) [tharsis#990](https://github.com/evmos/ethermint/pull/990) Calculate reward values from all `MsgEthereumTx` from a block in `eth_feeHistory`.

## [v0.11.0] - 2022-03-06

### State Machine Breaking

* (ante) [tharsis#964](https://github.com/evmos/ethermint/pull/964) add NewInfiniteGasMeterWithLimit for storing the user provided gas limit. Fixes block's consumed gas calculation in the block creation phase.

### Bug Fixes

* (rpc) [tharsis#975](https://github.com/evmos/ethermint/pull/975) Fix unexpected `nil` values for `reward`, returned by `EffectiveGasTipValue(blockBaseFee)` in the `eth_feeHistory` RPC method.

### Improvements

* (rpc) [tharsis#979](https://github.com/evmos/ethermint/pull/979) Add configurable timeouts to http server
* (rpc) [tharsis#988](https://github.com/evmos/ethermint/pull/988) json-rpc server always use local rpc client

## [v0.10.1] - 2022-03-04

### Bug Fixes

* (rpc) [tharsis#970](https://github.com/evmos/ethermint/pull/970) Fix unexpected nil reward values on `eth_feeHistory` response
* (evm) [tharsis#529](https://github.com/evmos/ethermint/issues/529) Add support return value on trace tx response.

### Improvements

* (rpc) [tharsis#968](https://github.com/evmos/ethermint/pull/968) Add some buffer to returned gas price to provide better default UX for client.

## [v0.10.0] - 2022-02-26

### API Breaking

* (ante) [tharsis#866](https://github.com/evmos/ethermint/pull/866) `NewAnteHandler` constructor now receives a `HandlerOptions` field.
* (evm) [tharsis#849](https://github.com/evmos/ethermint/pull/849) `PostTxProcessing` hook now takes an Ethereum tx `Receipt` and a `from` `Address` as arguments.
* (ante) [tharsis#916](https://github.com/evmos/ethermint/pull/916) Don't check min-gas-price for eth tx if london hardfork enabled and feemarket enabled.

### State Machine Breaking

* (deps) [tharsis#912](https://github.com/evmos/ethermint/pull/912) Bump Cosmos SDK version to [`v0.45.1`](https://github.com/cosmos/cosmos-sdk/releases/tag/v0.45.1)
* (evm) [tharsis#840](https://github.com/evmos/ethermint/pull/840) Store empty topics as empty array rather than nil.
* (feemarket) [tharsis#822](https://github.com/evmos/ethermint/pull/822) Update EIP1559 base fee in `BeginBlock`.
* (evm) [tharsis#817](https://github.com/evmos/ethermint/pull/817) Use `effectiveGasPrice` in ante handler, add `effectiveGasPrice` to tx receipt.
* (evm) [tharsis#808](https://github.com/evmos/ethermint/issues/808) increase nonce in ante handler for contract creation transaction.
* (evm) [tharsis#851](https://github.com/evmos/ethermint/pull/851) fix contract address used in EVM, this issue is caused by [tharsis#808](https://github.com/evmos/ethermint/issues/808).
* (evm)  Reject invalid `MsgEthereumTx` wrapping tx
* (evm)  Fix `SelfDestruct` opcode by deleting account code and state.
* (feemarket) [tharsis#855](https://github.com/evmos/ethermint/pull/855) Consistent `BaseFee` check logic.
* (evm) [tharsis#729](https://github.com/evmos/ethermint/pull/729) Refactor EVM `StateDB` implementation.
* (evm) [tharsis#945](https://github.com/evmos/ethermint/pull/945) Bumb Go-ethereum version to [`v1.10.16`](https://github.com/ethereum/go-ethereum/releases/tag/v1.10.16)

### Features

* (ante) [tharsis#950](https://github.com/evmos/ethermint/pull/950) Add support for EIP712 signed Cosmos transactions

### Improvements

* (types) [tharsis#884](https://github.com/evmos/ethermint/pull/884) Introduce a new `EthAccountI` interface for EVM-compatible account types.
* (types) [tharsis#849](https://github.com/evmos/ethermint/pull/849) Add `Type` function to distinguish EOAs from Contract accounts.
* (evm) [tharsis#826](https://github.com/evmos/ethermint/issues/826) Improve allocation of bytes of `tx.To` address.
* (evm) [tharsis#827](https://github.com/evmos/ethermint/issues/827) Speed up creation of event logs by using the slice insertion idiom with indices.
* (ante) [tharsis#819](https://github.com/evmos/ethermint/pull/819) Remove redundant ante handlers
* (app) [tharsis#873](https://github.com/evmos/ethermint/pull/873) Validate code hash in GenesisAccount
* (evm) [tharsis#901](https://github.com/evmos/ethermint/pull/901) Support multiple `MsgEthereumTx` in single tx.
* (config) [tharsis#908](https://github.com/evmos/ethermint/pull/908) Add `api.enable` flag for Cosmos SDK Rest server
* (feemarket) [tharsis#919](https://github.com/evmos/ethermint/pull/919) Initialize baseFee in default genesis state.
* (feemarket) [tharsis#943](https://github.com/evmos/ethermint/pull/943) Store the base fee as a module param instead of using state storage.

### Bug Fixes

* (rpc) [tharsis#955](https://github.com/evmos/ethermint/pull/955) Fix websocket server push duplicated messages to subscriber.
* (rpc) [tharsis#953](https://github.com/evmos/ethermint/pull/953) Add `eth_signTypedData` api support.
* (log) [tharsis#948](https://github.com/evmos/ethermint/pull/948) Redirect go-ethereum's logs to cosmos-sdk logger.
* (evm) [tharsis#884](https://github.com/evmos/ethermint/pull/884) Support multiple account types on the EVM `StateDB`.
* (rpc) [tharsis#831](https://github.com/evmos/ethermint/pull/831) Fix BaseFee value when height is specified.
* (evm) [tharsis#838](https://github.com/evmos/ethermint/pull/838) Fix splitting of trace.Memory into 32 chunks.
* (rpc) [tharsis#860](https://github.com/evmos/ethermint/pull/860) Fix `eth_getLogs` when specify blockHash without address/topics, and limit the response size.
* (rpc) [tharsis#865](https://github.com/evmos/ethermint/pull/865) Fix RPC Filter parameters being ignored
* (evm) [tharsis#871](https://github.com/evmos/ethermint/pull/871) Set correct nonce in `EthCall` and `EstimateGas` grpc query.
* (rpc) [tharsis#878](https://github.com/evmos/ethermint/pull/878) Workaround to make GetBlock RPC api report correct block gas used.
* (rpc) [tharsis#900](https://github.com/evmos/ethermint/pull/900) `newPendingTransactions` filter return ethereum tx hash.
* (rpc) [tharsis#933](https://github.com/evmos/ethermint/pull/933) Fix `newPendingTransactions` subscription deadlock when a Websocket client exits without unsubscribing and the node errors.
* (evm) [tharsis#932](https://github.com/evmos/ethermint/pull/932) Fix base fee check logic in state transition.

## [v0.9.0] - 2021-12-01

### State Machine Breaking

* (evm) [tharsis#802](https://github.com/evmos/ethermint/pull/802) Clear access list for each transaction

### Improvements

* (app) [tharsis#794](https://github.com/evmos/ethermint/pull/794) Setup in-place store migrators.
* (ci) [tharsis#784](https://github.com/evmos/ethermint/pull/784) Enable automatic backport of PRs.
* (rpc) [tharsis#786](https://github.com/evmos/ethermint/pull/786) Improve error message of `SendTransaction`/`SendRawTransaction` JSON-RPC APIs.
* (rpc) [tharsis#810](https://github.com/evmos/ethermint/pull/810) Optimize tx index lookup in web3 rpc

### Bug Fixes

* (license) [tharsis#800](https://github.com/evmos/ethermint/pull/800) Re-license project to [LGPLv3](https://choosealicense.com/licenses/lgpl-3.0/#) to comply with go-ethereum.
* (evm) [tharsis#794](https://github.com/evmos/ethermint/pull/794) Register EVM gRPC `Msg` server.
* (rpc) [tharsis#781](https://github.com/evmos/ethermint/pull/781) Fix get block invalid transactions filter.
* (rpc) [tharsis#782](https://github.com/evmos/ethermint/pull/782) Fix wrong block gas limit returned by JSON-RPC.
* (evm) [tharsis#798](https://github.com/evmos/ethermint/pull/798) Fix the semantic of `ForEachStorage` callback's return value

## [v0.8.1] - 2021-11-23

### Bug Fixes

* (feemarket) [tharsis#770](https://github.com/evmos/ethermint/pull/770) Enable fee market (EIP1559) by default.
* (rpc) [tharsis#769](https://github.com/evmos/ethermint/pull/769) Fix default Ethereum signer for JSON-RPC.

## [v0.8.0] - 2021-11-17

### State Machine Breaking

* (evm, ante) [tharsis#620](https://github.com/evmos/ethermint/pull/620) Add fee market field to EVM `Keeper` and `AnteHandler`.
* (all) [tharsis#231](https://github.com/evmos/ethermint/pull/231) Bump go-ethereum version to [`v1.10.9`](https://github.com/ethereum/go-ethereum/releases/tag/v1.10.9)
* (ante) [tharsis#703](https://github.com/evmos/ethermint/pull/703) Fix some fields in transaction are not authenticated by signature.
* (evm) [tharsis#751](https://github.com/evmos/ethermint/pull/751) don't revert gas refund logic when transaction reverted

### Features

* (rpc, evm) [tharsis#673](https://github.com/evmos/ethermint/pull/673) Use tendermint events to store fee market basefee.
* (rpc) [tharsis#624](https://github.com/evmos/ethermint/pull/624) Implement new JSON-RPC endpoints from latest geth version
* (evm) [tharsis#662](https://github.com/evmos/ethermint/pull/662) Disable basefee for non london blocks
* (cmd) [tharsis#712](https://github.com/evmos/ethermint/pull/712) add tx cli to build evm transaction
* (rpc) [tharsis#733](https://github.com/evmos/ethermint/pull/733) add JSON_RPC endpoint `personal_unpair`
* (rpc) [tharsis#734](https://github.com/evmos/ethermint/pull/734) add JSON_RPC endpoint `eth_feeHistory`
* (rpc) [tharsis#740](https://github.com/evmos/ethermint/pull/740) add JSON_RPC endpoint `personal_initializeWallet`
* (rpc) [tharsis#743](https://github.com/evmos/ethermint/pull/743) add JSON_RPC endpoint `debug_traceBlockByHash`
* (rpc) [tharsis#748](https://github.com/evmos/ethermint/pull/748) add JSON_RPC endpoint `personal_listWallets`
* (rpc) [tharsis#754](https://github.com/evmos/ethermint/pull/754) add JSON_RPC endpoint `debug_intermediateRoots`

### Bug Fixes

* (evm) [tharsis#746](https://github.com/evmos/ethermint/pull/746) Set EVM debugging based on tracer configuration.
* (app,cli) [tharsis#725](https://github.com/evmos/ethermint/pull/725) Fix cli-config for  `keys` command.
* (rpc) [tharsis#727](https://github.com/evmos/ethermint/pull/727) Decode raw transaction using RLP.
* (rpc) [tharsis#661](https://github.com/evmos/ethermint/pull/661) Fix OOM bug when creating too many filters using JSON-RPC.
* (evm) [tharsis#660](https://github.com/evmos/ethermint/pull/660) Fix `nil` pointer panic in `ApplyNativeMessage`.
* (evm, test) [tharsis#649](https://github.com/evmos/ethermint/pull/649) Test DynamicFeeTx.
* (evm) [tharsis#702](https://github.com/evmos/ethermint/pull/702) Fix panic in web3 RPC handlers
* (rpc) [tharsis#720](https://github.com/evmos/ethermint/pull/720) Fix `debug_traceTransaction` failure
* (rpc) [tharsis#741](https://github.com/evmos/ethermint/pull/741) Fix `eth_getBlockByNumberAndHash` return with non eth txs
* (rpc) [tharsis#743](https://github.com/evmos/ethermint/pull/743) Fix debug JSON RPC handler crash on non-existing block

### Improvements

* (tests) [tharsis#704](https://github.com/evmos/ethermint/pull/704) Introduce E2E testing framework for clients
* (deps) [tharsis#737](https://github.com/evmos/ethermint/pull/737) Bump ibc-go to [`v2.0.0`](https://github.com/cosmos/ibc-go/releases/tag/v2.0.0)
* (rpc) [tharsis#671](https://github.com/evmos/ethermint/pull/671) Don't pass base fee externally for `EthCall`/`EthEstimateGas` apis.
* (evm) [tharsis#674](https://github.com/evmos/ethermint/pull/674) Refactor `ApplyMessage`, remove
  `ApplyNativeMessage`.
* (rpc) [tharsis#714](https://github.com/evmos/ethermint/pull/714) remove `MsgEthereumTx` support in `TxConfig`

## [v0.7.2] - 2021-10-24

### Improvements

* (deps) [tharsis#692](https://github.com/evmos/ethermint/pull/692) Bump Cosmos SDK version to [`v0.44.3`](https://github.com/cosmos/cosmos-sdk/releases/tag/v0.44.3).
* (rpc) [tharsis#679](https://github.com/evmos/ethermint/pull/679) Fix file close handle.
* (deps) [tharsis#668](https://github.com/evmos/ethermint/pull/668) Bump Tendermint version to [`v0.34.14`](https://github.com/tendermint/tendermint/releases/tag/v0.34.14).

### Bug Fixes

* (rpc) [tharsis#667](https://github.com/evmos/ethermint/issues/667) Fix `ExpandHome` restrictions bypass

## [v0.7.1] - 2021-10-08

### Bug Fixes

* (evm) [tharsis#650](https://github.com/evmos/ethermint/pull/650) Fix panic when flattening the cache context in case transaction is reverted.
* (rpc, test) [tharsis#608](https://github.com/evmos/ethermint/pull/608) Fix rpc test.

## [v0.7.0] - 2021-10-07

### API Breaking

* (rpc) [tharsis#400](https://github.com/evmos/ethermint/issues/400) Restructure JSON-RPC directory and rename server config

### Improvements

* (deps) [tharsis#621](https://github.com/evmos/ethermint/pull/621) Bump IBC-go to [`v1.2.1`](https://github.com/cosmos/ibc-go/releases/tag/v1.2.1)
* (evm) [tharsis#613](https://github.com/evmos/ethermint/pull/613) Refactor `traceTx`
* (deps) [tharsis#610](https://github.com/evmos/ethermint/pull/610) Bump Cosmos SDK to [v0.44.1](https://github.com/cosmos/cosmos-sdk/releases/tag/v0.44.1).

### Bug Fixes

* (rpc) [tharsis#642](https://github.com/evmos/ethermint/issues/642) Fix `eth_getLogs` when string is specified in filter's from or to fields
* (evm) [tharsis#616](https://github.com/evmos/ethermint/issues/616) Fix halt on deeply nested stack of cache context. Stack is now flattened before iterating over the tx logs.
* (rpc, evm) [tharsis#614](https://github.com/evmos/ethermint/issues/614) Use JSON for (un)marshaling tx `Log`s from events.
* (rpc) [tharsis#611](https://github.com/evmos/ethermint/pull/611) Fix panic on JSON-RPC when querying for an invalid block height.
* (cmd) [tharsis#483](https://github.com/evmos/ethermint/pull/483) Use config values on genesis accounts.

## [v0.6.0] - 2021-09-29

### State Machine Breaking

* (app) [tharsis#476](https://github.com/evmos/ethermint/pull/476) Update Bech32 HRP to `ethm`.
* (evm) [tharsis#556](https://github.com/evmos/ethermint/pull/556) Remove tx logs and block bloom from chain state
* (evm) [tharsis#590](https://github.com/evmos/ethermint/pull/590) Contract storage key is not hashed anymore

### API Breaking

* (evm) [tharsis#469](https://github.com/evmos/ethermint/pull/469) Deprecate `YoloV3Block` and `EWASMBlock` from `ChainConfig`

### Features

* (evm) [tharsis#469](https://github.com/evmos/ethermint/pull/469) Support [EIP-1559](https://eips.ethereum.org/EIPS/eip-1559)
* (evm) [tharsis#417](https://github.com/evmos/ethermint/pull/417) Add `EvmHooks` for tx post-processing
* (rpc) [tharsis#506](https://github.com/evmos/ethermint/pull/506) Support for `debug_traceTransaction` RPC endpoint
* (rpc) [tharsis#555](https://github.com/evmos/ethermint/pull/555) Support for `debug_traceBlockByNumber` RPC endpoint

### Bug Fixes

* (rpc, server) [tharsis#600](https://github.com/evmos/ethermint/pull/600) Add TLS configuration for websocket API
* (rpc) [tharsis#598](https://github.com/evmos/ethermint/pull/598) Check truncation when creating a `BlockNumber` from `big.Int`
* (evm) [tharsis#597](https://github.com/evmos/ethermint/pull/597) Check for `uint64` -> `int64` block height overflow on `GetHashFn`
* (evm) [tharsis#579](https://github.com/evmos/ethermint/pull/579) Update `DeriveChainID` function to handle `v` signature values `< 35`.
* (encoding) [tharsis#478](https://github.com/evmos/ethermint/pull/478) Register `Evidence` to amino codec.
* (rpc) [tharsis#478](https://github.com/evmos/ethermint/pull/481) Getting the node configuration when calling the `miner` rpc methods.
* (cli) [tharsis#561](https://github.com/evmos/ethermint/pull/561) `Export` and `Start` commands now use the same home directory.

### Improvements

* (evm) [tharsis#461](https://github.com/evmos/ethermint/pull/461) Increase performance of `StateDB` transaction log storage (r/w).
* (evm) [tharsis#566](https://github.com/evmos/ethermint/pull/566) Introduce `stateErr` store in `StateDB` to avoid meaningless operations if any error happened before
* (rpc, evm) [tharsis#587](https://github.com/evmos/ethermint/pull/587) Apply bloom filter when query ethlogs with range of blocks
* (evm) [tharsis#586](https://github.com/evmos/ethermint/pull/586) Benchmark evm keeper

## [v0.5.0] - 2021-08-20

### State Machine Breaking

* (app, rpc) [tharsis#447](https://github.com/evmos/ethermint/pull/447) Chain ID format has been changed from `<identifier>-<epoch>` to `<identifier>_<EIP155_number>-<epoch>`
in order to clearly distinguish permanent vs impermanent components.
* (app, evm) [tharsis#434](https://github.com/evmos/ethermint/pull/434) EVM `Keeper` struct and `NewEVM` function now have a new `trace` field to define
the Tracer type used to collect execution traces from the EVM transaction execution.
* (evm) [tharsis#175](https://github.com/evmos/ethermint/issues/175) The msg `TxData` field is now represented as a `*proto.Any`.
* (evm) [tharsis#84](https://github.com/evmos/ethermint/pull/84) Remove `journal`, `CommitStateDB` and `stateObjects`.
* (rpc, evm) [tharsis#81](https://github.com/evmos/ethermint/pull/81) Remove tx `Receipt` from store and replace it with fields obtained from the Tendermint RPC client.
* (evm) [tharsis#72](https://github.com/evmos/ethermint/issues/72) Update `AccessList` to use `TransientStore` instead of map.
* (evm) [tharsis#68](https://github.com/evmos/ethermint/issues/68) Replace block hash storage map to use staking `HistoricalInfo`.
* (evm) [tharsis#276](https://github.com/evmos/ethermint/pull/276) Vm errors don't result in cosmos tx failure, just
  different tx state and events.
* (evm) [tharsis#342](https://github.com/evmos/ethermint/issues/342) Don't clear balance when resetting the account.
* (evm) [tharsis#334](https://github.com/evmos/ethermint/pull/334) Log index changed to the index in block rather than
  tx.
* (evm) [tharsis#399](https://github.com/evmos/ethermint/pull/399) Exception in sub-message call reverts the call if it's not propagated.

### API Breaking

* (proto) [tharsis#448](https://github.com/evmos/ethermint/pull/448) Bump version for all Ethermint messages to `v1`
* (server) [tharsis#434](https://github.com/evmos/ethermint/pull/434) `evm-rpc` flags and app config have been renamed to `json-rpc`.
* (proto, evm) [tharsis#207](https://github.com/evmos/ethermint/issues/207) Replace `big.Int` in favor of `sdk.Int` for `TxData` fields
* (proto, evm) [tharsis#81](https://github.com/evmos/ethermint/pull/81) gRPC Query and Tx service changes:
  * The `TxReceipt`, `TxReceiptsByBlockHeight` endpoints have been removed from the Query service.
  * The `ContractAddress`, `Bloom` have been removed from the `MsgEthereumTxResponse` and the
    response now contains the ethereum-formatted `Hash` in hex format.
* (eth) [tharsis#845](https://github.com/cosmos/ethermint/pull/845) The `eth` namespace must be included in the list of API's as default to run the rpc server without error.
* (evm) [tharsis#202](https://github.com/evmos/ethermint/pull/202) Web3 api `SendTransaction`/`SendRawTransaction` returns ethereum compatible transaction hash, and query api `GetTransaction*` also accept that.
* (rpc) [tharsis#258](https://github.com/evmos/ethermint/pull/258) Return empty `BloomFilter` instead of throwing an error when it cannot be found (`nil` or empty).
* (rpc) [tharsis#277](https://github.com/evmos/ethermint/pull/321) Fix `BloomFilter` response.

### Improvements

* (client) [tharsis#450](https://github.com/evmos/ethermint/issues/450) Add EIP55 hex address support on `debug addr` command.
* (server) [tharsis#343](https://github.com/evmos/ethermint/pull/343) Define a wrap tendermint logger `Handler` go-ethereum's `root` logger.
* (rpc) [tharsis#457](https://github.com/evmos/ethermint/pull/457) Configure RPC gas cap through app config.
* (evm) [tharsis#434](https://github.com/evmos/ethermint/pull/434) Support different `Tracer` types for the EVM.
* (deps) [tharsis#427](https://github.com/evmos/ethermint/pull/427) Bump ibc-go to [`v1.0.0`](https://github.com/cosmos/ibc-go/releases/tag/v1.0.0)
* (gRPC) [tharsis#239](https://github.com/evmos/ethermint/pull/239) Query `ChainConfig` via gRPC.
* (rpc) [tharsis#181](https://github.com/evmos/ethermint/pull/181) Use evm denomination for params on tx fee.
* (deps) [tharsis#423](https://github.com/evmos/ethermint/pull/423) Bump Cosmos SDK and Tendermint versions to [v0.43.0](https://github.com/cosmos/cosmos-sdk/releases/tag/v0.43.0) and [v0.34.11](https://github.com/tendermint/tendermint/releases/tag/v0.34.11), respectively.
* (evm) [tharsis#66](https://github.com/evmos/ethermint/issues/66) Support legacy transaction types for signing.
* (evm) [tharsis#24](https://github.com/evmos/ethermint/pull/24) Implement metrics for `MsgEthereumTx`, state transitions, `BeginBlock` and `EndBlock`.
* (rpc)  [tharsis#124](https://github.com/evmos/ethermint/issues/124) Implement `txpool_content`, `txpool_inspect` and `txpool_status` RPC methods
* (rpc) [tharsis#112](https://github.com/evmos/ethermint/pull/153) Fix `eth_coinbase` to return the ethereum address of the validator
* (rpc) [tharsis#176](https://github.com/evmos/ethermint/issues/176) Support fetching pending nonce
* (rpc) [tharsis#272](https://github.com/evmos/ethermint/pull/272) do binary search to estimate gas accurately
* (rpc) [tharsis#313](https://github.com/evmos/ethermint/pull/313) Implement internal debug namespace (Not including logger functions nor traces).
* (rpc) [tharsis#349](https://github.com/evmos/ethermint/pull/349) Implement configurable JSON-RPC APIs to manage enabled namespaces.
* (rpc) [tharsis#377](https://github.com/evmos/ethermint/pull/377) Implement `miner_` namespace. `miner_setEtherbase` and `miner_setGasPrice` are working as intended. All the other calls are not applicable and return `unsupported`.
* (eth) [tharsis#460](https://github.com/evmos/ethermint/issues/460) Add support for EIP-1898.

### Bug Fixes

* (keys) [tharsis#346](https://github.com/evmos/ethermint/pull/346) Fix `keys add` command with `--ledger` flag for the `secp256k1` signing algorithm.
* (evm) [tharsis#291](https://github.com/evmos/ethermint/pull/291) Use block proposer address (validator operator) for `COINBASE` opcode.
* (rpc) [tharsis#81](https://github.com/evmos/ethermint/pull/81) Fix transaction hashing and decoding on `eth_sendTransaction`.
* (rpc) [tharsis#45](https://github.com/evmos/ethermint/pull/45) Use `EmptyUncleHash` and `EmptyRootHash` for empty ethereum `Header` fields.

## [v0.4.1] - 2021-03-01

### API Breaking

* (faucet) [tharsis#678](https://github.com/cosmos/ethermint/pull/678) Faucet module has been removed in favor of client libraries such as [`@cosmjs/faucet`](https://github.com/cosmos/cosmjs/tree/master/packages/faucet).
* (evm) [tharsis#670](https://github.com/cosmos/ethermint/pull/670) Migrate types to the ones defined by the protobuf messages, which are required for the stargate release.

### Bug Fixes

* (evm) [tharsis#799](https://github.com/cosmos/ethermint/issues/799) Fix wrong precision in calculation of gas fee.
* (evm) [tharsis#760](https://github.com/cosmos/ethermint/issues/760) Fix Failed to call function EstimateGas.
* (evm) [tharsis#767](https://github.com/cosmos/ethermint/issues/767) Fix error of timeout when using Truffle to deploy contract.
* (evm) [tharsis#751](https://github.com/cosmos/ethermint/issues/751) Fix misused method to calculate block hash in evm related function.
* (evm) [tharsis#721](https://github.com/cosmos/ethermint/issues/721) Fix mismatch block hash in rpc response when use eht.getBlock.
* (evm) [tharsis#730](https://github.com/cosmos/ethermint/issues/730) Fix 'EIP2028' not open when Istanbul version has been enabled.
* (evm) [tharsis#749](https://github.com/cosmos/ethermint/issues/749) Fix panic in `AnteHandler` when gas price larger than 100000
* (evm) [tharsis#747](https://github.com/cosmos/ethermint/issues/747) Fix format errors in String() of QueryETHLogs
* (evm) [tharsis#742](https://github.com/cosmos/ethermint/issues/742) Add parameter check for evm query func.
* (evm) [tharsis#687](https://github.com/cosmos/ethermint/issues/687) Fix nonce check to explicitly check for the correct nonce, rather than a simple 'greater than' comparison.
* (api) [tharsis#687](https://github.com/cosmos/ethermint/issues/687) Returns error for a transaction with an incorrect nonce.
* (evm) [tharsis#674](https://github.com/cosmos/ethermint/issues/674) Reset all cache after account data has been committed in `EndBlock` to make sure every node state consistent.
* (evm) [tharsis#672](https://github.com/cosmos/ethermint/issues/672) Fix panic of `wrong Block.Header.AppHash` when restart a node with snapshot.
* (evm) [tharsis#775](https://github.com/cosmos/ethermint/issues/775) MisUse of headHash as blockHash when create EVM context.

### Features

* (api) [tharsis#821](https://github.com/cosmos/ethermint/pull/821) Individually enable the api modules. Will be implemented in the latest version of ethermint with the upcoming stargate upgrade.

### Features

* (api) [tharsis#825](https://github.com/cosmos/ethermint/pull/825) Individually enable the api modules. Will be implemented in the latest version of ethermint with the upcoming stargate upgrade.

## [v0.4.0] - 2020-12-15

### API Breaking

* (evm) [tharsis#661](https://github.com/cosmos/ethermint/pull/661) `Balance` field has been removed from the evm module's `GenesisState`.

### Features

* (rpc) [tharsis#571](https://github.com/cosmos/ethermint/pull/571) Add pending queries to JSON-RPC calls. This allows for the querying of pending transactions and other relevant information that pertains to the pending state:
  * `eth_getBalance`
  * `eth_getTransactionCount`
  * `eth_getBlockTransactionCountByNumber`
  * `eth_getBlockByNumber`
  * `eth_getTransactionByHash`
  * `eth_getTransactionByBlockNumberAndIndex`
  * `eth_sendTransaction` - the nonce will automatically update to its pending nonce (when none is explicitly provided)

### Improvements

* (evm) [tharsis#661](https://github.com/cosmos/ethermint/pull/661) Add invariant check for account balance and account nonce.
* (deps) [tharsis#654](https://github.com/cosmos/ethermint/pull/654) Bump go-ethereum version to [v1.9.25](https://github.com/ethereum/go-ethereum/releases/tag/v1.9.25)
* (evm) [tharsis#627](https://github.com/cosmos/ethermint/issues/627) Add extra EIPs parameter to apply custom EVM jump tables.

### Bug Fixes

* (evm) [tharsis#661](https://github.com/cosmos/ethermint/pull/661) Set nonce to the EVM account on genesis initialization.
* (rpc) [tharsis#648](https://github.com/cosmos/ethermint/issues/648) Fix block cumulative gas used value.
* (evm) [tharsis#621](https://github.com/cosmos/ethermint/issues/621) EVM `GenesisAccount` fields now share the same format as the auth module `Account`.
* (evm) [tharsis#618](https://github.com/cosmos/ethermint/issues/618) Add missing EVM `Context` `GetHash` field that retrieves a the header hash from a given block height.
* (app) [tharsis#617](https://github.com/cosmos/ethermint/issues/617) Fix genesis export functionality.
* (rpc) [tharsis#574](https://github.com/cosmos/ethermint/issues/574) Fix outdated version from `eth_protocolVersion`.

## [v0.3.1] - 2020-11-24

### Improvements

* (deps) [tharsis#615](https://github.com/cosmos/ethermint/pull/615) Bump Cosmos SDK version to [v0.39.2](https://github.com/cosmos/cosmos-sdk/tag/v0.39.2)
* (deps) [tharsis#610](https://github.com/cosmos/ethermint/pull/610) Update Go dependency to 1.15+.
* (evm) [tharsis#603](https://github.com/cosmos/ethermint/pull/603) Add state transition params that enable or disable the EVM `Call` and `Create` operations.
* (deps) [tharsis#602](https://github.com/cosmos/ethermint/pull/602) Bump tendermint version to [v0.33.9](https://github.com/tendermint/tendermint/releases/tag/v0.33.9)

### Bug Fixes

* (rpc) [tharsis#613](https://github.com/cosmos/ethermint/issues/613) Fix potential deadlock caused if the keyring `List` returned an error.

## [v0.3.0] - 2020-11-16

### API Breaking

* (crypto) [tharsis#559](https://github.com/cosmos/ethermint/pull/559) Refactored crypto package in preparation for the SDK's Stargate release:
  * `crypto.PubKeySecp256k1` and `crypto.PrivKeySecp256k1` are now `ethsecp256k1.PubKey` and `ethsecp256k1.PrivKey`, respectively
  * Moved SDK `SigningAlgo` implementation for Ethermint's Secp256k1 key to `crypto/hd` package.
* (rpc) [tharsis#588](https://github.com/cosmos/ethermint/pull/588) The `rpc` package has been refactored to account for the separation of each
corresponding Ethereum API namespace:
  * `rpc/namespaces/eth`: `eth` namespace. Exposes the `PublicEthereumAPI` and the `PublicFilterAPI`.
  * `rpc/namespaces/personal`: `personal` namespace. Exposes the `PrivateAccountAPI`.
  * `rpc/namespaces/net`: `net` namespace. Exposes the `PublicNetAPI`.
  * `rpc/namespaces/web3`: `web3` namespace. Exposes the `PublicWeb3API`.
* (evm) [tharsis#588](https://github.com/cosmos/ethermint/pull/588) The EVM transaction CLI has been removed in favor of the JSON-RPC.

### Improvements

* (deps) [tharsis#594](https://github.com/cosmos/ethermint/pull/594) Bump go-ethereum version to [v1.9.24](https://github.com/ethereum/go-ethereum/releases/tag/v1.9.24)

### Bug Fixes

* (ante) [tharsis#597](https://github.com/cosmos/ethermint/pull/597) Fix incorrect fee check on `AnteHandler`.
* (evm) [tharsis#583](https://github.com/cosmos/ethermint/pull/583) Fixes incorrect resetting of tx count and block bloom during `BeginBlock`, as well as gas consumption.
* (crypto) [tharsis#577](https://github.com/cosmos/ethermint/pull/577) Fix `BIP44HDPath` that did not prepend `m/` to the path. This now uses the `DefaultBaseDerivationPath` variable from go-ethereum to ensure addresses are consistent.

## [v0.2.1] - 2020-09-30

### Features

* (rpc) [tharsis#552](https://github.com/cosmos/ethermint/pull/552) Implement Eth Personal namespace `personal_importRawKey`.

### Bug fixes

* (keys) [tharsis#554](https://github.com/cosmos/ethermint/pull/554) Fix private key derivation.
* (app/ante) [tharsis#550](https://github.com/cosmos/ethermint/pull/550) Update ante handler nonce verification to accept any nonce greater than or equal to the expected nonce to allow to successive transactions.

## [v0.2.0] - 2020-09-24

### State Machine Breaking

* (app) [tharsis#540](https://github.com/cosmos/ethermint/issues/540) Chain identifier's format has been changed to match the Cosmos `chainID` [standard](https://github.com/ChainAgnostic/CAIPs/blob/master/CAIPs/caip-5.md), which is required for IBC. The epoch number of the ID is used as the EVM `chainID`.

### API Breaking

* (types) [tharsis#503](https://github.com/cosmos/ethermint/pull/503) The `types.DenomDefault` constant for `"aphoton"` has been renamed to `types.AttoPhoton`.

### Improvements

* (types) [tharsis#504](https://github.com/cosmos/ethermint/pull/504) Unmarshal a JSON `EthAccount` using an Ethereum hex address in addition to Bech32.
* (types) [tharsis#503](https://github.com/cosmos/ethermint/pull/503) Add `--coin-denom` flag to testnet command that sets the given coin denomination to SDK and Ethermint parameters.
* (types) [tharsis#502](https://github.com/cosmos/ethermint/pull/502) `EthAccount` now also exposes the Ethereum hex address in `string` format to clients.
* (types) [tharsis#494](https://github.com/cosmos/ethermint/pull/494) Update `EthAccount` public key JSON type to `string`.
* (app) [tharsis#471](https://github.com/cosmos/ethermint/pull/471) Add `x/upgrade` module for managing software updates.
* (evm) [tharsis#458](https://github.com/cosmos/ethermint/pull/458) Define parameter for token denomination used for the EVM module.
* (evm) [tharsis#443](https://github.com/cosmos/ethermint/issues/443) Support custom Ethereum `ChainConfig` params.
* (types) [tharsis#434](https://github.com/cosmos/ethermint/issues/434) Update default denomination to Atto Photon (`aphoton`).
* (types) [tharsis#515](https://github.com/cosmos/ethermint/pull/515) Update minimum gas price to be 1.

### Bug Fixes

* (ante) [tharsis#525](https://github.com/cosmos/ethermint/pull/525) Add message validation decorator to `AnteHandler` for `MsgEthereumTx`.
* (types) [tharsis#507](https://github.com/cosmos/ethermint/pull/507) Fix hardcoded `aphoton` on `EthAccount` balance getter and setter.
* (types) [tharsis#501](https://github.com/cosmos/ethermint/pull/501) Fix bech32 encoding error by using the compressed ethereum secp256k1 public key.
* (evm) [tharsis#496](https://github.com/cosmos/ethermint/pull/496) Fix bugs on `journal.revert` and `CommitStateDB.Copy`.
* (types) [tharsis#480](https://github.com/cosmos/ethermint/pull/480) Update [BIP44](https://github.com/bitcoin/bips/blob/master/bip-0044.mediawiki) coin type to `60` to satisfy [EIP84](https://github.com/ethereum/EIPs/issues/84).
* (types) [tharsis#513](https://github.com/cosmos/ethermint/pull/513) Fix simulated transaction bug that was causing a consensus error by unintentionally affecting the state.

## [v0.1.0] - 2020-08-23

### Improvements

* (sdk) [tharsis#386](https://github.com/cosmos/ethermint/pull/386) Bump Cosmos SDK version to [v0.39.1](https://github.com/cosmos/cosmos-sdk/releases/tag/v0.39.1)
* (evm) [tharsis#181](https://github.com/cosmos/ethermint/issues/181) Updated EVM module to the recommended module structure.
* (app) [tharsis#188](https://github.com/cosmos/ethermint/issues/186)  Misc cleanup:
  * (evm) Rename `EthereumTxMsg` --> `MsgEthereumTx` and `EmintMsg` --> `MsgEthermint` for consistency with SDK standards
  * Updated integration and unit tests to use `EthermintApp` as testing suite
  * Use expected `Keeper` interface for `AccountKeeper`
  * Replaced `count` type in keeper with `int`
  * Add SDK events for transactions
* [tharsis#236](https://github.com/cosmos/ethermint/pull/236) Changes from upgrade:
  * (`app/ante`) Moved `AnteHandler` implementation to `app/ante`
  * (keys) Marked `ExportEthKeyCommand` as **UNSAFE**
  * (evm) Moved `BeginBlock` and `EndBlock` to `x/evm/abci.go`
* (evm) [tharsis#255](https://github.com/cosmos/ethermint/pull/255) Add missing `GenesisState` fields and support `ExportGenesis` functionality.
* [tharsis#272](https://github.com/cosmos/ethermint/pull/272) Add `Logger` for evm module.
* [tharsis#317](https://github.com/cosmos/ethermint/pull/317) `GenesisAccount` validation.
* (evm) [tharsis#319](https://github.com/cosmos/ethermint/pull/319) Various evm improvements:
  * Add transaction `[]*ethtypes.Logs` to evm's `GenesisState` to persist logs after an upgrade.
  * Remove evm `CodeKey` and `BlockKey`in favor of a prefix `Store`.
  * Set `BlockBloom` during `EndBlock` instead of `BeginBlock`.
  * `Commit` state object and `Finalize` storage after `InitGenesis` setup.
* (rpc) [tharsis#325](https://github.com/cosmos/ethermint/pull/325) `eth_coinbase` JSON-RPC query now returns the node's validator address.

### Features

* (build) [tharsis#378](https://github.com/cosmos/ethermint/pull/378) Create multi-node, local, automated testnet setup with `make localnet-start`.
* (rpc) [tharsis#330](https://github.com/cosmos/ethermint/issues/330) Implement `PublicFilterAPI`'s `EventSystem` which subscribes to Tendermint events upon `Filter` creation.
* (rpc) [tharsis#231](https://github.com/cosmos/ethermint/issues/231) Implement `NewBlockFilter` in rpc/filters.go which instantiates a polling block filter
  * Polls for new blocks via `BlockNumber` rpc call; if block number changes, it requests the new block via `GetBlockByNumber` rpc call and adds it to its internal list of blocks
  * Update `uninstallFilter` and `getFilterChanges` accordingly
  * `uninstallFilter` stops the polling goroutine
  * `getFilterChanges` returns the filter's internal list of block hashes and resets it
* (rpc) [tharsis#54](https://github.com/cosmos/ethermint/issues/54), [tharsis#55](https://github.com/cosmos/ethermint/issues/55)
  Implement `eth_getFilterLogs` and `eth_getLogs`:
  * For a given filter, look through each block for transactions. If there are transactions in the block, get the logs from it, and filter using the filterLogs method
  * `eth_getLogs` and `eth_getFilterChanges` for log filters use the same underlying method as `eth_getFilterLogs`
  * update `HandleMsgEthereumTx` to store logs using the ethereum hash
* (app) [tharsis#187](https://github.com/cosmos/ethermint/issues/187) Add support for simulations.

### Bug Fixes

* (evm) [tharsis#767](https://github.com/cosmos/ethermint/issues/767) Fix error of timeout when using Truffle to deploy contract.
* (evm) [tharsis#751](https://github.com/cosmos/ethermint/issues/751) Fix misused method to calculate block hash in evm related function.
* (evm) [tharsis#721](https://github.com/cosmos/ethermint/issues/721) Fix mismatch block hash in rpc response when use eth.getBlock.
* (evm) [tharsis#730](https://github.com/cosmos/ethermint/issues/730) Fix 'EIP2028' not open when Istanbul version has been enabled.
* (app) [tharsis#749](https://github.com/cosmos/ethermint/issues/749) Fix panic in `AnteHandler` when gas price larger than 100000
* (rpc) [tharsis#305](https://github.com/cosmos/ethermint/issues/305) Update `eth_getTransactionCount` to check for account existence before getting sequence and return 0 as the nonce if it doesn't exist.
* (evm) [tharsis#319](https://github.com/cosmos/ethermint/pull/319) Fix `SetBlockHash` that was setting the incorrect height during `BeginBlock`.
* (evm) [tharsis#176](https://github.com/cosmos/ethermint/issues/176) Updated Web3 transaction hash from using RLP hash. Now all transaction hashes exposed are amino hashes:
  * Removes `Hash()` (RLP) function from `MsgEthereumTx` to avoid confusion or misuse in future.<|MERGE_RESOLUTION|>--- conflicted
+++ resolved
@@ -58,12 +58,9 @@
 * (ante) [#1289](https://github.com/evmos/ethermint/pull/1289) Change the fallback tx priority mechanism to be based on gas price.
 * (test) [#1311](https://github.com/evmos/ethermint/pull/1311) Add integration test for the `rollback` cmd
 * (ledger) [#1277](https://github.com/evmos/ethermint/pull/1277) Add Ledger preprocessing transaction hook for EIP-712-signed Cosmos payloads.
-<<<<<<< HEAD
 * (rpc) [#1296](https://github.com/evmos/ethermint/pull/1296) add backend blocks.go unit tests.
-* (rpc) [#]() Make grape queries run concurrently.
-=======
 * (rpc) [#1296](https://github.com/evmos/ethermint/pull/1296) Add RPC Backend unit tests.
->>>>>>> 34226aa7
+* (rpc) [#1352](https://github.com/evmos/ethermint/pull/1352) Make grape queries run concurrently.
 
 ### Bug Fixes
 
