
<!--
Guiding Principles:

Changelogs are for humans, not machines.
There should be an entry for every single version.
The same types of changes should be grouped.
Versions and sections should be linkable.
The latest version comes first.
The release date of each version is displayed.
Mention whether you follow Semantic Versioning.

Usage:

Change log entries are to be added to the Unreleased section under the
appropriate stanza (see below). Each entry should ideally include a tag and
the Github issue reference in the following format:

* (<tag>) \#<issue-number> message

The issue numbers will later be link-ified during the release process so you do
not have to worry about including a link manually, but you can if you wish.

Types of changes (Stanzas):

"Features" for new features.
"Improvements" for changes in existing functionality.
"Deprecated" for soon-to-be removed features.
"Bug Fixes" for any bug fixes.
"Client Breaking" for breaking CLI commands and REST routes used by end-users.
"API Breaking" for breaking exported APIs used by developers building on SDK.
"State Machine Breaking" for any changes that result in a different AppState given same genesisState and txList.

Ref: https://keepachangelog.com/en/1.0.0/
-->

# Changelog

## Unreleased

### State Machine Breaking

* (deps) [#1361](https://github.com/evmos/ethermint/pull/1361) Bump ibc-go to [`v5.0.0`](https://github.com/cosmos/ibc-go/releases/tag/v5.0.0)
* (evm) [\#1272](https://github.com/evmos/ethermint/pull/1272) Implement modular interface for the EVM.
* (deps) [#1168](https://github.com/evmos/ethermint/pull/1168) Upgrade Cosmos SDK to `v0.46`.
* (feemarket) [#1194](https://github.com/evmos/ethermint/pull/1194) Apply feemarket to native cosmos tx.
* (eth) [#1346](https://github.com/evmos/ethermint/pull/1346) Added support for `sdk.Dec` and `ed25519` type on eip712.

### API Breaking

* (ante) [#1214](https://github.com/evmos/ethermint/pull/1214) Set mempool priority to EVM transactions.

### Improvements

* (ante) [\#1388](https://github.com/evmos/ethermint/pull/1388) Optimize AnteHandler gas consumption
* (lint) [#1298](https://github.com/evmos/ethermint/pull/1298) 150 character line length limit, `gofumpt`, and linting
* (feemarket) [\#1165](https://github.com/evmos/ethermint/pull/1165) Add hint in specs about different gas terminology in Cosmos and Ethereum.
* (cli) [#1226](https://github.com/evmos/ethermint/pull/1226) Add custom app db backend flag.
* (ante) [#1289](https://github.com/evmos/ethermint/pull/1289) Change the fallback tx priority mechanism to be based on gas price.
* (test) [#1311](https://github.com/evmos/ethermint/pull/1311) Add integration test for the `rollback` cmd
* (ledger) [#1277](https://github.com/evmos/ethermint/pull/1277) Add Ledger preprocessing transaction hook for EIP-712-signed Cosmos payloads.
* (rpc) [#1296](https://github.com/evmos/ethermint/pull/1296) Add RPC Backend unit tests.
* (rpc) [#1352](https://github.com/evmos/ethermint/pull/1352) Make the grpc queries run concurrently, don't block the consensus state machine.
* (cli) [#1360](https://github.com/evmos/ethermint/pull/1360) Introduce a new `grpc-only` flag, such that when enabled, will start the node in a query-only mode. Note, gRPC MUST be enabled with this flag.
* (rpc) [#1378](https://github.com/evmos/ethermint/pull/1378) Add support for EVM RPC metrics
* (ante) [#1390](https://github.com/evmos/ethermint/pull/1390) Added multisig tx support.
<<<<<<< HEAD
* (ante) [#1397](https://github.com/evmos/ethermint/pull/1397) Refactor EIP-712 signature verification to support EIP-712 multi-signing.
=======
* (test) [#1396](https://github.com/evmos/ethermint/pull/1396) Increase test coverage for the EVM module `keeper`
>>>>>>> 241d4d96

### Bug Fixes

* (rpc) [#1179](https://github.com/evmos/ethermint/pull/1179) Fix gas used in traceTransaction response.
* (rpc) [#1284](https://github.com/evmos/ethermint/pull/1284) Fix internal trace response upon incomplete `eth_sendTransaction` call.
* (rpc) [#1340](https://github.com/evmos/ethermint/pull/1340) Fix error response when `eth_estimateGas` height provided is not found.
* (rpc) [#1354](https://github.com/evmos/ethermint/pull/1354) Fix grpc query failure(`BaseFee` and `EthCall`) on legacy block states.
* (cli) [#1362](https://github.com/evmos/ethermint/pull/1362) Fix `index-eth-tx` error when the indexer db is empty.
* (state) [#1320](https://github.com/evmos/ethermint/pull/1320) Fix codehash check mismatch when the code has been deleted in the evm state.
* (rpc) [#1392](https://github.com/evmos/ethermint/pull/1392) Allow fill the proposer address in json-rpc through tendermint api, and pass explicitly to grpc query handler.

## [v0.19.2] - 2022-08-29

### Improvements

* (deps) [1301](https://github.com/evmos/ethermint/pull/1301) Bump Cosmos SDK to `v0.45.8`, Tendermint to `v0.34.21`, IAVL to `v0.19.1` & store options

## [v0.19.1] - 2022-08-26

### State Machine Breaking

* (eth) [#1305](https://github.com/evmos/ethermint/pull/1305) Added support for optional params, basic types arrays and `time` type on eip712.

## [v0.19.0] - 2022-08-15

### State Machine Breaking

* (deps) [#1159](https://github.com/evmos/ethermint/pull/1159) Bump Geth version to `v1.10.19`.
* (ante) [#1176](https://github.com/evmos/ethermint/pull/1176) Fix invalid tx hashes; Remove `Size_` field and validate `Hash`/`From` fields in ante handler,
  recompute eth tx hashes in JSON-RPC APIs to fix old blocks.
* (ante) [#1173](https://github.com/evmos/ethermint/pull/1173) Make `NewAnteHandler` return error if input is invalid

### API Breaking

* (rpc) [#1121](https://github.com/tharsis/ethermint/pull/1121) Implement Ethereum tx indexer

### Bug Fixes

* (rpc) [#1179](https://github.com/evmos/ethermint/pull/1179) Fix gas used in `debug_traceTransaction` response.

### Improvements

* (test) [#1196](https://github.com/evmos/ethermint/pull/1196) Integration tests setup
* (test) [#1199](https://github.com/evmos/ethermint/pull/1199) Add backend test suite with mock gRPC query client
* (test) [#1189](https://github.com/evmos/ethermint/pull/1189) JSON-RPC unit tests
* (test) [#1212](https://github.com/evmos/ethermint/pull/1212) Prune node integration tests
* (test) [#1207](https://github.com/evmos/ethermint/pull/1207) JSON-RPC types integration tests
* (test) [#1218](https://github.com/evmos/ethermint/pull/1218) Restructure JSON-RPC API
* (rpc) [#1229](https://github.com/evmos/ethermint/pull/1229) Add support for configuring RPC `MaxOpenConnections`
* (cli) [#1230](https://github.com/evmos/ethermint/pull/1230) Remove redundant positional height parameter from feemarket's query cli.
* (test)[#1233](https://github.com/evmos/ethermint/pull/1233) Add filters integration tests

## [v0.18.0] - 2022-08-04

### State Machine Breaking

* (evm) [\#1234](https://github.com/evmos/ethermint/pull/1234) Fix [CVE-2022-35936](https://github.com/evmos/ethermint/security/advisories/GHSA-f92v-grc2-w2fg) security vulnerability.
* (evm) [\#1174](https://github.com/evmos/ethermint/pull/1174) Don't allow eth txs with 0 in mempool.

### Improvements

* (ante) [\#1208](https://github.com/evmos/ethermint/pull/1208) Change default `MaxGasWanted` value.

## [v0.17.2] - 2022-07-26

### Bug Fixes

* (rpc) [\#1190](https://github.com/evmos/ethermint/issues/1190) Fix `UnmarshalJSON` panic of breaking EVM and fee market `Params`.
* (evm) [\#1187](https://github.com/evmos/ethermint/pull/1187) Fix `TxIndex` value (expected 0, actual 1) when trace the first tx of a block via `debug_traceTransaction` API.

## [v0.17.1] - 2022-07-13

### Improvements

* (rpc) [\#1169](https://github.com/evmos/ethermint/pull/1169) Remove unnecessary queries from `getBlockNumber` function

## [v0.17.0] - 2022-06-27

### State Machine Breaking

* (evm) [\#1128](https://github.com/evmos/ethermint/pull/1128) Clear tx logs if tx failed in post processing hooks
* (evm) [\#1124](https://github.com/evmos/ethermint/pull/1124) Reject non-replay-protected tx in `AnteHandler` to prevent replay attack

### API Breaking

* (rpc) [\#1126](https://github.com/evmos/ethermint/pull/1126) Make some JSON-RPC APIS work for pruned nodes.
* (rpc) [\#1143](https://github.com/evmos/ethermint/pull/1143) Restrict unprotected txs on the node JSON-RPC configuration.
* (all) [\#1137](https://github.com/evmos/ethermint/pull/1137) Rename go module to `evmos/ethermint`

### API Breaking

- (json-rpc) [tharsis#1121](https://github.com/tharsis/ethermint/pull/1121) Store eth tx index separately

### Improvements

* (deps) [\#1147](https://github.com/evmos/ethermint/pull/1147) Bump Go version to `1.18`.
* (feemarket) [\#1135](https://github.com/evmos/ethermint/pull/1135) Set lower bound of base fee to min gas price param
* (evm) [\#1142](https://github.com/evmos/ethermint/pull/1142) Rename `RejectUnprotectedTx` to `AllowUnprotectedTxs` for consistency with go-ethereum.

### Bug Fixes

* (rpc) [\#1138](https://github.com/evmos/ethermint/pull/1138) Fix GasPrice calculation with relation to `MinGasPrice`

## [v0.16.1] - 2022-06-09

### Improvements

* (feemarket) [\#1120](https://github.com/evmos/ethermint/pull/1120) Make `min-gas-multiplier` parameter accept zero value

### Bug Fixes

* (evm) [\#1118](https://github.com/evmos/ethermint/pull/1118) Fix `Type()` `Account` method `EmptyCodeHash` comparison

## [v0.16.0] - 2022-06-06

### State Machine Breaking

* (feemarket) [tharsis#1105](https://github.com/evmos/ethermint/pull/1105) Update `BaseFee` calculation based on `GasWanted` instead of `GasUsed`.

### API Breaking

* (feemarket) [tharsis#1104](https://github.com/evmos/ethermint/pull/1104) Enforce a minimum gas price for Cosmos and EVM transactions through the `MinGasPrice` parameter.
* (rpc) [tharsis#1081](https://github.com/evmos/ethermint/pull/1081) Deduplicate some json-rpc logic codes, cleanup several dead functions.
* (ante) [tharsis#1062](https://github.com/evmos/ethermint/pull/1062) Emit event of eth tx hash in ante handler to support query failed transactions.
* (analytics) [tharsis#1106](https://github.com/evmos/ethermint/pull/1106) Update telemetry to Ethermint modules.
* (rpc) [tharsis#1108](https://github.com/evmos/ethermint/pull/1108) Update GetGasPrice RPC endpoint with global `MinGasPrice`

### Improvements

* (cli) [tharsis#1086](https://github.com/evmos/ethermint/pull/1086) Add rollback command.
* (specs) [tharsis#1095](https://github.com/evmos/ethermint/pull/1095) Add more evm specs concepts.
* (evm) [tharsis#1101](https://github.com/evmos/ethermint/pull/1101) Add tx_type, gas and counter telemetry for ethereum txs.

### Bug Fixes

* (rpc) [tharsis#1082](https://github.com/evmos/ethermint/pull/1082) fix gas price returned in getTransaction api.
* (evm) [tharsis#1088](https://github.com/evmos/ethermint/pull/1088) Fix ability to append log in tx post processing.
* (rpc) [tharsis#1081](https://github.com/evmos/ethermint/pull/1081) fix `debug_getBlockRlp`/`debug_printBlock` don't filter failed transactions.
* (ante) [tharsis#1111](https://github.com/evmos/ethermint/pull/1111) Move CanTransfer decorator before GasConsume decorator
* (types) [tharsis#1112](https://github.com/cosmos/ethermint/pull/1112) Add `GetBaseAccount` to avoid invalid account error when create vesting account.

## [v0.15.0] - 2022-05-09

### State Machine Breaking

* (ante) [tharsis#1060](https://github.com/evmos/ethermint/pull/1060) Check `EnableCreate`/`EnableCall` in `AnteHandler` to short-circuit EVM transactions.
* (evm) [tharsis#1087](https://github.com/evmos/ethermint/pull/1087) Minimum GasUsed proportional to GasLimit and `MinGasDenominator` EVM module param.

### API Breaking

* (rpc) [tharsis#1070](https://github.com/evmos/ethermint/pull/1070) Refactor `rpc/` package:
  * `Backend` interface is now `BackendI`, which implements `EVMBackend` (for Ethereum namespaces) and `CosmosBackend` (for Cosmos namespaces)
  * Previous `EVMBackend` type is now `Backend`, which is the concrete implementation of `BackendI`
  * Move `rpc/ethereum/types` -> `rpc/types`
  * Move `rpc/ethereum/backend` -> `rpc/backend`
  * Move `rpc/ethereum/namespaces` -> `rpc/namespaces/ethereum`
* (rpc) [tharsis#1068](https://github.com/evmos/ethermint/pull/1068) Fix London hard-fork check logic in JSON-RPC APIs.

### Improvements

* (ci, evm) [tharsis#1063](https://github.com/evmos/ethermint/pull/1063) Run simulations on CI.

### Bug Fixes

* (rpc) [tharsis#1059](https://github.com/evmos/ethermint/pull/1059) Remove unnecessary event filtering logic on the `eth_baseFee` JSON-RPC endpoint.

## [v0.14.0] - 2022-04-19

### API Breaking

* (evm) [tharsis#1051](https://github.com/evmos/ethermint/pull/1051) Context block height fix on TraceTx. Removes `tx_index` on `QueryTraceTxRequest` proto type.
* (evm) [tharsis#1091](https://github.com/evmos/ethermint/pull/1091) Add query params command on EVM Module

### Improvements

* (deps) [tharsis#1046](https://github.com/evmos/ethermint/pull/1046) Bump Cosmos SDK version to [`v0.45.3`](https://github.com/cosmos/cosmos-sdk/releases/tag/v0.45.3)
* (rpc) [tharsis#1056](https://github.com/evmos/ethermint/pull/1056) Make json-rpc namespaces extensible

### Bug Fixes

* (rpc) [tharsis#1050](https://github.com/evmos/ethermint/pull/1050) `eth_getBlockByNumber` fix on batch transactions
* (app) [tharsis#658](https://github.com/evmos/ethermint/issues/658) Support simulations for the EVM.

## [v0.13.0] - 2022-04-05

### API Breaking

* (evm) [tharsis#1027](https://github.com/evmos/ethermint/pull/1027) Change the `PostTxProcessing` hook interface to include the full message data.
* (feemarket) [tharsis#1026](https://github.com/evmos/ethermint/pull/1026) Fix REST endpoints to use `/ethermint/feemarket/*` instead of `/feemarket/evm/*`.

### Improvements

* (deps) [tharsis#1029](https://github.com/evmos/ethermint/pull/1029) Bump Cosmos SDK version to [`v0.45.2`](https://github.com/cosmos/cosmos-sdk/releases/tag/v0.45.2)
* (evm) [tharsis#1025](https://github.com/evmos/ethermint/pull/1025) Allow to append logs after a post processing hook.

## [v0.12.2] - 2022-03-30

### Bug Fixes

* (feemarket) [tharsis#1021](https://github.com/evmos/ethermint/pull/1021) Fix fee market migration.

## [v0.12.1] - 2022-03-29

### Bug Fixes

* (evm) [tharsis#1016](https://github.com/evmos/ethermint/pull/1016) Update validate basic check for storage state.

## [v0.12.0] - 2022-03-24

### Bug Fixes

* (rpc) [tharsis#1012](https://github.com/evmos/ethermint/pull/1012) fix the tx hash in filter entries created by `eth_newPendingTransactionFilter`.
* (rpc) [tharsis#1006](https://github.com/evmos/ethermint/pull/1006) Use `string` as the parameters type to correct ambiguous results.
* (ante) [tharsis#1004](https://github.com/evmos/ethermint/pull/1004) Make `MaxTxGasWanted` configurable.
* (ante) [tharsis#991](https://github.com/evmos/ethermint/pull/991) Set an upper bound to gasWanted to prevent DoS attack.
* (rpc) [tharsis#990](https://github.com/evmos/ethermint/pull/990) Calculate reward values from all `MsgEthereumTx` from a block in `eth_feeHistory`.

## [v0.11.0] - 2022-03-06

### State Machine Breaking

* (ante) [tharsis#964](https://github.com/evmos/ethermint/pull/964) add NewInfiniteGasMeterWithLimit for storing the user provided gas limit. Fixes block's consumed gas calculation in the block creation phase.

### Bug Fixes

* (rpc) [tharsis#975](https://github.com/evmos/ethermint/pull/975) Fix unexpected `nil` values for `reward`, returned by `EffectiveGasTipValue(blockBaseFee)` in the `eth_feeHistory` RPC method.

### Improvements

* (rpc) [tharsis#979](https://github.com/evmos/ethermint/pull/979) Add configurable timeouts to http server
* (rpc) [tharsis#988](https://github.com/evmos/ethermint/pull/988) json-rpc server always use local rpc client

## [v0.10.1] - 2022-03-04

### Bug Fixes

* (rpc) [tharsis#970](https://github.com/evmos/ethermint/pull/970) Fix unexpected nil reward values on `eth_feeHistory` response
* (evm) [tharsis#529](https://github.com/evmos/ethermint/issues/529) Add support return value on trace tx response.

### Improvements

* (rpc) [tharsis#968](https://github.com/evmos/ethermint/pull/968) Add some buffer to returned gas price to provide better default UX for client.

## [v0.10.0] - 2022-02-26

### API Breaking

* (ante) [tharsis#866](https://github.com/evmos/ethermint/pull/866) `NewAnteHandler` constructor now receives a `HandlerOptions` field.
* (evm) [tharsis#849](https://github.com/evmos/ethermint/pull/849) `PostTxProcessing` hook now takes an Ethereum tx `Receipt` and a `from` `Address` as arguments.
* (ante) [tharsis#916](https://github.com/evmos/ethermint/pull/916) Don't check min-gas-price for eth tx if london hardfork enabled and feemarket enabled.

### State Machine Breaking

* (deps) [tharsis#912](https://github.com/evmos/ethermint/pull/912) Bump Cosmos SDK version to [`v0.45.1`](https://github.com/cosmos/cosmos-sdk/releases/tag/v0.45.1)
* (evm) [tharsis#840](https://github.com/evmos/ethermint/pull/840) Store empty topics as empty array rather than nil.
* (feemarket) [tharsis#822](https://github.com/evmos/ethermint/pull/822) Update EIP1559 base fee in `BeginBlock`.
* (evm) [tharsis#817](https://github.com/evmos/ethermint/pull/817) Use `effectiveGasPrice` in ante handler, add `effectiveGasPrice` to tx receipt.
* (evm) [tharsis#808](https://github.com/evmos/ethermint/issues/808) increase nonce in ante handler for contract creation transaction.
* (evm) [tharsis#851](https://github.com/evmos/ethermint/pull/851) fix contract address used in EVM, this issue is caused by [tharsis#808](https://github.com/evmos/ethermint/issues/808).
* (evm)  Reject invalid `MsgEthereumTx` wrapping tx
* (evm)  Fix `SelfDestruct` opcode by deleting account code and state.
* (feemarket) [tharsis#855](https://github.com/evmos/ethermint/pull/855) Consistent `BaseFee` check logic.
* (evm) [tharsis#729](https://github.com/evmos/ethermint/pull/729) Refactor EVM `StateDB` implementation.
* (evm) [tharsis#945](https://github.com/evmos/ethermint/pull/945) Bumb Go-ethereum version to [`v1.10.16`](https://github.com/ethereum/go-ethereum/releases/tag/v1.10.16)

### Features

* (ante) [tharsis#950](https://github.com/evmos/ethermint/pull/950) Add support for EIP712 signed Cosmos transactions

### Improvements

* (types) [tharsis#884](https://github.com/evmos/ethermint/pull/884) Introduce a new `EthAccountI` interface for EVM-compatible account types.
* (types) [tharsis#849](https://github.com/evmos/ethermint/pull/849) Add `Type` function to distinguish EOAs from Contract accounts.
* (evm) [tharsis#826](https://github.com/evmos/ethermint/issues/826) Improve allocation of bytes of `tx.To` address.
* (evm) [tharsis#827](https://github.com/evmos/ethermint/issues/827) Speed up creation of event logs by using the slice insertion idiom with indices.
* (ante) [tharsis#819](https://github.com/evmos/ethermint/pull/819) Remove redundant ante handlers
* (app) [tharsis#873](https://github.com/evmos/ethermint/pull/873) Validate code hash in GenesisAccount
* (evm) [tharsis#901](https://github.com/evmos/ethermint/pull/901) Support multiple `MsgEthereumTx` in single tx.
* (config) [tharsis#908](https://github.com/evmos/ethermint/pull/908) Add `api.enable` flag for Cosmos SDK Rest server
* (feemarket) [tharsis#919](https://github.com/evmos/ethermint/pull/919) Initialize baseFee in default genesis state.
* (feemarket) [tharsis#943](https://github.com/evmos/ethermint/pull/943) Store the base fee as a module param instead of using state storage.

### Bug Fixes

* (rpc) [tharsis#955](https://github.com/evmos/ethermint/pull/955) Fix websocket server push duplicated messages to subscriber.
* (rpc) [tharsis#953](https://github.com/evmos/ethermint/pull/953) Add `eth_signTypedData` api support.
* (log) [tharsis#948](https://github.com/evmos/ethermint/pull/948) Redirect go-ethereum's logs to cosmos-sdk logger.
* (evm) [tharsis#884](https://github.com/evmos/ethermint/pull/884) Support multiple account types on the EVM `StateDB`.
* (rpc) [tharsis#831](https://github.com/evmos/ethermint/pull/831) Fix BaseFee value when height is specified.
* (evm) [tharsis#838](https://github.com/evmos/ethermint/pull/838) Fix splitting of trace.Memory into 32 chunks.
* (rpc) [tharsis#860](https://github.com/evmos/ethermint/pull/860) Fix `eth_getLogs` when specify blockHash without address/topics, and limit the response size.
* (rpc) [tharsis#865](https://github.com/evmos/ethermint/pull/865) Fix RPC Filter parameters being ignored
* (evm) [tharsis#871](https://github.com/evmos/ethermint/pull/871) Set correct nonce in `EthCall` and `EstimateGas` grpc query.
* (rpc) [tharsis#878](https://github.com/evmos/ethermint/pull/878) Workaround to make GetBlock RPC api report correct block gas used.
* (rpc) [tharsis#900](https://github.com/evmos/ethermint/pull/900) `newPendingTransactions` filter return ethereum tx hash.
* (rpc) [tharsis#933](https://github.com/evmos/ethermint/pull/933) Fix `newPendingTransactions` subscription deadlock when a Websocket client exits without unsubscribing and the node errors.
* (evm) [tharsis#932](https://github.com/evmos/ethermint/pull/932) Fix base fee check logic in state transition.

## [v0.9.0] - 2021-12-01

### State Machine Breaking

* (evm) [tharsis#802](https://github.com/evmos/ethermint/pull/802) Clear access list for each transaction

### Improvements

* (app) [tharsis#794](https://github.com/evmos/ethermint/pull/794) Setup in-place store migrators.
* (ci) [tharsis#784](https://github.com/evmos/ethermint/pull/784) Enable automatic backport of PRs.
* (rpc) [tharsis#786](https://github.com/evmos/ethermint/pull/786) Improve error message of `SendTransaction`/`SendRawTransaction` JSON-RPC APIs.
* (rpc) [tharsis#810](https://github.com/evmos/ethermint/pull/810) Optimize tx index lookup in web3 rpc

### Bug Fixes

* (license) [tharsis#800](https://github.com/evmos/ethermint/pull/800) Re-license project to [LGPLv3](https://choosealicense.com/licenses/lgpl-3.0/#) to comply with go-ethereum.
* (evm) [tharsis#794](https://github.com/evmos/ethermint/pull/794) Register EVM gRPC `Msg` server.
* (rpc) [tharsis#781](https://github.com/evmos/ethermint/pull/781) Fix get block invalid transactions filter.
* (rpc) [tharsis#782](https://github.com/evmos/ethermint/pull/782) Fix wrong block gas limit returned by JSON-RPC.
* (evm) [tharsis#798](https://github.com/evmos/ethermint/pull/798) Fix the semantic of `ForEachStorage` callback's return value

## [v0.8.1] - 2021-11-23

### Bug Fixes

* (feemarket) [tharsis#770](https://github.com/evmos/ethermint/pull/770) Enable fee market (EIP1559) by default.
* (rpc) [tharsis#769](https://github.com/evmos/ethermint/pull/769) Fix default Ethereum signer for JSON-RPC.

## [v0.8.0] - 2021-11-17

### State Machine Breaking

* (evm, ante) [tharsis#620](https://github.com/evmos/ethermint/pull/620) Add fee market field to EVM `Keeper` and `AnteHandler`.
* (all) [tharsis#231](https://github.com/evmos/ethermint/pull/231) Bump go-ethereum version to [`v1.10.9`](https://github.com/ethereum/go-ethereum/releases/tag/v1.10.9)
* (ante) [tharsis#703](https://github.com/evmos/ethermint/pull/703) Fix some fields in transaction are not authenticated by signature.
* (evm) [tharsis#751](https://github.com/evmos/ethermint/pull/751) don't revert gas refund logic when transaction reverted

### Features

* (rpc, evm) [tharsis#673](https://github.com/evmos/ethermint/pull/673) Use tendermint events to store fee market basefee.
* (rpc) [tharsis#624](https://github.com/evmos/ethermint/pull/624) Implement new JSON-RPC endpoints from latest geth version
* (evm) [tharsis#662](https://github.com/evmos/ethermint/pull/662) Disable basefee for non london blocks
* (cmd) [tharsis#712](https://github.com/evmos/ethermint/pull/712) add tx cli to build evm transaction
* (rpc) [tharsis#733](https://github.com/evmos/ethermint/pull/733) add JSON_RPC endpoint `personal_unpair`
* (rpc) [tharsis#734](https://github.com/evmos/ethermint/pull/734) add JSON_RPC endpoint `eth_feeHistory`
* (rpc) [tharsis#740](https://github.com/evmos/ethermint/pull/740) add JSON_RPC endpoint `personal_initializeWallet`
* (rpc) [tharsis#743](https://github.com/evmos/ethermint/pull/743) add JSON_RPC endpoint `debug_traceBlockByHash`
* (rpc) [tharsis#748](https://github.com/evmos/ethermint/pull/748) add JSON_RPC endpoint `personal_listWallets`
* (rpc) [tharsis#754](https://github.com/evmos/ethermint/pull/754) add JSON_RPC endpoint `debug_intermediateRoots`

### Bug Fixes

* (evm) [tharsis#746](https://github.com/evmos/ethermint/pull/746) Set EVM debugging based on tracer configuration.
* (app,cli) [tharsis#725](https://github.com/evmos/ethermint/pull/725) Fix cli-config for  `keys` command.
* (rpc) [tharsis#727](https://github.com/evmos/ethermint/pull/727) Decode raw transaction using RLP.
* (rpc) [tharsis#661](https://github.com/evmos/ethermint/pull/661) Fix OOM bug when creating too many filters using JSON-RPC.
* (evm) [tharsis#660](https://github.com/evmos/ethermint/pull/660) Fix `nil` pointer panic in `ApplyNativeMessage`.
* (evm, test) [tharsis#649](https://github.com/evmos/ethermint/pull/649) Test DynamicFeeTx.
* (evm) [tharsis#702](https://github.com/evmos/ethermint/pull/702) Fix panic in web3 RPC handlers
* (rpc) [tharsis#720](https://github.com/evmos/ethermint/pull/720) Fix `debug_traceTransaction` failure
* (rpc) [tharsis#741](https://github.com/evmos/ethermint/pull/741) Fix `eth_getBlockByNumberAndHash` return with non eth txs
* (rpc) [tharsis#743](https://github.com/evmos/ethermint/pull/743) Fix debug JSON RPC handler crash on non-existing block

### Improvements

* (tests) [tharsis#704](https://github.com/evmos/ethermint/pull/704) Introduce E2E testing framework for clients
* (deps) [tharsis#737](https://github.com/evmos/ethermint/pull/737) Bump ibc-go to [`v2.0.0`](https://github.com/cosmos/ibc-go/releases/tag/v2.0.0)
* (rpc) [tharsis#671](https://github.com/evmos/ethermint/pull/671) Don't pass base fee externally for `EthCall`/`EthEstimateGas` apis.
* (evm) [tharsis#674](https://github.com/evmos/ethermint/pull/674) Refactor `ApplyMessage`, remove
  `ApplyNativeMessage`.
* (rpc) [tharsis#714](https://github.com/evmos/ethermint/pull/714) remove `MsgEthereumTx` support in `TxConfig`

## [v0.7.2] - 2021-10-24

### Improvements

* (deps) [tharsis#692](https://github.com/evmos/ethermint/pull/692) Bump Cosmos SDK version to [`v0.44.3`](https://github.com/cosmos/cosmos-sdk/releases/tag/v0.44.3).
* (rpc) [tharsis#679](https://github.com/evmos/ethermint/pull/679) Fix file close handle.
* (deps) [tharsis#668](https://github.com/evmos/ethermint/pull/668) Bump Tendermint version to [`v0.34.14`](https://github.com/tendermint/tendermint/releases/tag/v0.34.14).

### Bug Fixes

* (rpc) [tharsis#667](https://github.com/evmos/ethermint/issues/667) Fix `ExpandHome` restrictions bypass

## [v0.7.1] - 2021-10-08

### Bug Fixes

* (evm) [tharsis#650](https://github.com/evmos/ethermint/pull/650) Fix panic when flattening the cache context in case transaction is reverted.
* (rpc, test) [tharsis#608](https://github.com/evmos/ethermint/pull/608) Fix rpc test.

## [v0.7.0] - 2021-10-07

### API Breaking

* (rpc) [tharsis#400](https://github.com/evmos/ethermint/issues/400) Restructure JSON-RPC directory and rename server config

### Improvements

* (deps) [tharsis#621](https://github.com/evmos/ethermint/pull/621) Bump IBC-go to [`v1.2.1`](https://github.com/cosmos/ibc-go/releases/tag/v1.2.1)
* (evm) [tharsis#613](https://github.com/evmos/ethermint/pull/613) Refactor `traceTx`
* (deps) [tharsis#610](https://github.com/evmos/ethermint/pull/610) Bump Cosmos SDK to [v0.44.1](https://github.com/cosmos/cosmos-sdk/releases/tag/v0.44.1).

### Bug Fixes

* (rpc) [tharsis#642](https://github.com/evmos/ethermint/issues/642) Fix `eth_getLogs` when string is specified in filter's from or to fields
* (evm) [tharsis#616](https://github.com/evmos/ethermint/issues/616) Fix halt on deeply nested stack of cache context. Stack is now flattened before iterating over the tx logs.
* (rpc, evm) [tharsis#614](https://github.com/evmos/ethermint/issues/614) Use JSON for (un)marshaling tx `Log`s from events.
* (rpc) [tharsis#611](https://github.com/evmos/ethermint/pull/611) Fix panic on JSON-RPC when querying for an invalid block height.
* (cmd) [tharsis#483](https://github.com/evmos/ethermint/pull/483) Use config values on genesis accounts.

## [v0.6.0] - 2021-09-29

### State Machine Breaking

* (app) [tharsis#476](https://github.com/evmos/ethermint/pull/476) Update Bech32 HRP to `ethm`.
* (evm) [tharsis#556](https://github.com/evmos/ethermint/pull/556) Remove tx logs and block bloom from chain state
* (evm) [tharsis#590](https://github.com/evmos/ethermint/pull/590) Contract storage key is not hashed anymore

### API Breaking

* (evm) [tharsis#469](https://github.com/evmos/ethermint/pull/469) Deprecate `YoloV3Block` and `EWASMBlock` from `ChainConfig`

### Features

* (evm) [tharsis#469](https://github.com/evmos/ethermint/pull/469) Support [EIP-1559](https://eips.ethereum.org/EIPS/eip-1559)
* (evm) [tharsis#417](https://github.com/evmos/ethermint/pull/417) Add `EvmHooks` for tx post-processing
* (rpc) [tharsis#506](https://github.com/evmos/ethermint/pull/506) Support for `debug_traceTransaction` RPC endpoint
* (rpc) [tharsis#555](https://github.com/evmos/ethermint/pull/555) Support for `debug_traceBlockByNumber` RPC endpoint

### Bug Fixes

* (rpc, server) [tharsis#600](https://github.com/evmos/ethermint/pull/600) Add TLS configuration for websocket API
* (rpc) [tharsis#598](https://github.com/evmos/ethermint/pull/598) Check truncation when creating a `BlockNumber` from `big.Int`
* (evm) [tharsis#597](https://github.com/evmos/ethermint/pull/597) Check for `uint64` -> `int64` block height overflow on `GetHashFn`
* (evm) [tharsis#579](https://github.com/evmos/ethermint/pull/579) Update `DeriveChainID` function to handle `v` signature values `< 35`.
* (encoding) [tharsis#478](https://github.com/evmos/ethermint/pull/478) Register `Evidence` to amino codec.
* (rpc) [tharsis#478](https://github.com/evmos/ethermint/pull/481) Getting the node configuration when calling the `miner` rpc methods.
* (cli) [tharsis#561](https://github.com/evmos/ethermint/pull/561) `Export` and `Start` commands now use the same home directory.

### Improvements

* (evm) [tharsis#461](https://github.com/evmos/ethermint/pull/461) Increase performance of `StateDB` transaction log storage (r/w).
* (evm) [tharsis#566](https://github.com/evmos/ethermint/pull/566) Introduce `stateErr` store in `StateDB` to avoid meaningless operations if any error happened before
* (rpc, evm) [tharsis#587](https://github.com/evmos/ethermint/pull/587) Apply bloom filter when query ethlogs with range of blocks
* (evm) [tharsis#586](https://github.com/evmos/ethermint/pull/586) Benchmark evm keeper

## [v0.5.0] - 2021-08-20

### State Machine Breaking

* (app, rpc) [tharsis#447](https://github.com/evmos/ethermint/pull/447) Chain ID format has been changed from `<identifier>-<epoch>` to `<identifier>_<EIP155_number>-<epoch>`
in order to clearly distinguish permanent vs impermanent components.
* (app, evm) [tharsis#434](https://github.com/evmos/ethermint/pull/434) EVM `Keeper` struct and `NewEVM` function now have a new `trace` field to define
the Tracer type used to collect execution traces from the EVM transaction execution.
* (evm) [tharsis#175](https://github.com/evmos/ethermint/issues/175) The msg `TxData` field is now represented as a `*proto.Any`.
* (evm) [tharsis#84](https://github.com/evmos/ethermint/pull/84) Remove `journal`, `CommitStateDB` and `stateObjects`.
* (rpc, evm) [tharsis#81](https://github.com/evmos/ethermint/pull/81) Remove tx `Receipt` from store and replace it with fields obtained from the Tendermint RPC client.
* (evm) [tharsis#72](https://github.com/evmos/ethermint/issues/72) Update `AccessList` to use `TransientStore` instead of map.
* (evm) [tharsis#68](https://github.com/evmos/ethermint/issues/68) Replace block hash storage map to use staking `HistoricalInfo`.
* (evm) [tharsis#276](https://github.com/evmos/ethermint/pull/276) Vm errors don't result in cosmos tx failure, just
  different tx state and events.
* (evm) [tharsis#342](https://github.com/evmos/ethermint/issues/342) Don't clear balance when resetting the account.
* (evm) [tharsis#334](https://github.com/evmos/ethermint/pull/334) Log index changed to the index in block rather than
  tx.
* (evm) [tharsis#399](https://github.com/evmos/ethermint/pull/399) Exception in sub-message call reverts the call if it's not propagated.

### API Breaking

* (proto) [tharsis#448](https://github.com/evmos/ethermint/pull/448) Bump version for all Ethermint messages to `v1`
* (server) [tharsis#434](https://github.com/evmos/ethermint/pull/434) `evm-rpc` flags and app config have been renamed to `json-rpc`.
* (proto, evm) [tharsis#207](https://github.com/evmos/ethermint/issues/207) Replace `big.Int` in favor of `sdk.Int` for `TxData` fields
* (proto, evm) [tharsis#81](https://github.com/evmos/ethermint/pull/81) gRPC Query and Tx service changes:
  * The `TxReceipt`, `TxReceiptsByBlockHeight` endpoints have been removed from the Query service.
  * The `ContractAddress`, `Bloom` have been removed from the `MsgEthereumTxResponse` and the
    response now contains the ethereum-formatted `Hash` in hex format.
* (eth) [tharsis#845](https://github.com/cosmos/ethermint/pull/845) The `eth` namespace must be included in the list of API's as default to run the rpc server without error.
* (evm) [tharsis#202](https://github.com/evmos/ethermint/pull/202) Web3 api `SendTransaction`/`SendRawTransaction` returns ethereum compatible transaction hash, and query api `GetTransaction*` also accept that.
* (rpc) [tharsis#258](https://github.com/evmos/ethermint/pull/258) Return empty `BloomFilter` instead of throwing an error when it cannot be found (`nil` or empty).
* (rpc) [tharsis#277](https://github.com/evmos/ethermint/pull/321) Fix `BloomFilter` response.

### Improvements

* (client) [tharsis#450](https://github.com/evmos/ethermint/issues/450) Add EIP55 hex address support on `debug addr` command.
* (server) [tharsis#343](https://github.com/evmos/ethermint/pull/343) Define a wrap tendermint logger `Handler` go-ethereum's `root` logger.
* (rpc) [tharsis#457](https://github.com/evmos/ethermint/pull/457) Configure RPC gas cap through app config.
* (evm) [tharsis#434](https://github.com/evmos/ethermint/pull/434) Support different `Tracer` types for the EVM.
* (deps) [tharsis#427](https://github.com/evmos/ethermint/pull/427) Bump ibc-go to [`v1.0.0`](https://github.com/cosmos/ibc-go/releases/tag/v1.0.0)
* (gRPC) [tharsis#239](https://github.com/evmos/ethermint/pull/239) Query `ChainConfig` via gRPC.
* (rpc) [tharsis#181](https://github.com/evmos/ethermint/pull/181) Use evm denomination for params on tx fee.
* (deps) [tharsis#423](https://github.com/evmos/ethermint/pull/423) Bump Cosmos SDK and Tendermint versions to [v0.43.0](https://github.com/cosmos/cosmos-sdk/releases/tag/v0.43.0) and [v0.34.11](https://github.com/tendermint/tendermint/releases/tag/v0.34.11), respectively.
* (evm) [tharsis#66](https://github.com/evmos/ethermint/issues/66) Support legacy transaction types for signing.
* (evm) [tharsis#24](https://github.com/evmos/ethermint/pull/24) Implement metrics for `MsgEthereumTx`, state transitions, `BeginBlock` and `EndBlock`.
* (rpc)  [tharsis#124](https://github.com/evmos/ethermint/issues/124) Implement `txpool_content`, `txpool_inspect` and `txpool_status` RPC methods
* (rpc) [tharsis#112](https://github.com/evmos/ethermint/pull/153) Fix `eth_coinbase` to return the ethereum address of the validator
* (rpc) [tharsis#176](https://github.com/evmos/ethermint/issues/176) Support fetching pending nonce
* (rpc) [tharsis#272](https://github.com/evmos/ethermint/pull/272) do binary search to estimate gas accurately
* (rpc) [tharsis#313](https://github.com/evmos/ethermint/pull/313) Implement internal debug namespace (Not including logger functions nor traces).
* (rpc) [tharsis#349](https://github.com/evmos/ethermint/pull/349) Implement configurable JSON-RPC APIs to manage enabled namespaces.
* (rpc) [tharsis#377](https://github.com/evmos/ethermint/pull/377) Implement `miner_` namespace. `miner_setEtherbase` and `miner_setGasPrice` are working as intended. All the other calls are not applicable and return `unsupported`.
* (eth) [tharsis#460](https://github.com/evmos/ethermint/issues/460) Add support for EIP-1898.

### Bug Fixes

* (keys) [tharsis#346](https://github.com/evmos/ethermint/pull/346) Fix `keys add` command with `--ledger` flag for the `secp256k1` signing algorithm.
* (evm) [tharsis#291](https://github.com/evmos/ethermint/pull/291) Use block proposer address (validator operator) for `COINBASE` opcode.
* (rpc) [tharsis#81](https://github.com/evmos/ethermint/pull/81) Fix transaction hashing and decoding on `eth_sendTransaction`.
* (rpc) [tharsis#45](https://github.com/evmos/ethermint/pull/45) Use `EmptyUncleHash` and `EmptyRootHash` for empty ethereum `Header` fields.

## [v0.4.1] - 2021-03-01

### API Breaking

* (faucet) [tharsis#678](https://github.com/cosmos/ethermint/pull/678) Faucet module has been removed in favor of client libraries such as [`@cosmjs/faucet`](https://github.com/cosmos/cosmjs/tree/master/packages/faucet).
* (evm) [tharsis#670](https://github.com/cosmos/ethermint/pull/670) Migrate types to the ones defined by the protobuf messages, which are required for the stargate release.

### Bug Fixes

* (evm) [tharsis#799](https://github.com/cosmos/ethermint/issues/799) Fix wrong precision in calculation of gas fee.
* (evm) [tharsis#760](https://github.com/cosmos/ethermint/issues/760) Fix Failed to call function EstimateGas.
* (evm) [tharsis#767](https://github.com/cosmos/ethermint/issues/767) Fix error of timeout when using Truffle to deploy contract.
* (evm) [tharsis#751](https://github.com/cosmos/ethermint/issues/751) Fix misused method to calculate block hash in evm related function.
* (evm) [tharsis#721](https://github.com/cosmos/ethermint/issues/721) Fix mismatch block hash in rpc response when use eht.getBlock.
* (evm) [tharsis#730](https://github.com/cosmos/ethermint/issues/730) Fix 'EIP2028' not open when Istanbul version has been enabled.
* (evm) [tharsis#749](https://github.com/cosmos/ethermint/issues/749) Fix panic in `AnteHandler` when gas price larger than 100000
* (evm) [tharsis#747](https://github.com/cosmos/ethermint/issues/747) Fix format errors in String() of QueryETHLogs
* (evm) [tharsis#742](https://github.com/cosmos/ethermint/issues/742) Add parameter check for evm query func.
* (evm) [tharsis#687](https://github.com/cosmos/ethermint/issues/687) Fix nonce check to explicitly check for the correct nonce, rather than a simple 'greater than' comparison.
* (api) [tharsis#687](https://github.com/cosmos/ethermint/issues/687) Returns error for a transaction with an incorrect nonce.
* (evm) [tharsis#674](https://github.com/cosmos/ethermint/issues/674) Reset all cache after account data has been committed in `EndBlock` to make sure every node state consistent.
* (evm) [tharsis#672](https://github.com/cosmos/ethermint/issues/672) Fix panic of `wrong Block.Header.AppHash` when restart a node with snapshot.
* (evm) [tharsis#775](https://github.com/cosmos/ethermint/issues/775) MisUse of headHash as blockHash when create EVM context.

### Features

* (api) [tharsis#821](https://github.com/cosmos/ethermint/pull/821) Individually enable the api modules. Will be implemented in the latest version of ethermint with the upcoming stargate upgrade.

### Features

* (api) [tharsis#825](https://github.com/cosmos/ethermint/pull/825) Individually enable the api modules. Will be implemented in the latest version of ethermint with the upcoming stargate upgrade.

## [v0.4.0] - 2020-12-15

### API Breaking

* (evm) [tharsis#661](https://github.com/cosmos/ethermint/pull/661) `Balance` field has been removed from the evm module's `GenesisState`.

### Features

* (rpc) [tharsis#571](https://github.com/cosmos/ethermint/pull/571) Add pending queries to JSON-RPC calls. This allows for the querying of pending transactions and other relevant information that pertains to the pending state:
  * `eth_getBalance`
  * `eth_getTransactionCount`
  * `eth_getBlockTransactionCountByNumber`
  * `eth_getBlockByNumber`
  * `eth_getTransactionByHash`
  * `eth_getTransactionByBlockNumberAndIndex`
  * `eth_sendTransaction` - the nonce will automatically update to its pending nonce (when none is explicitly provided)

### Improvements

* (evm) [tharsis#661](https://github.com/cosmos/ethermint/pull/661) Add invariant check for account balance and account nonce.
* (deps) [tharsis#654](https://github.com/cosmos/ethermint/pull/654) Bump go-ethereum version to [v1.9.25](https://github.com/ethereum/go-ethereum/releases/tag/v1.9.25)
* (evm) [tharsis#627](https://github.com/cosmos/ethermint/issues/627) Add extra EIPs parameter to apply custom EVM jump tables.

### Bug Fixes

* (evm) [tharsis#661](https://github.com/cosmos/ethermint/pull/661) Set nonce to the EVM account on genesis initialization.
* (rpc) [tharsis#648](https://github.com/cosmos/ethermint/issues/648) Fix block cumulative gas used value.
* (evm) [tharsis#621](https://github.com/cosmos/ethermint/issues/621) EVM `GenesisAccount` fields now share the same format as the auth module `Account`.
* (evm) [tharsis#618](https://github.com/cosmos/ethermint/issues/618) Add missing EVM `Context` `GetHash` field that retrieves a the header hash from a given block height.
* (app) [tharsis#617](https://github.com/cosmos/ethermint/issues/617) Fix genesis export functionality.
* (rpc) [tharsis#574](https://github.com/cosmos/ethermint/issues/574) Fix outdated version from `eth_protocolVersion`.

## [v0.3.1] - 2020-11-24

### Improvements

* (deps) [tharsis#615](https://github.com/cosmos/ethermint/pull/615) Bump Cosmos SDK version to [v0.39.2](https://github.com/cosmos/cosmos-sdk/tag/v0.39.2)
* (deps) [tharsis#610](https://github.com/cosmos/ethermint/pull/610) Update Go dependency to 1.15+.
* (evm) [tharsis#603](https://github.com/cosmos/ethermint/pull/603) Add state transition params that enable or disable the EVM `Call` and `Create` operations.
* (deps) [tharsis#602](https://github.com/cosmos/ethermint/pull/602) Bump tendermint version to [v0.33.9](https://github.com/tendermint/tendermint/releases/tag/v0.33.9)

### Bug Fixes

* (rpc) [tharsis#613](https://github.com/cosmos/ethermint/issues/613) Fix potential deadlock caused if the keyring `List` returned an error.

## [v0.3.0] - 2020-11-16

### API Breaking

* (crypto) [tharsis#559](https://github.com/cosmos/ethermint/pull/559) Refactored crypto package in preparation for the SDK's Stargate release:
  * `crypto.PubKeySecp256k1` and `crypto.PrivKeySecp256k1` are now `ethsecp256k1.PubKey` and `ethsecp256k1.PrivKey`, respectively
  * Moved SDK `SigningAlgo` implementation for Ethermint's Secp256k1 key to `crypto/hd` package.
* (rpc) [tharsis#588](https://github.com/cosmos/ethermint/pull/588) The `rpc` package has been refactored to account for the separation of each
corresponding Ethereum API namespace:
  * `rpc/namespaces/eth`: `eth` namespace. Exposes the `PublicEthereumAPI` and the `PublicFilterAPI`.
  * `rpc/namespaces/personal`: `personal` namespace. Exposes the `PrivateAccountAPI`.
  * `rpc/namespaces/net`: `net` namespace. Exposes the `PublicNetAPI`.
  * `rpc/namespaces/web3`: `web3` namespace. Exposes the `PublicWeb3API`.
* (evm) [tharsis#588](https://github.com/cosmos/ethermint/pull/588) The EVM transaction CLI has been removed in favor of the JSON-RPC.

### Improvements

* (deps) [tharsis#594](https://github.com/cosmos/ethermint/pull/594) Bump go-ethereum version to [v1.9.24](https://github.com/ethereum/go-ethereum/releases/tag/v1.9.24)

### Bug Fixes

* (ante) [tharsis#597](https://github.com/cosmos/ethermint/pull/597) Fix incorrect fee check on `AnteHandler`.
* (evm) [tharsis#583](https://github.com/cosmos/ethermint/pull/583) Fixes incorrect resetting of tx count and block bloom during `BeginBlock`, as well as gas consumption.
* (crypto) [tharsis#577](https://github.com/cosmos/ethermint/pull/577) Fix `BIP44HDPath` that did not prepend `m/` to the path. This now uses the `DefaultBaseDerivationPath` variable from go-ethereum to ensure addresses are consistent.

## [v0.2.1] - 2020-09-30

### Features

* (rpc) [tharsis#552](https://github.com/cosmos/ethermint/pull/552) Implement Eth Personal namespace `personal_importRawKey`.

### Bug fixes

* (keys) [tharsis#554](https://github.com/cosmos/ethermint/pull/554) Fix private key derivation.
* (app/ante) [tharsis#550](https://github.com/cosmos/ethermint/pull/550) Update ante handler nonce verification to accept any nonce greater than or equal to the expected nonce to allow to successive transactions.

## [v0.2.0] - 2020-09-24

### State Machine Breaking

* (app) [tharsis#540](https://github.com/cosmos/ethermint/issues/540) Chain identifier's format has been changed to match the Cosmos `chainID` [standard](https://github.com/ChainAgnostic/CAIPs/blob/master/CAIPs/caip-5.md), which is required for IBC. The epoch number of the ID is used as the EVM `chainID`.

### API Breaking

* (types) [tharsis#503](https://github.com/cosmos/ethermint/pull/503) The `types.DenomDefault` constant for `"aphoton"` has been renamed to `types.AttoPhoton`.

### Improvements

* (types) [tharsis#504](https://github.com/cosmos/ethermint/pull/504) Unmarshal a JSON `EthAccount` using an Ethereum hex address in addition to Bech32.
* (types) [tharsis#503](https://github.com/cosmos/ethermint/pull/503) Add `--coin-denom` flag to testnet command that sets the given coin denomination to SDK and Ethermint parameters.
* (types) [tharsis#502](https://github.com/cosmos/ethermint/pull/502) `EthAccount` now also exposes the Ethereum hex address in `string` format to clients.
* (types) [tharsis#494](https://github.com/cosmos/ethermint/pull/494) Update `EthAccount` public key JSON type to `string`.
* (app) [tharsis#471](https://github.com/cosmos/ethermint/pull/471) Add `x/upgrade` module for managing software updates.
* (evm) [tharsis#458](https://github.com/cosmos/ethermint/pull/458) Define parameter for token denomination used for the EVM module.
* (evm) [tharsis#443](https://github.com/cosmos/ethermint/issues/443) Support custom Ethereum `ChainConfig` params.
* (types) [tharsis#434](https://github.com/cosmos/ethermint/issues/434) Update default denomination to Atto Photon (`aphoton`).
* (types) [tharsis#515](https://github.com/cosmos/ethermint/pull/515) Update minimum gas price to be 1.

### Bug Fixes

* (ante) [tharsis#525](https://github.com/cosmos/ethermint/pull/525) Add message validation decorator to `AnteHandler` for `MsgEthereumTx`.
* (types) [tharsis#507](https://github.com/cosmos/ethermint/pull/507) Fix hardcoded `aphoton` on `EthAccount` balance getter and setter.
* (types) [tharsis#501](https://github.com/cosmos/ethermint/pull/501) Fix bech32 encoding error by using the compressed ethereum secp256k1 public key.
* (evm) [tharsis#496](https://github.com/cosmos/ethermint/pull/496) Fix bugs on `journal.revert` and `CommitStateDB.Copy`.
* (types) [tharsis#480](https://github.com/cosmos/ethermint/pull/480) Update [BIP44](https://github.com/bitcoin/bips/blob/master/bip-0044.mediawiki) coin type to `60` to satisfy [EIP84](https://github.com/ethereum/EIPs/issues/84).
* (types) [tharsis#513](https://github.com/cosmos/ethermint/pull/513) Fix simulated transaction bug that was causing a consensus error by unintentionally affecting the state.

## [v0.1.0] - 2020-08-23

### Improvements

* (sdk) [tharsis#386](https://github.com/cosmos/ethermint/pull/386) Bump Cosmos SDK version to [v0.39.1](https://github.com/cosmos/cosmos-sdk/releases/tag/v0.39.1)
* (evm) [tharsis#181](https://github.com/cosmos/ethermint/issues/181) Updated EVM module to the recommended module structure.
* (app) [tharsis#188](https://github.com/cosmos/ethermint/issues/186)  Misc cleanup:
  * (evm) Rename `EthereumTxMsg` --> `MsgEthereumTx` and `EmintMsg` --> `MsgEthermint` for consistency with SDK standards
  * Updated integration and unit tests to use `EthermintApp` as testing suite
  * Use expected `Keeper` interface for `AccountKeeper`
  * Replaced `count` type in keeper with `int`
  * Add SDK events for transactions
* [tharsis#236](https://github.com/cosmos/ethermint/pull/236) Changes from upgrade:
  * (`app/ante`) Moved `AnteHandler` implementation to `app/ante`
  * (keys) Marked `ExportEthKeyCommand` as **UNSAFE**
  * (evm) Moved `BeginBlock` and `EndBlock` to `x/evm/abci.go`
* (evm) [tharsis#255](https://github.com/cosmos/ethermint/pull/255) Add missing `GenesisState` fields and support `ExportGenesis` functionality.
* [tharsis#272](https://github.com/cosmos/ethermint/pull/272) Add `Logger` for evm module.
* [tharsis#317](https://github.com/cosmos/ethermint/pull/317) `GenesisAccount` validation.
* (evm) [tharsis#319](https://github.com/cosmos/ethermint/pull/319) Various evm improvements:
  * Add transaction `[]*ethtypes.Logs` to evm's `GenesisState` to persist logs after an upgrade.
  * Remove evm `CodeKey` and `BlockKey`in favor of a prefix `Store`.
  * Set `BlockBloom` during `EndBlock` instead of `BeginBlock`.
  * `Commit` state object and `Finalize` storage after `InitGenesis` setup.
* (rpc) [tharsis#325](https://github.com/cosmos/ethermint/pull/325) `eth_coinbase` JSON-RPC query now returns the node's validator address.

### Features

* (build) [tharsis#378](https://github.com/cosmos/ethermint/pull/378) Create multi-node, local, automated testnet setup with `make localnet-start`.
* (rpc) [tharsis#330](https://github.com/cosmos/ethermint/issues/330) Implement `PublicFilterAPI`'s `EventSystem` which subscribes to Tendermint events upon `Filter` creation.
* (rpc) [tharsis#231](https://github.com/cosmos/ethermint/issues/231) Implement `NewBlockFilter` in rpc/filters.go which instantiates a polling block filter
  * Polls for new blocks via `BlockNumber` rpc call; if block number changes, it requests the new block via `GetBlockByNumber` rpc call and adds it to its internal list of blocks
  * Update `uninstallFilter` and `getFilterChanges` accordingly
  * `uninstallFilter` stops the polling goroutine
  * `getFilterChanges` returns the filter's internal list of block hashes and resets it
* (rpc) [tharsis#54](https://github.com/cosmos/ethermint/issues/54), [tharsis#55](https://github.com/cosmos/ethermint/issues/55)
  Implement `eth_getFilterLogs` and `eth_getLogs`:
  * For a given filter, look through each block for transactions. If there are transactions in the block, get the logs from it, and filter using the filterLogs method
  * `eth_getLogs` and `eth_getFilterChanges` for log filters use the same underlying method as `eth_getFilterLogs`
  * update `HandleMsgEthereumTx` to store logs using the ethereum hash
* (app) [tharsis#187](https://github.com/cosmos/ethermint/issues/187) Add support for simulations.

### Bug Fixes

* (evm) [tharsis#767](https://github.com/cosmos/ethermint/issues/767) Fix error of timeout when using Truffle to deploy contract.
* (evm) [tharsis#751](https://github.com/cosmos/ethermint/issues/751) Fix misused method to calculate block hash in evm related function.
* (evm) [tharsis#721](https://github.com/cosmos/ethermint/issues/721) Fix mismatch block hash in rpc response when use eth.getBlock.
* (evm) [tharsis#730](https://github.com/cosmos/ethermint/issues/730) Fix 'EIP2028' not open when Istanbul version has been enabled.
* (app) [tharsis#749](https://github.com/cosmos/ethermint/issues/749) Fix panic in `AnteHandler` when gas price larger than 100000
* (rpc) [tharsis#305](https://github.com/cosmos/ethermint/issues/305) Update `eth_getTransactionCount` to check for account existence before getting sequence and return 0 as the nonce if it doesn't exist.
* (evm) [tharsis#319](https://github.com/cosmos/ethermint/pull/319) Fix `SetBlockHash` that was setting the incorrect height during `BeginBlock`.
* (evm) [tharsis#176](https://github.com/cosmos/ethermint/issues/176) Updated Web3 transaction hash from using RLP hash. Now all transaction hashes exposed are amino hashes:
  * Removes `Hash()` (RLP) function from `MsgEthereumTx` to avoid confusion or misuse in future.<|MERGE_RESOLUTION|>--- conflicted
+++ resolved
@@ -64,11 +64,8 @@
 * (cli) [#1360](https://github.com/evmos/ethermint/pull/1360) Introduce a new `grpc-only` flag, such that when enabled, will start the node in a query-only mode. Note, gRPC MUST be enabled with this flag.
 * (rpc) [#1378](https://github.com/evmos/ethermint/pull/1378) Add support for EVM RPC metrics
 * (ante) [#1390](https://github.com/evmos/ethermint/pull/1390) Added multisig tx support.
-<<<<<<< HEAD
+* (test) [#1396](https://github.com/evmos/ethermint/pull/1396) Increase test coverage for the EVM module `keeper`
 * (ante) [#1397](https://github.com/evmos/ethermint/pull/1397) Refactor EIP-712 signature verification to support EIP-712 multi-signing.
-=======
-* (test) [#1396](https://github.com/evmos/ethermint/pull/1396) Increase test coverage for the EVM module `keeper`
->>>>>>> 241d4d96
 
 ### Bug Fixes
 
