--- conflicted
+++ resolved
@@ -46,11 +46,8 @@
 ### Improvements
 
 * (feemarket) [\#1165](https://github.com/evmos/ethermint/pull/1165) Add hint in specs about different gas terminology for gas in Cosmos and Ethereum.
-<<<<<<< HEAD
 * (evm) [\#1174](https://github.com/evmos/ethermint/pull/1174) Don't allow eth txs with 0 in mempool.
-=======
 * (rpc) [\#1169](https://github.com/evmos/ethermint/pull/1169) Remove unnecessary queries from `getBlockNumber` function
->>>>>>> da8fcc3a
 
 ## [v0.17.0] - 2022-06-27
 
