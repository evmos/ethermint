
<!--
Guiding Principles:

Changelogs are for humans, not machines.
There should be an entry for every single version.
The same types of changes should be grouped.
Versions and sections should be linkable.
The latest version comes first.
The release date of each version is displayed.
Mention whether you follow Semantic Versioning.

Usage:

Change log entries are to be added to the Unreleased section under the
appropriate stanza (see below). Each entry should ideally include a tag and
the Github issue reference in the following format:

* (<tag>) \#<issue-number> message

The issue numbers will later be link-ified during the release process so you do
not have to worry about including a link manually, but you can if you wish.

Types of changes (Stanzas):

"Features" for new features.
"Improvements" for changes in existing functionality.
"Deprecated" for soon-to-be removed features.
"Bug Fixes" for any bug fixes.
"Client Breaking" for breaking CLI commands and REST routes used by end-users.
"API Breaking" for breaking exported APIs used by developers building on SDK.
"State Machine Breaking" for any changes that result in a different AppState given same genesisState and txList.

Ref: https://keepachangelog.com/en/1.0.0/
-->

# Changelog

## Unreleased

### State Machine Breaking

* (deps) [\#1159](https://github.com/evmos/ethermint/pull/1159) Bump Geth version to `v1.10.19`.
* (deps) [#1167](https://github.com/evmos/ethermint/pull/1167) Upgrade ibc-go to v4.
* (evm) [\#1174](https://github.com/evmos/ethermint/pull/1174) Don't allow eth txs with 0 in mempool.

### Improvements

* (feemarket) [\#1165](https://github.com/evmos/ethermint/pull/1165) Add hint in specs about different gas terminology for gas in Cosmos and Ethereum.
* (rpc) [\#1169](https://github.com/evmos/ethermint/pull/1169) Remove unnecessary queries from `getBlockNumber` function

### Bug Fixes

<<<<<<< HEAD
* (rpc) [\#1190](https://github.com/evmos/ethermint/issues/1190) Fix `UnmarshalJSON` panig of breaking EVM and fee market `Params`.
=======
* (rpc) [#1179](https://github.com/evmos/ethermint/pull/1179) Fix gas used in traceTransaction response.
>>>>>>> ea81e15d

## [v0.17.0] - 2022-06-27

### State Machine Breaking

* (evm) [\#1128](https://github.com/evmos/ethermint/pull/1128) Clear tx logs if tx failed in post processing hooks
* (evm) [\#1124](https://github.com/evmos/ethermint/pull/1124) Reject non-replay-protected tx in `AnteHandler` to prevent replay attack

### API Breaking

* (rpc) [\#1126](https://github.com/evmos/ethermint/pull/1126) Make some JSON-RPC APIS work for pruned nodes.
* (rpc) [\#1143](https://github.com/evmos/ethermint/pull/1143) Restrict unprotected txs on the node JSON-RPC configuration.
* (all) [\#1137](https://github.com/evmos/ethermint/pull/1137) Rename go module to `evmos/ethermint`

### Improvements

* (deps) [\#1147](https://github.com/evmos/ethermint/pull/1147) Bump Go version to `1.18`.
* (feemarket) [\#1135](https://github.com/evmos/ethermint/pull/1135) Set lower bound of base fee to min gas price param
* (evm) [\#1142](https://github.com/evmos/ethermint/pull/1142) Rename `RejectUnprotectedTx` to `AllowUnprotectedTxs` for consistency with go-ethereum.

### Bug Fixes

* (rpc) [\#1138](https://github.com/evmos/ethermint/pull/1138) Fix GasPrice calculation with relation to `MinGasPrice`

## [v0.16.1] - 2022-06-09

### Improvements

* (feemarket) [\#1120](https://github.com/evmos/ethermint/pull/1120) Make `min-gas-multiplier` parameter accept zero value

### Bug Fixes

* (evm) [\#1118](https://github.com/evmos/ethermint/pull/1118) Fix `Type()` `Account` method `EmptyCodeHash` comparison

## [v0.16.0] - 2022-06-06

### State Machine Breaking

* (feemarket) [tharsis#1105](https://github.com/evmos/ethermint/pull/1105) Update `BaseFee` calculation based on `GasWanted` instead of `GasUsed`.

### API Breaking

* (feemarket) [tharsis#1104](https://github.com/evmos/ethermint/pull/1104) Enforce a minimum gas price for Cosmos and EVM transactions through the `MinGasPrice` parameter.
* (rpc) [tharsis#1081](https://github.com/evmos/ethermint/pull/1081) Deduplicate some json-rpc logic codes, cleanup several dead functions.
* (ante) [tharsis#1062](https://github.com/evmos/ethermint/pull/1062) Emit event of eth tx hash in ante handler to support query failed transactions.
* (analytics) [tharsis#1106](https://github.com/evmos/ethermint/pull/1106) Update telemetry to Ethermint modules.
* (rpc) [tharsis#1108](https://github.com/evmos/ethermint/pull/1108) Update GetGasPrice RPC endpoint with global `MinGasPrice`

### Improvements

* (cli) [tharsis#1086](https://github.com/evmos/ethermint/pull/1086) Add rollback command.
* (specs) [tharsis#1095](https://github.com/evmos/ethermint/pull/1095) Add more evm specs concepts.
* (evm) [tharsis#1101](https://github.com/evmos/ethermint/pull/1101) Add tx_type, gas and counter telemetry for ethereum txs.

### Bug Fixes

* (rpc) [tharsis#1082](https://github.com/evmos/ethermint/pull/1082) fix gas price returned in getTransaction api.
* (evm) [tharsis#1088](https://github.com/evmos/ethermint/pull/1088) Fix ability to append log in tx post processing.
* (rpc) [tharsis#1081](https://github.com/evmos/ethermint/pull/1081) fix `debug_getBlockRlp`/`debug_printBlock` don't filter failed transactions.
* (ante) [tharsis#1111](https://github.com/evmos/ethermint/pull/1111) Move CanTransfer decorator before GasConsume decorator
* (types) [tharsis#1112](https://github.com/cosmos/ethermint/pull/1112) Add `GetBaseAccount` to avoid invalid account error when create vesting account.

## [v0.15.0] - 2022-05-09

### State Machine Breaking

* (ante) [tharsis#1060](https://github.com/evmos/ethermint/pull/1060) Check `EnableCreate`/`EnableCall` in `AnteHandler` to short-circuit EVM transactions.
* (evm) [tharsis#1087](https://github.com/evmos/ethermint/pull/1087) Minimum GasUsed proportional to GasLimit and `MinGasDenominator` EVM module param.

### API Breaking

* (rpc) [tharsis#1070](https://github.com/evmos/ethermint/pull/1070) Refactor `rpc/` package:
  * `Backend` interface is now `BackendI`, which implements `EVMBackend` (for Ethereum namespaces) and `CosmosBackend` (for Cosmos namespaces)
  * Previous `EVMBackend` type is now `Backend`, which is the concrete implementation of `BackendI`
  * Move `rpc/ethereum/types` -> `rpc/types`
  * Move `rpc/ethereum/backend` -> `rpc/backend`
  * Move `rpc/ethereum/namespaces` -> `rpc/namespaces/ethereum`
* (rpc) [tharsis#1068](https://github.com/evmos/ethermint/pull/1068) Fix London hard-fork check logic in JSON-RPC APIs.

### Improvements

* (ci, evm) [tharsis#1063](https://github.com/evmos/ethermint/pull/1063) Run simulations on CI.

### Bug Fixes

* (rpc) [tharsis#1059](https://github.com/evmos/ethermint/pull/1059) Remove unnecessary event filtering logic on the `eth_baseFee` JSON-RPC endpoint.

## [v0.14.0] - 2022-04-19

### API Breaking

* (evm) [tharsis#1051](https://github.com/evmos/ethermint/pull/1051) Context block height fix on TraceTx. Removes `tx_index` on `QueryTraceTxRequest` proto type.
* (evm) [tharsis#1091](https://github.com/evmos/ethermint/pull/1091) Add query params command on EVM Module

### Improvements

* (deps) [tharsis#1046](https://github.com/evmos/ethermint/pull/1046) Bump Cosmos SDK version to [`v0.45.3`](https://github.com/cosmos/cosmos-sdk/releases/tag/v0.45.3)
* (rpc) [tharsis#1056](https://github.com/evmos/ethermint/pull/1056) Make json-rpc namespaces extensible

### Bug Fixes

* (rpc) [tharsis#1050](https://github.com/evmos/ethermint/pull/1050) `eth_getBlockByNumber` fix on batch transactions
* (app) [tharsis#658](https://github.com/evmos/ethermint/issues/658) Support simulations for the EVM.

## [v0.13.0] - 2022-04-05

### API Breaking

* (evm) [tharsis#1027](https://github.com/evmos/ethermint/pull/1027) Change the `PostTxProcessing` hook interface to include the full message data.
* (feemarket) [tharsis#1026](https://github.com/evmos/ethermint/pull/1026) Fix REST endpoints to use `/ethermint/feemarket/*` instead of `/feemarket/evm/*`.

### Improvements

* (deps) [tharsis#1029](https://github.com/evmos/ethermint/pull/1029) Bump Cosmos SDK version to [`v0.45.2`](https://github.com/cosmos/cosmos-sdk/releases/tag/v0.45.2)
* (evm) [tharsis#1025](https://github.com/evmos/ethermint/pull/1025) Allow to append logs after a post processing hook.

## [v0.12.2] - 2022-03-30

### Bug Fixes

* (feemarket) [tharsis#1021](https://github.com/evmos/ethermint/pull/1021) Fix fee market migration.

## [v0.12.1] - 2022-03-29

### Bug Fixes

* (evm) [tharsis#1016](https://github.com/evmos/ethermint/pull/1016) Update validate basic check for storage state.

## [v0.12.0] - 2022-03-24

### Bug Fixes

* (rpc) [tharsis#1012](https://github.com/evmos/ethermint/pull/1012) fix the tx hash in filter entries created by `eth_newPendingTransactionFilter`.
* (rpc) [tharsis#1006](https://github.com/evmos/ethermint/pull/1006) Use `string` as the parameters type to correct ambiguous results.
* (ante) [tharsis#1004](https://github.com/evmos/ethermint/pull/1004) Make `MaxTxGasWanted` configurable.
* (ante) [tharsis#991](https://github.com/evmos/ethermint/pull/991) Set an upper bound to gasWanted to prevent DoS attack.
* (rpc) [tharsis#990](https://github.com/evmos/ethermint/pull/990) Calculate reward values from all `MsgEthereumTx` from a block in `eth_feeHistory`.

## [v0.11.0] - 2022-03-06

### State Machine Breaking

* (ante) [tharsis#964](https://github.com/evmos/ethermint/pull/964) add NewInfiniteGasMeterWithLimit for storing the user provided gas limit. Fixes block's consumed gas calculation in the block creation phase.

### Bug Fixes

* (rpc) [tharsis#975](https://github.com/evmos/ethermint/pull/975) Fix unexpected `nil` values for `reward`, returned by `EffectiveGasTipValue(blockBaseFee)` in the `eth_feeHistory` RPC method.

### Improvements

* (rpc) [tharsis#979](https://github.com/evmos/ethermint/pull/979) Add configurable timeouts to http server
* (rpc) [tharsis#988](https://github.com/evmos/ethermint/pull/988) json-rpc server always use local rpc client

## [v0.10.1] - 2022-03-04

### Bug Fixes

* (rpc) [tharsis#970](https://github.com/evmos/ethermint/pull/970) Fix unexpected nil reward values on `eth_feeHistory` response
* (evm) [tharsis#529](https://github.com/evmos/ethermint/issues/529) Add support return value on trace tx response.

### Improvements

* (rpc) [tharsis#968](https://github.com/evmos/ethermint/pull/968) Add some buffer to returned gas price to provide better default UX for client.

## [v0.10.0] - 2022-02-26

### API Breaking

* (ante) [tharsis#866](https://github.com/evmos/ethermint/pull/866) `NewAnteHandler` constructor now receives a `HandlerOptions` field.
* (evm) [tharsis#849](https://github.com/evmos/ethermint/pull/849) `PostTxProcessing` hook now takes an Ethereum tx `Receipt` and a `from` `Address` as arguments.
* (ante) [tharsis#916](https://github.com/evmos/ethermint/pull/916) Don't check min-gas-price for eth tx if london hardfork enabled and feemarket enabled.

### State Machine Breaking

* (deps) [tharsis#912](https://github.com/evmos/ethermint/pull/912) Bump Cosmos SDK version to [`v0.45.1`](https://github.com/cosmos/cosmos-sdk/releases/tag/v0.45.1)
* (evm) [tharsis#840](https://github.com/evmos/ethermint/pull/840) Store empty topics as empty array rather than nil.
* (feemarket) [tharsis#822](https://github.com/evmos/ethermint/pull/822) Update EIP1559 base fee in `BeginBlock`.
* (evm) [tharsis#817](https://github.com/evmos/ethermint/pull/817) Use `effectiveGasPrice` in ante handler, add `effectiveGasPrice` to tx receipt.
* (evm) [tharsis#808](https://github.com/evmos/ethermint/issues/808) increase nonce in ante handler for contract creation transaction.
* (evm) [tharsis#851](https://github.com/evmos/ethermint/pull/851) fix contract address used in EVM, this issue is caused by [tharsis#808](https://github.com/evmos/ethermint/issues/808).
* (evm)  Reject invalid `MsgEthereumTx` wrapping tx
* (evm)  Fix `SelfDestruct` opcode by deleting account code and state.
* (feemarket) [tharsis#855](https://github.com/evmos/ethermint/pull/855) Consistent `BaseFee` check logic.
* (evm) [tharsis#729](https://github.com/evmos/ethermint/pull/729) Refactor EVM `StateDB` implementation.
* (evm) [tharsis#945](https://github.com/evmos/ethermint/pull/945) Bumb Go-ethereum version to [`v1.10.16`](https://github.com/ethereum/go-ethereum/releases/tag/v1.10.16)

### Features

* (ante) [tharsis#950](https://github.com/evmos/ethermint/pull/950) Add support for EIP712 signed Cosmos transactions

### Improvements

* (types) [tharsis#884](https://github.com/evmos/ethermint/pull/884) Introduce a new `EthAccountI` interface for EVM-compatible account types.
* (types) [tharsis#849](https://github.com/evmos/ethermint/pull/849) Add `Type` function to distinguish EOAs from Contract accounts.
* (evm) [tharsis#826](https://github.com/evmos/ethermint/issues/826) Improve allocation of bytes of `tx.To` address.
* (evm) [tharsis#827](https://github.com/evmos/ethermint/issues/827) Speed up creation of event logs by using the slice insertion idiom with indices.
* (ante) [tharsis#819](https://github.com/evmos/ethermint/pull/819) Remove redundant ante handlers
* (app) [tharsis#873](https://github.com/evmos/ethermint/pull/873) Validate code hash in GenesisAccount
* (evm) [tharsis#901](https://github.com/evmos/ethermint/pull/901) Support multiple `MsgEthereumTx` in single tx.
* (config) [tharsis#908](https://github.com/evmos/ethermint/pull/908) Add `api.enable` flag for Cosmos SDK Rest server
* (feemarket) [tharsis#919](https://github.com/evmos/ethermint/pull/919) Initialize baseFee in default genesis state.
* (feemarket) [tharsis#943](https://github.com/evmos/ethermint/pull/943) Store the base fee as a module param instead of using state storage.

### Bug Fixes

* (rpc) [tharsis#955](https://github.com/evmos/ethermint/pull/955) Fix websocket server push duplicated messages to subscriber.
* (rpc) [tharsis#953](https://github.com/evmos/ethermint/pull/953) Add `eth_signTypedData` api support.
* (log) [tharsis#948](https://github.com/evmos/ethermint/pull/948) Redirect go-ethereum's logs to cosmos-sdk logger.
* (evm) [tharsis#884](https://github.com/evmos/ethermint/pull/884) Support multiple account types on the EVM `StateDB`.
* (rpc) [tharsis#831](https://github.com/evmos/ethermint/pull/831) Fix BaseFee value when height is specified.
* (evm) [tharsis#838](https://github.com/evmos/ethermint/pull/838) Fix splitting of trace.Memory into 32 chunks.
* (rpc) [tharsis#860](https://github.com/evmos/ethermint/pull/860) Fix `eth_getLogs` when specify blockHash without address/topics, and limit the response size.
* (rpc) [tharsis#865](https://github.com/evmos/ethermint/pull/865) Fix RPC Filter parameters being ignored
* (evm) [tharsis#871](https://github.com/evmos/ethermint/pull/871) Set correct nonce in `EthCall` and `EstimateGas` grpc query.
* (rpc) [tharsis#878](https://github.com/evmos/ethermint/pull/878) Workaround to make GetBlock RPC api report correct block gas used.
* (rpc) [tharsis#900](https://github.com/evmos/ethermint/pull/900) `newPendingTransactions` filter return ethereum tx hash.
* (rpc) [tharsis#933](https://github.com/evmos/ethermint/pull/933) Fix `newPendingTransactions` subscription deadlock when a Websocket client exits without unsubscribing and the node errors.
* (evm) [tharsis#932](https://github.com/evmos/ethermint/pull/932) Fix base fee check logic in state transition.

## [v0.9.0] - 2021-12-01

### State Machine Breaking

* (evm) [tharsis#802](https://github.com/evmos/ethermint/pull/802) Clear access list for each transaction

### Improvements

* (app) [tharsis#794](https://github.com/evmos/ethermint/pull/794) Setup in-place store migrators.
* (ci) [tharsis#784](https://github.com/evmos/ethermint/pull/784) Enable automatic backport of PRs.
* (rpc) [tharsis#786](https://github.com/evmos/ethermint/pull/786) Improve error message of `SendTransaction`/`SendRawTransaction` JSON-RPC APIs.
* (rpc) [tharsis#810](https://github.com/evmos/ethermint/pull/810) Optimize tx index lookup in web3 rpc

### Bug Fixes

* (license) [tharsis#800](https://github.com/evmos/ethermint/pull/800) Re-license project to [LGPLv3](https://choosealicense.com/licenses/lgpl-3.0/#) to comply with go-ethereum.
* (evm) [tharsis#794](https://github.com/evmos/ethermint/pull/794) Register EVM gRPC `Msg` server.
* (rpc) [tharsis#781](https://github.com/evmos/ethermint/pull/781) Fix get block invalid transactions filter.
* (rpc) [tharsis#782](https://github.com/evmos/ethermint/pull/782) Fix wrong block gas limit returned by JSON-RPC.
* (evm) [tharsis#798](https://github.com/evmos/ethermint/pull/798) Fix the semantic of `ForEachStorage` callback's return value

## [v0.8.1] - 2021-11-23

### Bug Fixes

* (feemarket) [tharsis#770](https://github.com/evmos/ethermint/pull/770) Enable fee market (EIP1559) by default.
* (rpc) [tharsis#769](https://github.com/evmos/ethermint/pull/769) Fix default Ethereum signer for JSON-RPC.

## [v0.8.0] - 2021-11-17

### State Machine Breaking

* (evm, ante) [tharsis#620](https://github.com/evmos/ethermint/pull/620) Add fee market field to EVM `Keeper` and `AnteHandler`.
* (all) [tharsis#231](https://github.com/evmos/ethermint/pull/231) Bump go-ethereum version to [`v1.10.9`](https://github.com/ethereum/go-ethereum/releases/tag/v1.10.9)
* (ante) [tharsis#703](https://github.com/evmos/ethermint/pull/703) Fix some fields in transaction are not authenticated by signature.
* (evm) [tharsis#751](https://github.com/evmos/ethermint/pull/751) don't revert gas refund logic when transaction reverted

### Features

* (rpc, evm) [tharsis#673](https://github.com/evmos/ethermint/pull/673) Use tendermint events to store fee market basefee.
* (rpc) [tharsis#624](https://github.com/evmos/ethermint/pull/624) Implement new JSON-RPC endpoints from latest geth version
* (evm) [tharsis#662](https://github.com/evmos/ethermint/pull/662) Disable basefee for non london blocks
* (cmd) [tharsis#712](https://github.com/evmos/ethermint/pull/712) add tx cli to build evm transaction
* (rpc) [tharsis#733](https://github.com/evmos/ethermint/pull/733) add JSON_RPC endpoint `personal_unpair`
* (rpc) [tharsis#734](https://github.com/evmos/ethermint/pull/734) add JSON_RPC endpoint `eth_feeHistory`
* (rpc) [tharsis#740](https://github.com/evmos/ethermint/pull/740) add JSON_RPC endpoint `personal_initializeWallet`
* (rpc) [tharsis#743](https://github.com/evmos/ethermint/pull/743) add JSON_RPC endpoint `debug_traceBlockByHash`
* (rpc) [tharsis#748](https://github.com/evmos/ethermint/pull/748) add JSON_RPC endpoint `personal_listWallets`
* (rpc) [tharsis#754](https://github.com/evmos/ethermint/pull/754) add JSON_RPC endpoint `debug_intermediateRoots`

### Bug Fixes

* (evm) [tharsis#746](https://github.com/evmos/ethermint/pull/746) Set EVM debugging based on tracer configuration.
* (app,cli) [tharsis#725](https://github.com/evmos/ethermint/pull/725) Fix cli-config for  `keys` command.
* (rpc) [tharsis#727](https://github.com/evmos/ethermint/pull/727) Decode raw transaction using RLP.
* (rpc) [tharsis#661](https://github.com/evmos/ethermint/pull/661) Fix OOM bug when creating too many filters using JSON-RPC.
* (evm) [tharsis#660](https://github.com/evmos/ethermint/pull/660) Fix `nil` pointer panic in `ApplyNativeMessage`.
* (evm, test) [tharsis#649](https://github.com/evmos/ethermint/pull/649) Test DynamicFeeTx.
* (evm) [tharsis#702](https://github.com/evmos/ethermint/pull/702) Fix panic in web3 RPC handlers
* (rpc) [tharsis#720](https://github.com/evmos/ethermint/pull/720) Fix `debug_traceTransaction` failure
* (rpc) [tharsis#741](https://github.com/evmos/ethermint/pull/741) Fix `eth_getBlockByNumberAndHash` return with non eth txs
* (rpc) [tharsis#743](https://github.com/evmos/ethermint/pull/743) Fix debug JSON RPC handler crash on non-existing block

### Improvements

* (tests) [tharsis#704](https://github.com/evmos/ethermint/pull/704) Introduce E2E testing framework for clients
* (deps) [tharsis#737](https://github.com/evmos/ethermint/pull/737) Bump ibc-go to [`v2.0.0`](https://github.com/cosmos/ibc-go/releases/tag/v2.0.0)
* (rpc) [tharsis#671](https://github.com/evmos/ethermint/pull/671) Don't pass base fee externally for `EthCall`/`EthEstimateGas` apis.
* (evm) [tharsis#674](https://github.com/evmos/ethermint/pull/674) Refactor `ApplyMessage`, remove
  `ApplyNativeMessage`.
* (rpc) [tharsis#714](https://github.com/evmos/ethermint/pull/714) remove `MsgEthereumTx` support in `TxConfig`

## [v0.7.2] - 2021-10-24

### Improvements

* (deps) [tharsis#692](https://github.com/evmos/ethermint/pull/692) Bump Cosmos SDK version to [`v0.44.3`](https://github.com/cosmos/cosmos-sdk/releases/tag/v0.44.3).
* (rpc) [tharsis#679](https://github.com/evmos/ethermint/pull/679) Fix file close handle.
* (deps) [tharsis#668](https://github.com/evmos/ethermint/pull/668) Bump Tendermint version to [`v0.34.14`](https://github.com/tendermint/tendermint/releases/tag/v0.34.14).

### Bug Fixes

* (rpc) [tharsis#667](https://github.com/evmos/ethermint/issues/667) Fix `ExpandHome` restrictions bypass

## [v0.7.1] - 2021-10-08

### Bug Fixes

* (evm) [tharsis#650](https://github.com/evmos/ethermint/pull/650) Fix panic when flattening the cache context in case transaction is reverted.
* (rpc, test) [tharsis#608](https://github.com/evmos/ethermint/pull/608) Fix rpc test.

## [v0.7.0] - 2021-10-07

### API Breaking

* (rpc) [tharsis#400](https://github.com/evmos/ethermint/issues/400) Restructure JSON-RPC directory and rename server config

### Improvements

* (deps) [tharsis#621](https://github.com/evmos/ethermint/pull/621) Bump IBC-go to [`v1.2.1`](https://github.com/cosmos/ibc-go/releases/tag/v1.2.1)
* (evm) [tharsis#613](https://github.com/evmos/ethermint/pull/613) Refactor `traceTx`
* (deps) [tharsis#610](https://github.com/evmos/ethermint/pull/610) Bump Cosmos SDK to [v0.44.1](https://github.com/cosmos/cosmos-sdk/releases/tag/v0.44.1).

### Bug Fixes

* (rpc) [tharsis#642](https://github.com/evmos/ethermint/issues/642) Fix `eth_getLogs` when string is specified in filter's from or to fields
* (evm) [tharsis#616](https://github.com/evmos/ethermint/issues/616) Fix halt on deeply nested stack of cache context. Stack is now flattened before iterating over the tx logs.
* (rpc, evm) [tharsis#614](https://github.com/evmos/ethermint/issues/614) Use JSON for (un)marshaling tx `Log`s from events.
* (rpc) [tharsis#611](https://github.com/evmos/ethermint/pull/611) Fix panic on JSON-RPC when querying for an invalid block height.
* (cmd) [tharsis#483](https://github.com/evmos/ethermint/pull/483) Use config values on genesis accounts.

## [v0.6.0] - 2021-09-29

### State Machine Breaking

* (app) [tharsis#476](https://github.com/evmos/ethermint/pull/476) Update Bech32 HRP to `ethm`.
* (evm) [tharsis#556](https://github.com/evmos/ethermint/pull/556) Remove tx logs and block bloom from chain state
* (evm) [tharsis#590](https://github.com/evmos/ethermint/pull/590) Contract storage key is not hashed anymore

### API Breaking

* (evm) [tharsis#469](https://github.com/evmos/ethermint/pull/469) Deprecate `YoloV3Block` and `EWASMBlock` from `ChainConfig`

### Features

* (evm) [tharsis#469](https://github.com/evmos/ethermint/pull/469) Support [EIP-1559](https://eips.ethereum.org/EIPS/eip-1559)
* (evm) [tharsis#417](https://github.com/evmos/ethermint/pull/417) Add `EvmHooks` for tx post-processing
* (rpc) [tharsis#506](https://github.com/evmos/ethermint/pull/506) Support for `debug_traceTransaction` RPC endpoint
* (rpc) [tharsis#555](https://github.com/evmos/ethermint/pull/555) Support for `debug_traceBlockByNumber` RPC endpoint

### Bug Fixes

* (rpc, server) [tharsis#600](https://github.com/evmos/ethermint/pull/600) Add TLS configuration for websocket API
* (rpc) [tharsis#598](https://github.com/evmos/ethermint/pull/598) Check truncation when creating a `BlockNumber` from `big.Int`
* (evm) [tharsis#597](https://github.com/evmos/ethermint/pull/597) Check for `uint64` -> `int64` block height overflow on `GetHashFn`
* (evm) [tharsis#579](https://github.com/evmos/ethermint/pull/579) Update `DeriveChainID` function to handle `v` signature values `< 35`.
* (encoding) [tharsis#478](https://github.com/evmos/ethermint/pull/478) Register `Evidence` to amino codec.
* (rpc) [tharsis#478](https://github.com/evmos/ethermint/pull/481) Getting the node configuration when calling the `miner` rpc methods.
* (cli) [tharsis#561](https://github.com/evmos/ethermint/pull/561) `Export` and `Start` commands now use the same home directory.

### Improvements

* (evm) [tharsis#461](https://github.com/evmos/ethermint/pull/461) Increase performance of `StateDB` transaction log storage (r/w).
* (evm) [tharsis#566](https://github.com/evmos/ethermint/pull/566) Introduce `stateErr` store in `StateDB` to avoid meaningless operations if any error happened before
* (rpc, evm) [tharsis#587](https://github.com/evmos/ethermint/pull/587) Apply bloom filter when query ethlogs with range of blocks
* (evm) [tharsis#586](https://github.com/evmos/ethermint/pull/586) Benchmark evm keeper

## [v0.5.0] - 2021-08-20

### State Machine Breaking

* (app, rpc) [tharsis#447](https://github.com/evmos/ethermint/pull/447) Chain ID format has been changed from `<identifier>-<epoch>` to `<identifier>_<EIP155_number>-<epoch>`
in order to clearly distinguish permanent vs impermanent components.
* (app, evm) [tharsis#434](https://github.com/evmos/ethermint/pull/434) EVM `Keeper` struct and `NewEVM` function now have a new `trace` field to define
the Tracer type used to collect execution traces from the EVM transaction execution.
* (evm) [tharsis#175](https://github.com/evmos/ethermint/issues/175) The msg `TxData` field is now represented as a `*proto.Any`.
* (evm) [tharsis#84](https://github.com/evmos/ethermint/pull/84) Remove `journal`, `CommitStateDB` and `stateObjects`.
* (rpc, evm) [tharsis#81](https://github.com/evmos/ethermint/pull/81) Remove tx `Receipt` from store and replace it with fields obtained from the Tendermint RPC client.
* (evm) [tharsis#72](https://github.com/evmos/ethermint/issues/72) Update `AccessList` to use `TransientStore` instead of map.
* (evm) [tharsis#68](https://github.com/evmos/ethermint/issues/68) Replace block hash storage map to use staking `HistoricalInfo`.
* (evm) [tharsis#276](https://github.com/evmos/ethermint/pull/276) Vm errors don't result in cosmos tx failure, just
  different tx state and events.
* (evm) [tharsis#342](https://github.com/evmos/ethermint/issues/342) Don't clear balance when resetting the account.
* (evm) [tharsis#334](https://github.com/evmos/ethermint/pull/334) Log index changed to the index in block rather than
  tx.
* (evm) [tharsis#399](https://github.com/evmos/ethermint/pull/399) Exception in sub-message call reverts the call if it's not propagated.

### API Breaking

* (proto) [tharsis#448](https://github.com/evmos/ethermint/pull/448) Bump version for all Ethermint messages to `v1`
* (server) [tharsis#434](https://github.com/evmos/ethermint/pull/434) `evm-rpc` flags and app config have been renamed to `json-rpc`.
* (proto, evm) [tharsis#207](https://github.com/evmos/ethermint/issues/207) Replace `big.Int` in favor of `sdk.Int` for `TxData` fields
* (proto, evm) [tharsis#81](https://github.com/evmos/ethermint/pull/81) gRPC Query and Tx service changes:
  * The `TxReceipt`, `TxReceiptsByBlockHeight` endpoints have been removed from the Query service.
  * The `ContractAddress`, `Bloom` have been removed from the `MsgEthereumTxResponse` and the
    response now contains the ethereum-formatted `Hash` in hex format.
* (eth) [tharsis#845](https://github.com/cosmos/ethermint/pull/845) The `eth` namespace must be included in the list of API's as default to run the rpc server without error.
* (evm) [tharsis#202](https://github.com/evmos/ethermint/pull/202) Web3 api `SendTransaction`/`SendRawTransaction` returns ethereum compatible transaction hash, and query api `GetTransaction*` also accept that.
* (rpc) [tharsis#258](https://github.com/evmos/ethermint/pull/258) Return empty `BloomFilter` instead of throwing an error when it cannot be found (`nil` or empty).
* (rpc) [tharsis#277](https://github.com/evmos/ethermint/pull/321) Fix `BloomFilter` response.

### Improvements

* (client) [tharsis#450](https://github.com/evmos/ethermint/issues/450) Add EIP55 hex address support on `debug addr` command.
* (server) [tharsis#343](https://github.com/evmos/ethermint/pull/343) Define a wrap tendermint logger `Handler` go-ethereum's `root` logger.
* (rpc) [tharsis#457](https://github.com/evmos/ethermint/pull/457) Configure RPC gas cap through app config.
* (evm) [tharsis#434](https://github.com/evmos/ethermint/pull/434) Support different `Tracer` types for the EVM.
* (deps) [tharsis#427](https://github.com/evmos/ethermint/pull/427) Bump ibc-go to [`v1.0.0`](https://github.com/cosmos/ibc-go/releases/tag/v1.0.0)
* (gRPC) [tharsis#239](https://github.com/evmos/ethermint/pull/239) Query `ChainConfig` via gRPC.
* (rpc) [tharsis#181](https://github.com/evmos/ethermint/pull/181) Use evm denomination for params on tx fee.
* (deps) [tharsis#423](https://github.com/evmos/ethermint/pull/423) Bump Cosmos SDK and Tendermint versions to [v0.43.0](https://github.com/cosmos/cosmos-sdk/releases/tag/v0.43.0) and [v0.34.11](https://github.com/tendermint/tendermint/releases/tag/v0.34.11), respectively.
* (evm) [tharsis#66](https://github.com/evmos/ethermint/issues/66) Support legacy transaction types for signing.
* (evm) [tharsis#24](https://github.com/evmos/ethermint/pull/24) Implement metrics for `MsgEthereumTx`, state transitions, `BeginBlock` and `EndBlock`.
* (rpc)  [tharsis#124](https://github.com/evmos/ethermint/issues/124) Implement `txpool_content`, `txpool_inspect` and `txpool_status` RPC methods
* (rpc) [tharsis#112](https://github.com/evmos/ethermint/pull/153) Fix `eth_coinbase` to return the ethereum address of the validator
* (rpc) [tharsis#176](https://github.com/evmos/ethermint/issues/176) Support fetching pending nonce
* (rpc) [tharsis#272](https://github.com/evmos/ethermint/pull/272) do binary search to estimate gas accurately
* (rpc) [tharsis#313](https://github.com/evmos/ethermint/pull/313) Implement internal debug namespace (Not including logger functions nor traces).
* (rpc) [tharsis#349](https://github.com/evmos/ethermint/pull/349) Implement configurable JSON-RPC APIs to manage enabled namespaces.
* (rpc) [tharsis#377](https://github.com/evmos/ethermint/pull/377) Implement `miner_` namespace. `miner_setEtherbase` and `miner_setGasPrice` are working as intended. All the other calls are not applicable and return `unsupported`.
* (eth) [tharsis#460](https://github.com/evmos/ethermint/issues/460) Add support for EIP-1898.

### Bug Fixes

* (keys) [tharsis#346](https://github.com/evmos/ethermint/pull/346) Fix `keys add` command with `--ledger` flag for the `secp256k1` signing algorithm.
* (evm) [tharsis#291](https://github.com/evmos/ethermint/pull/291) Use block proposer address (validator operator) for `COINBASE` opcode.
* (rpc) [tharsis#81](https://github.com/evmos/ethermint/pull/81) Fix transaction hashing and decoding on `eth_sendTransaction`.
* (rpc) [tharsis#45](https://github.com/evmos/ethermint/pull/45) Use `EmptyUncleHash` and `EmptyRootHash` for empty ethereum `Header` fields.

## [v0.4.1] - 2021-03-01

### API Breaking

* (faucet) [tharsis#678](https://github.com/cosmos/ethermint/pull/678) Faucet module has been removed in favor of client libraries such as [`@cosmjs/faucet`](https://github.com/cosmos/cosmjs/tree/master/packages/faucet).
* (evm) [tharsis#670](https://github.com/cosmos/ethermint/pull/670) Migrate types to the ones defined by the protobuf messages, which are required for the stargate release.

### Bug Fixes

* (evm) [tharsis#799](https://github.com/cosmos/ethermint/issues/799) Fix wrong precision in calculation of gas fee.
* (evm) [tharsis#760](https://github.com/cosmos/ethermint/issues/760) Fix Failed to call function EstimateGas.
* (evm) [tharsis#767](https://github.com/cosmos/ethermint/issues/767) Fix error of timeout when using Truffle to deploy contract.
* (evm) [tharsis#751](https://github.com/cosmos/ethermint/issues/751) Fix misused method to calculate block hash in evm related function.
* (evm) [tharsis#721](https://github.com/cosmos/ethermint/issues/721) Fix mismatch block hash in rpc response when use eht.getBlock.
* (evm) [tharsis#730](https://github.com/cosmos/ethermint/issues/730) Fix 'EIP2028' not open when Istanbul version has been enabled.
* (evm) [tharsis#749](https://github.com/cosmos/ethermint/issues/749) Fix panic in `AnteHandler` when gas price larger than 100000
* (evm) [tharsis#747](https://github.com/cosmos/ethermint/issues/747) Fix format errors in String() of QueryETHLogs
* (evm) [tharsis#742](https://github.com/cosmos/ethermint/issues/742) Add parameter check for evm query func.
* (evm) [tharsis#687](https://github.com/cosmos/ethermint/issues/687) Fix nonce check to explicitly check for the correct nonce, rather than a simple 'greater than' comparison.
* (api) [tharsis#687](https://github.com/cosmos/ethermint/issues/687) Returns error for a transaction with an incorrect nonce.
* (evm) [tharsis#674](https://github.com/cosmos/ethermint/issues/674) Reset all cache after account data has been committed in `EndBlock` to make sure every node state consistent.
* (evm) [tharsis#672](https://github.com/cosmos/ethermint/issues/672) Fix panic of `wrong Block.Header.AppHash` when restart a node with snapshot.
* (evm) [tharsis#775](https://github.com/cosmos/ethermint/issues/775) MisUse of headHash as blockHash when create EVM context.

### Features

* (api) [tharsis#821](https://github.com/cosmos/ethermint/pull/821) Individually enable the api modules. Will be implemented in the latest version of ethermint with the upcoming stargate upgrade.

### Features

* (api) [tharsis#825](https://github.com/cosmos/ethermint/pull/825) Individually enable the api modules. Will be implemented in the latest version of ethermint with the upcoming stargate upgrade.

## [v0.4.0] - 2020-12-15

### API Breaking

* (evm) [tharsis#661](https://github.com/cosmos/ethermint/pull/661) `Balance` field has been removed from the evm module's `GenesisState`.

### Features

* (rpc) [tharsis#571](https://github.com/cosmos/ethermint/pull/571) Add pending queries to JSON-RPC calls. This allows for the querying of pending transactions and other relevant information that pertains to the pending state:
  * `eth_getBalance`
  * `eth_getTransactionCount`
  * `eth_getBlockTransactionCountByNumber`
  * `eth_getBlockByNumber`
  * `eth_getTransactionByHash`
  * `eth_getTransactionByBlockNumberAndIndex`
  * `eth_sendTransaction` - the nonce will automatically update to its pending nonce (when none is explicitly provided)

### Improvements

* (evm) [tharsis#661](https://github.com/cosmos/ethermint/pull/661) Add invariant check for account balance and account nonce.
* (deps) [tharsis#654](https://github.com/cosmos/ethermint/pull/654) Bump go-ethereum version to [v1.9.25](https://github.com/ethereum/go-ethereum/releases/tag/v1.9.25)
* (evm) [tharsis#627](https://github.com/cosmos/ethermint/issues/627) Add extra EIPs parameter to apply custom EVM jump tables.

### Bug Fixes

* (evm) [tharsis#661](https://github.com/cosmos/ethermint/pull/661) Set nonce to the EVM account on genesis initialization.
* (rpc) [tharsis#648](https://github.com/cosmos/ethermint/issues/648) Fix block cumulative gas used value.
* (evm) [tharsis#621](https://github.com/cosmos/ethermint/issues/621) EVM `GenesisAccount` fields now share the same format as the auth module `Account`.
* (evm) [tharsis#618](https://github.com/cosmos/ethermint/issues/618) Add missing EVM `Context` `GetHash` field that retrieves a the header hash from a given block height.
* (app) [tharsis#617](https://github.com/cosmos/ethermint/issues/617) Fix genesis export functionality.
* (rpc) [tharsis#574](https://github.com/cosmos/ethermint/issues/574) Fix outdated version from `eth_protocolVersion`.

## [v0.3.1] - 2020-11-24

### Improvements

* (deps) [tharsis#615](https://github.com/cosmos/ethermint/pull/615) Bump Cosmos SDK version to [v0.39.2](https://github.com/cosmos/cosmos-sdk/tag/v0.39.2)
* (deps) [tharsis#610](https://github.com/cosmos/ethermint/pull/610) Update Go dependency to 1.15+.
* (evm) [tharsis#603](https://github.com/cosmos/ethermint/pull/603) Add state transition params that enable or disable the EVM `Call` and `Create` operations.
* (deps) [tharsis#602](https://github.com/cosmos/ethermint/pull/602) Bump tendermint version to [v0.33.9](https://github.com/tendermint/tendermint/releases/tag/v0.33.9)

### Bug Fixes

* (rpc) [tharsis#613](https://github.com/cosmos/ethermint/issues/613) Fix potential deadlock caused if the keyring `List` returned an error.

## [v0.3.0] - 2020-11-16

### API Breaking

* (crypto) [tharsis#559](https://github.com/cosmos/ethermint/pull/559) Refactored crypto package in preparation for the SDK's Stargate release:
  * `crypto.PubKeySecp256k1` and `crypto.PrivKeySecp256k1` are now `ethsecp256k1.PubKey` and `ethsecp256k1.PrivKey`, respectively
  * Moved SDK `SigningAlgo` implementation for Ethermint's Secp256k1 key to `crypto/hd` package.
* (rpc) [tharsis#588](https://github.com/cosmos/ethermint/pull/588) The `rpc` package has been refactored to account for the separation of each
corresponding Ethereum API namespace:
  * `rpc/namespaces/eth`: `eth` namespace. Exposes the `PublicEthereumAPI` and the `PublicFilterAPI`.
  * `rpc/namespaces/personal`: `personal` namespace. Exposes the `PrivateAccountAPI`.
  * `rpc/namespaces/net`: `net` namespace. Exposes the `PublicNetAPI`.
  * `rpc/namespaces/web3`: `web3` namespace. Exposes the `PublicWeb3API`.
* (evm) [tharsis#588](https://github.com/cosmos/ethermint/pull/588) The EVM transaction CLI has been removed in favor of the JSON-RPC.

### Improvements

* (deps) [tharsis#594](https://github.com/cosmos/ethermint/pull/594) Bump go-ethereum version to [v1.9.24](https://github.com/ethereum/go-ethereum/releases/tag/v1.9.24)

### Bug Fixes

* (ante) [tharsis#597](https://github.com/cosmos/ethermint/pull/597) Fix incorrect fee check on `AnteHandler`.
* (evm) [tharsis#583](https://github.com/cosmos/ethermint/pull/583) Fixes incorrect resetting of tx count and block bloom during `BeginBlock`, as well as gas consumption.
* (crypto) [tharsis#577](https://github.com/cosmos/ethermint/pull/577) Fix `BIP44HDPath` that did not prepend `m/` to the path. This now uses the `DefaultBaseDerivationPath` variable from go-ethereum to ensure addresses are consistent.

## [v0.2.1] - 2020-09-30

### Features

* (rpc) [tharsis#552](https://github.com/cosmos/ethermint/pull/552) Implement Eth Personal namespace `personal_importRawKey`.

### Bug fixes

* (keys) [tharsis#554](https://github.com/cosmos/ethermint/pull/554) Fix private key derivation.
* (app/ante) [tharsis#550](https://github.com/cosmos/ethermint/pull/550) Update ante handler nonce verification to accept any nonce greater than or equal to the expected nonce to allow to successive transactions.

## [v0.2.0] - 2020-09-24

### State Machine Breaking

* (app) [tharsis#540](https://github.com/cosmos/ethermint/issues/540) Chain identifier's format has been changed to match the Cosmos `chainID` [standard](https://github.com/ChainAgnostic/CAIPs/blob/master/CAIPs/caip-5.md), which is required for IBC. The epoch number of the ID is used as the EVM `chainID`.

### API Breaking

* (types) [tharsis#503](https://github.com/cosmos/ethermint/pull/503) The `types.DenomDefault` constant for `"aphoton"` has been renamed to `types.AttoPhoton`.

### Improvements

* (types) [tharsis#504](https://github.com/cosmos/ethermint/pull/504) Unmarshal a JSON `EthAccount` using an Ethereum hex address in addition to Bech32.
* (types) [tharsis#503](https://github.com/cosmos/ethermint/pull/503) Add `--coin-denom` flag to testnet command that sets the given coin denomination to SDK and Ethermint parameters.
* (types) [tharsis#502](https://github.com/cosmos/ethermint/pull/502) `EthAccount` now also exposes the Ethereum hex address in `string` format to clients.
* (types) [tharsis#494](https://github.com/cosmos/ethermint/pull/494) Update `EthAccount` public key JSON type to `string`.
* (app) [tharsis#471](https://github.com/cosmos/ethermint/pull/471) Add `x/upgrade` module for managing software updates.
* (evm) [tharsis#458](https://github.com/cosmos/ethermint/pull/458) Define parameter for token denomination used for the EVM module.
* (evm) [tharsis#443](https://github.com/cosmos/ethermint/issues/443) Support custom Ethereum `ChainConfig` params.
* (types) [tharsis#434](https://github.com/cosmos/ethermint/issues/434) Update default denomination to Atto Photon (`aphoton`).
* (types) [tharsis#515](https://github.com/cosmos/ethermint/pull/515) Update minimum gas price to be 1.

### Bug Fixes

* (ante) [tharsis#525](https://github.com/cosmos/ethermint/pull/525) Add message validation decorator to `AnteHandler` for `MsgEthereumTx`.
* (types) [tharsis#507](https://github.com/cosmos/ethermint/pull/507) Fix hardcoded `aphoton` on `EthAccount` balance getter and setter.
* (types) [tharsis#501](https://github.com/cosmos/ethermint/pull/501) Fix bech32 encoding error by using the compressed ethereum secp256k1 public key.
* (evm) [tharsis#496](https://github.com/cosmos/ethermint/pull/496) Fix bugs on `journal.revert` and `CommitStateDB.Copy`.
* (types) [tharsis#480](https://github.com/cosmos/ethermint/pull/480) Update [BIP44](https://github.com/bitcoin/bips/blob/master/bip-0044.mediawiki) coin type to `60` to satisfy [EIP84](https://github.com/ethereum/EIPs/issues/84).
* (types) [tharsis#513](https://github.com/cosmos/ethermint/pull/513) Fix simulated transaction bug that was causing a consensus error by unintentionally affecting the state.

## [v0.1.0] - 2020-08-23

### Improvements

* (sdk) [tharsis#386](https://github.com/cosmos/ethermint/pull/386) Bump Cosmos SDK version to [v0.39.1](https://github.com/cosmos/cosmos-sdk/releases/tag/v0.39.1)
* (evm) [tharsis#181](https://github.com/cosmos/ethermint/issues/181) Updated EVM module to the recommended module structure.
* (app) [tharsis#188](https://github.com/cosmos/ethermint/issues/186)  Misc cleanup:
  * (evm) Rename `EthereumTxMsg` --> `MsgEthereumTx` and `EmintMsg` --> `MsgEthermint` for consistency with SDK standards
  * Updated integration and unit tests to use `EthermintApp` as testing suite
  * Use expected `Keeper` interface for `AccountKeeper`
  * Replaced `count` type in keeper with `int`
  * Add SDK events for transactions
* [tharsis#236](https://github.com/cosmos/ethermint/pull/236) Changes from upgrade:
  * (`app/ante`) Moved `AnteHandler` implementation to `app/ante`
  * (keys) Marked `ExportEthKeyCommand` as **UNSAFE**
  * (evm) Moved `BeginBlock` and `EndBlock` to `x/evm/abci.go`
* (evm) [tharsis#255](https://github.com/cosmos/ethermint/pull/255) Add missing `GenesisState` fields and support `ExportGenesis` functionality.
* [tharsis#272](https://github.com/cosmos/ethermint/pull/272) Add `Logger` for evm module.
* [tharsis#317](https://github.com/cosmos/ethermint/pull/317) `GenesisAccount` validation.
* (evm) [tharsis#319](https://github.com/cosmos/ethermint/pull/319) Various evm improvements:
  * Add transaction `[]*ethtypes.Logs` to evm's `GenesisState` to persist logs after an upgrade.
  * Remove evm `CodeKey` and `BlockKey`in favor of a prefix `Store`.
  * Set `BlockBloom` during `EndBlock` instead of `BeginBlock`.
  * `Commit` state object and `Finalize` storage after `InitGenesis` setup.
* (rpc) [tharsis#325](https://github.com/cosmos/ethermint/pull/325) `eth_coinbase` JSON-RPC query now returns the node's validator address.

### Features

* (build) [tharsis#378](https://github.com/cosmos/ethermint/pull/378) Create multi-node, local, automated testnet setup with `make localnet-start`.
* (rpc) [tharsis#330](https://github.com/cosmos/ethermint/issues/330) Implement `PublicFilterAPI`'s `EventSystem` which subscribes to Tendermint events upon `Filter` creation.
* (rpc) [tharsis#231](https://github.com/cosmos/ethermint/issues/231) Implement `NewBlockFilter` in rpc/filters.go which instantiates a polling block filter
  * Polls for new blocks via `BlockNumber` rpc call; if block number changes, it requests the new block via `GetBlockByNumber` rpc call and adds it to its internal list of blocks
  * Update `uninstallFilter` and `getFilterChanges` accordingly
  * `uninstallFilter` stops the polling goroutine
  * `getFilterChanges` returns the filter's internal list of block hashes and resets it
* (rpc) [tharsis#54](https://github.com/cosmos/ethermint/issues/54), [tharsis#55](https://github.com/cosmos/ethermint/issues/55)
  Implement `eth_getFilterLogs` and `eth_getLogs`:
  * For a given filter, look through each block for transactions. If there are transactions in the block, get the logs from it, and filter using the filterLogs method
  * `eth_getLogs` and `eth_getFilterChanges` for log filters use the same underlying method as `eth_getFilterLogs`
  * update `HandleMsgEthereumTx` to store logs using the ethereum hash
* (app) [tharsis#187](https://github.com/cosmos/ethermint/issues/187) Add support for simulations.

### Bug Fixes

* (evm) [tharsis#767](https://github.com/cosmos/ethermint/issues/767) Fix error of timeout when using Truffle to deploy contract.
* (evm) [tharsis#751](https://github.com/cosmos/ethermint/issues/751) Fix misused method to calculate block hash in evm related function.
* (evm) [tharsis#721](https://github.com/cosmos/ethermint/issues/721) Fix mismatch block hash in rpc response when use eth.getBlock.
* (evm) [tharsis#730](https://github.com/cosmos/ethermint/issues/730) Fix 'EIP2028' not open when Istanbul version has been enabled.
* (app) [tharsis#749](https://github.com/cosmos/ethermint/issues/749) Fix panic in `AnteHandler` when gas price larger than 100000
* (rpc) [tharsis#305](https://github.com/cosmos/ethermint/issues/305) Update `eth_getTransactionCount` to check for account existence before getting sequence and return 0 as the nonce if it doesn't exist.
* (evm) [tharsis#319](https://github.com/cosmos/ethermint/pull/319) Fix `SetBlockHash` that was setting the incorrect height during `BeginBlock`.
* (evm) [tharsis#176](https://github.com/cosmos/ethermint/issues/176) Updated Web3 transaction hash from using RLP hash. Now all transaction hashes exposed are amino hashes:
  * Removes `Hash()` (RLP) function from `MsgEthereumTx` to avoid confusion or misuse in future.<|MERGE_RESOLUTION|>--- conflicted
+++ resolved
@@ -51,11 +51,8 @@
 
 ### Bug Fixes
 
-<<<<<<< HEAD
 * (rpc) [\#1190](https://github.com/evmos/ethermint/issues/1190) Fix `UnmarshalJSON` panig of breaking EVM and fee market `Params`.
-=======
 * (rpc) [#1179](https://github.com/evmos/ethermint/pull/1179) Fix gas used in traceTransaction response.
->>>>>>> ea81e15d
 
 ## [v0.17.0] - 2022-06-27
 
