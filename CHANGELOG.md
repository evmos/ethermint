--- conflicted
+++ resolved
@@ -36,24 +36,24 @@
 
 # Changelog
 
+## [v0.13.0] - 2022-04-05
+
+### API Breaking
+
+* (evm) [tharsis#1029](https://github.com/tharsis/ethermint/pull/1029) Change the `PostTxProcessing` hook interface to include the full message data.
+* (feemarket) [tharsis#1026](https://github.com/tharsis/ethermint/pull/1026) Fix REST endpoints to use `/ethermint/feemarket/*` instead of `/feemarket/evm/*`.
+
+### Improvements
+
+* (deps) [tharsis#912](https://github.com/tharsis/ethermint/pull/912) Bump Cosmos SDK version to [`v0.45.2`](https://github.com/cosmos/cosmos-sdk/releases/tag/v0.45.2)
+* (evm) [tharsis#1025](https://github.com/tharsis/ethermint/pull/1025) Allow to append logs after a post processing hook.
+
 ## [v0.12.2] - 2022-03-30
 
-### API Breaking
-
-* (evm) [tharsis#1027](https://github.com/tharsis/ethermint/pull/1027) Change the `PostTxProcessing` hook interface to include the full message data.
-* (feemarket) [tharsis#1026](https://github.com/tharsis/ethermint/pull/1026) Fix REST endpoints to use `/ethermint/feemarket/*` instead of `/feemarket/evm/*`.
-
 ### Bug Fixes
 
 * (feemarket) [tharsis#1021](https://github.com/tharsis/ethermint/pull/1021) Fix fee market migration.
 
-<<<<<<< HEAD
-### Improvements
-
-* (evm) [tharsis#1025](https://github.com/tharsis/ethermint/pull/1025) Allow to append logs after a post processing hook.
-
-=======
->>>>>>> 4ddc8afd
 ## [v0.12.1] - 2022-03-29
 
 ### Bug Fixes
