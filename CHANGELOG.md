
<!--
Guiding Principles:

Changelogs are for humans, not machines.
There should be an entry for every single version.
The same types of changes should be grouped.
Versions and sections should be linkable.
The latest version comes first.
The release date of each version is displayed.
Mention whether you follow Semantic Versioning.

Usage:

Change log entries are to be added to the Unreleased section under the
appropriate stanza (see below). Each entry should ideally include a tag and
the Github issue reference in the following format:

* (<tag>) \#<issue-number> message

The issue numbers will later be link-ified during the release process so you do
not have to worry about including a link manually, but you can if you wish.

Types of changes (Stanzas):

"Features" for new features.
"Improvements" for changes in existing functionality.
"Deprecated" for soon-to-be removed features.
"Bug Fixes" for any bug fixes.
"Client Breaking" for breaking CLI commands and REST routes used by end-users.
"API Breaking" for breaking exported APIs used by developers building on SDK.
"State Machine Breaking" for any changes that result in a different AppState given same genesisState and txList.

Ref: https://keepachangelog.com/en/1.0.0/
-->

# Changelog

## Unreleased

<<<<<<< HEAD
### State Machine Breaking
* (deps) [\#1159](https://github.com/evmos/ethermint/pull/1159) Bump Geth version to `v1.10.19`.
=======
### Improvements

* (feemarket) [\#1165](https://github.com/evmos/ethermint/pull/1165) Add hint in specs about different gas terminology for gas in Cosmos and Ethereum.
>>>>>>> 4a66ff95

## [v0.17.0] - 2022-06-27

### State Machine Breaking

* (evm) [\#1128](https://github.com/evmos/ethermint/pull/1128) Clear tx logs if tx failed in post processing hooks
* (evm) [\#1124](https://github.com/evmos/ethermint/pull/1124) Reject non-replay-protected tx in `AnteHandler` to prevent replay attack

### API Breaking

* (rpc) [\#1126](https://github.com/evmos/ethermint/pull/1126) Make some JSON-RPC APIS work for pruned nodes.
* (rpc) [\#1143](https://github.com/evmos/ethermint/pull/1143) Restrict unprotected txs on the node JSON-RPC configuration.
* (all) [\#1137](https://github.com/evmos/ethermint/pull/1137) Rename go module to `evmos/ethermint`

### Improvements

* (deps) [\#1147](https://github.com/evmos/ethermint/pull/1147) Bump Go version to `1.18`.
* (feemarket) [\#1135](https://github.com/evmos/ethermint/pull/1135) Set lower bound of base fee to min gas price param
* (evm) [\#1142](https://github.com/evmos/ethermint/pull/1142) Rename `RejectUnprotectedTx` to `AllowUnprotectedTxs` for consistency with go-ethereum.

### Bug Fixes

* (rpc) [\#1138](https://github.com/evmos/ethermint/pull/1138) Fix GasPrice calculation with relation to `MinGasPrice`

## [v0.16.1] - 2022-06-09

### Improvements

* (feemarket) [\#1120](https://github.com/evmos/ethermint/pull/1120) Make `min-gas-multiplier` parameter accept zero value

### Bug Fixes

* (evm) [\#1118](https://github.com/evmos/ethermint/pull/1118) Fix `Type()` `Account` method `EmptyCodeHash` comparison

## [v0.16.0] - 2022-06-06

### State Machine Breaking

* (feemarket) [tharsis#1105](https://github.com/evmos/ethermint/pull/1105) Update `BaseFee` calculation based on `GasWanted` instead of `GasUsed`.

### API Breaking

* (feemarket) [tharsis#1104](https://github.com/evmos/ethermint/pull/1104) Enforce a minimum gas price for Cosmos and EVM transactions through the `MinGasPrice` parameter.
* (rpc) [tharsis#1081](https://github.com/evmos/ethermint/pull/1081) Deduplicate some json-rpc logic codes, cleanup several dead functions.
* (ante) [tharsis#1062](https://github.com/evmos/ethermint/pull/1062) Emit event of eth tx hash in ante handler to support query failed transactions.
* (analytics) [tharsis#1106](https://github.com/evmos/ethermint/pull/1106) Update telemetry to Ethermint modules.
* (rpc) [tharsis#1108](https://github.com/evmos/ethermint/pull/1108) Update GetGasPrice RPC endpoint with global `MinGasPrice`

### Improvements

* (cli) [tharsis#1086](https://github.com/evmos/ethermint/pull/1086) Add rollback command.
* (specs) [tharsis#1095](https://github.com/evmos/ethermint/pull/1095) Add more evm specs concepts.
* (evm) [tharsis#1101](https://github.com/evmos/ethermint/pull/1101) Add tx_type, gas and counter telemetry for ethereum txs.

### Bug Fixes

* (rpc) [tharsis#1082](https://github.com/evmos/ethermint/pull/1082) fix gas price returned in getTransaction api.
* (evm) [tharsis#1088](https://github.com/evmos/ethermint/pull/1088) Fix ability to append log in tx post processing.
* (rpc) [tharsis#1081](https://github.com/evmos/ethermint/pull/1081) fix `debug_getBlockRlp`/`debug_printBlock` don't filter failed transactions.
* (ante) [tharsis#1111](https://github.com/evmos/ethermint/pull/1111) Move CanTransfer decorator before GasConsume decorator
* (types) [tharsis#1112](https://github.com/cosmos/ethermint/pull/1112) Add `GetBaseAccount` to avoid invalid account error when create vesting account.

## [v0.15.0] - 2022-05-09

### State Machine Breaking

* (ante) [tharsis#1060](https://github.com/evmos/ethermint/pull/1060) Check `EnableCreate`/`EnableCall` in `AnteHandler` to short-circuit EVM transactions.
* (evm) [tharsis#1087](https://github.com/evmos/ethermint/pull/1087) Minimum GasUsed proportional to GasLimit and `MinGasDenominator` EVM module param.

### API Breaking

* (rpc) [tharsis#1070](https://github.com/evmos/ethermint/pull/1070) Refactor `rpc/` package:
  * `Backend` interface is now `BackendI`, which implements `EVMBackend` (for Ethereum namespaces) and `CosmosBackend` (for Cosmos namespaces)
  * Previous `EVMBackend` type is now `Backend`, which is the concrete implementation of `BackendI`
  * Move `rpc/ethereum/types` -> `rpc/types`
  * Move `rpc/ethereum/backend` -> `rpc/backend`
  * Move `rpc/ethereum/namespaces` -> `rpc/namespaces/ethereum`
* (rpc) [tharsis#1068](https://github.com/evmos/ethermint/pull/1068) Fix London hard-fork check logic in JSON-RPC APIs.

### Improvements

* (ci, evm) [tharsis#1063](https://github.com/evmos/ethermint/pull/1063) Run simulations on CI.

### Bug Fixes

* (rpc) [tharsis#1059](https://github.com/evmos/ethermint/pull/1059) Remove unnecessary event filtering logic on the `eth_baseFee` JSON-RPC endpoint.

## [v0.14.0] - 2022-04-19

### API Breaking

* (evm) [tharsis#1051](https://github.com/evmos/ethermint/pull/1051) Context block height fix on TraceTx. Removes `tx_index` on `QueryTraceTxRequest` proto type.
* (evm) [tharsis#1091](https://github.com/evmos/ethermint/pull/1091) Add query params command on EVM Module

### Improvements

* (deps) [tharsis#1046](https://github.com/evmos/ethermint/pull/1046) Bump Cosmos SDK version to [`v0.45.3`](https://github.com/cosmos/cosmos-sdk/releases/tag/v0.45.3)
* (rpc) [tharsis#1056](https://github.com/evmos/ethermint/pull/1056) Make json-rpc namespaces extensible

### Bug Fixes

* (rpc) [tharsis#1050](https://github.com/evmos/ethermint/pull/1050) `eth_getBlockByNumber` fix on batch transactions
* (app) [tharsis#658](https://github.com/evmos/ethermint/issues/658) Support simulations for the EVM.

## [v0.13.0] - 2022-04-05

### API Breaking

* (evm) [tharsis#1027](https://github.com/evmos/ethermint/pull/1027) Change the `PostTxProcessing` hook interface to include the full message data.
* (feemarket) [tharsis#1026](https://github.com/evmos/ethermint/pull/1026) Fix REST endpoints to use `/ethermint/feemarket/*` instead of `/feemarket/evm/*`.

### Improvements

* (deps) [tharsis#1029](https://github.com/evmos/ethermint/pull/1029) Bump Cosmos SDK version to [`v0.45.2`](https://github.com/cosmos/cosmos-sdk/releases/tag/v0.45.2)
* (evm) [tharsis#1025](https://github.com/evmos/ethermint/pull/1025) Allow to append logs after a post processing hook.

## [v0.12.2] - 2022-03-30

### Bug Fixes

* (feemarket) [tharsis#1021](https://github.com/evmos/ethermint/pull/1021) Fix fee market migration.

## [v0.12.1] - 2022-03-29

### Bug Fixes

* (evm) [tharsis#1016](https://github.com/evmos/ethermint/pull/1016) Update validate basic check for storage state.

## [v0.12.0] - 2022-03-24

### Bug Fixes

* (rpc) [tharsis#1012](https://github.com/evmos/ethermint/pull/1012) fix the tx hash in filter entries created by `eth_newPendingTransactionFilter`.
* (rpc) [tharsis#1006](https://github.com/evmos/ethermint/pull/1006) Use `string` as the parameters type to correct ambiguous results.
* (ante) [tharsis#1004](https://github.com/evmos/ethermint/pull/1004) Make `MaxTxGasWanted` configurable.
* (ante) [tharsis#991](https://github.com/evmos/ethermint/pull/991) Set an upper bound to gasWanted to prevent DoS attack.
* (rpc) [tharsis#990](https://github.com/evmos/ethermint/pull/990) Calculate reward values from all `MsgEthereumTx` from a block in `eth_feeHistory`.

## [v0.11.0] - 2022-03-06

### State Machine Breaking

* (ante) [tharsis#964](https://github.com/evmos/ethermint/pull/964) add NewInfiniteGasMeterWithLimit for storing the user provided gas limit. Fixes block's consumed gas calculation in the block creation phase.

### Bug Fixes

* (rpc) [tharsis#975](https://github.com/evmos/ethermint/pull/975) Fix unexpected `nil` values for `reward`, returned by `EffectiveGasTipValue(blockBaseFee)` in the `eth_feeHistory` RPC method.

### Improvements

* (rpc) [tharsis#979](https://github.com/evmos/ethermint/pull/979) Add configurable timeouts to http server
* (rpc) [tharsis#988](https://github.com/evmos/ethermint/pull/988) json-rpc server always use local rpc client

## [v0.10.1] - 2022-03-04

### Bug Fixes

* (rpc) [tharsis#970](https://github.com/evmos/ethermint/pull/970) Fix unexpected nil reward values on `eth_feeHistory` response
* (evm) [tharsis#529](https://github.com/evmos/ethermint/issues/529) Add support return value on trace tx response.

### Improvements

* (rpc) [tharsis#968](https://github.com/evmos/ethermint/pull/968) Add some buffer to returned gas price to provide better default UX for client.

## [v0.10.0] - 2022-02-26

### API Breaking

* (ante) [tharsis#866](https://github.com/evmos/ethermint/pull/866) `NewAnteHandler` constructor now receives a `HandlerOptions` field.
* (evm) [tharsis#849](https://github.com/evmos/ethermint/pull/849) `PostTxProcessing` hook now takes an Ethereum tx `Receipt` and a `from` `Address` as arguments.
* (ante) [tharsis#916](https://github.com/evmos/ethermint/pull/916) Don't check min-gas-price for eth tx if london hardfork enabled and feemarket enabled.

### State Machine Breaking

* (deps) [tharsis#912](https://github.com/evmos/ethermint/pull/912) Bump Cosmos SDK version to [`v0.45.1`](https://github.com/cosmos/cosmos-sdk/releases/tag/v0.45.1)
* (evm) [tharsis#840](https://github.com/evmos/ethermint/pull/840) Store empty topics as empty array rather than nil.
* (feemarket) [tharsis#822](https://github.com/evmos/ethermint/pull/822) Update EIP1559 base fee in `BeginBlock`.
* (evm) [tharsis#817](https://github.com/evmos/ethermint/pull/817) Use `effectiveGasPrice` in ante handler, add `effectiveGasPrice` to tx receipt.
* (evm) [tharsis#808](https://github.com/evmos/ethermint/issues/808) increase nonce in ante handler for contract creation transaction.
* (evm) [tharsis#851](https://github.com/evmos/ethermint/pull/851) fix contract address used in EVM, this issue is caused by [tharsis#808](https://github.com/evmos/ethermint/issues/808).
* (evm)  Reject invalid `MsgEthereumTx` wrapping tx
* (evm)  Fix `SelfDestruct` opcode by deleting account code and state.
* (feemarket) [tharsis#855](https://github.com/evmos/ethermint/pull/855) Consistent `BaseFee` check logic.
* (evm) [tharsis#729](https://github.com/evmos/ethermint/pull/729) Refactor EVM `StateDB` implementation.
* (evm) [tharsis#945](https://github.com/evmos/ethermint/pull/945) Bumb Go-ethereum version to [`v1.10.16`](https://github.com/ethereum/go-ethereum/releases/tag/v1.10.16)

### Features

* (ante) [tharsis#950](https://github.com/evmos/ethermint/pull/950) Add support for EIP712 signed Cosmos transactions

### Improvements

* (types) [tharsis#884](https://github.com/evmos/ethermint/pull/884) Introduce a new `EthAccountI` interface for EVM-compatible account types.
* (types) [tharsis#849](https://github.com/evmos/ethermint/pull/849) Add `Type` function to distinguish EOAs from Contract accounts.
* (evm) [tharsis#826](https://github.com/evmos/ethermint/issues/826) Improve allocation of bytes of `tx.To` address.
* (evm) [tharsis#827](https://github.com/evmos/ethermint/issues/827) Speed up creation of event logs by using the slice insertion idiom with indices.
* (ante) [tharsis#819](https://github.com/evmos/ethermint/pull/819) Remove redundant ante handlers
* (app) [tharsis#873](https://github.com/evmos/ethermint/pull/873) Validate code hash in GenesisAccount
* (evm) [tharsis#901](https://github.com/evmos/ethermint/pull/901) Support multiple `MsgEthereumTx` in single tx.
* (config) [tharsis#908](https://github.com/evmos/ethermint/pull/908) Add `api.enable` flag for Cosmos SDK Rest server
* (feemarket) [tharsis#919](https://github.com/evmos/ethermint/pull/919) Initialize baseFee in default genesis state.
* (feemarket) [tharsis#943](https://github.com/evmos/ethermint/pull/943) Store the base fee as a module param instead of using state storage.

### Bug Fixes

* (rpc) [tharsis#955](https://github.com/evmos/ethermint/pull/955) Fix websocket server push duplicated messages to subscriber.
* (rpc) [tharsis#953](https://github.com/evmos/ethermint/pull/953) Add `eth_signTypedData` api support.
* (log) [tharsis#948](https://github.com/evmos/ethermint/pull/948) Redirect go-ethereum's logs to cosmos-sdk logger.
* (evm) [tharsis#884](https://github.com/evmos/ethermint/pull/884) Support multiple account types on the EVM `StateDB`.
* (rpc) [tharsis#831](https://github.com/evmos/ethermint/pull/831) Fix BaseFee value when height is specified.
* (evm) [tharsis#838](https://github.com/evmos/ethermint/pull/838) Fix splitting of trace.Memory into 32 chunks.
* (rpc) [tharsis#860](https://github.com/evmos/ethermint/pull/860) Fix `eth_getLogs` when specify blockHash without address/topics, and limit the response size.
* (rpc) [tharsis#865](https://github.com/evmos/ethermint/pull/865) Fix RPC Filter parameters being ignored
* (evm) [tharsis#871](https://github.com/evmos/ethermint/pull/871) Set correct nonce in `EthCall` and `EstimateGas` grpc query.
* (rpc) [tharsis#878](https://github.com/evmos/ethermint/pull/878) Workaround to make GetBlock RPC api report correct block gas used.
* (rpc) [tharsis#900](https://github.com/evmos/ethermint/pull/900) `newPendingTransactions` filter return ethereum tx hash.
* (rpc) [tharsis#933](https://github.com/evmos/ethermint/pull/933) Fix `newPendingTransactions` subscription deadlock when a Websocket client exits without unsubscribing and the node errors.
* (evm) [tharsis#932](https://github.com/evmos/ethermint/pull/932) Fix base fee check logic in state transition.

## [v0.9.0] - 2021-12-01

### State Machine Breaking

* (evm) [tharsis#802](https://github.com/evmos/ethermint/pull/802) Clear access list for each transaction

### Improvements

* (app) [tharsis#794](https://github.com/evmos/ethermint/pull/794) Setup in-place store migrators.
* (ci) [tharsis#784](https://github.com/evmos/ethermint/pull/784) Enable automatic backport of PRs.
* (rpc) [tharsis#786](https://github.com/evmos/ethermint/pull/786) Improve error message of `SendTransaction`/`SendRawTransaction` JSON-RPC APIs.
* (rpc) [tharsis#810](https://github.com/evmos/ethermint/pull/810) Optimize tx index lookup in web3 rpc

### Bug Fixes

* (license) [tharsis#800](https://github.com/evmos/ethermint/pull/800) Re-license project to [LGPLv3](https://choosealicense.com/licenses/lgpl-3.0/#) to comply with go-ethereum.
* (evm) [tharsis#794](https://github.com/evmos/ethermint/pull/794) Register EVM gRPC `Msg` server.
* (rpc) [tharsis#781](https://github.com/evmos/ethermint/pull/781) Fix get block invalid transactions filter.
* (rpc) [tharsis#782](https://github.com/evmos/ethermint/pull/782) Fix wrong block gas limit returned by JSON-RPC.
* (evm) [tharsis#798](https://github.com/evmos/ethermint/pull/798) Fix the semantic of `ForEachStorage` callback's return value

## [v0.8.1] - 2021-11-23

### Bug Fixes

* (feemarket) [tharsis#770](https://github.com/evmos/ethermint/pull/770) Enable fee market (EIP1559) by default.
* (rpc) [tharsis#769](https://github.com/evmos/ethermint/pull/769) Fix default Ethereum signer for JSON-RPC.

## [v0.8.0] - 2021-11-17

### State Machine Breaking

* (evm, ante) [tharsis#620](https://github.com/evmos/ethermint/pull/620) Add fee market field to EVM `Keeper` and `AnteHandler`.
* (all) [tharsis#231](https://github.com/evmos/ethermint/pull/231) Bump go-ethereum version to [`v1.10.9`](https://github.com/ethereum/go-ethereum/releases/tag/v1.10.9)
* (ante) [tharsis#703](https://github.com/evmos/ethermint/pull/703) Fix some fields in transaction are not authenticated by signature.
* (evm) [tharsis#751](https://github.com/evmos/ethermint/pull/751) don't revert gas refund logic when transaction reverted

### Features

* (rpc, evm) [tharsis#673](https://github.com/evmos/ethermint/pull/673) Use tendermint events to store fee market basefee.
* (rpc) [tharsis#624](https://github.com/evmos/ethermint/pull/624) Implement new JSON-RPC endpoints from latest geth version
* (evm) [tharsis#662](https://github.com/evmos/ethermint/pull/662) Disable basefee for non london blocks
* (cmd) [tharsis#712](https://github.com/evmos/ethermint/pull/712) add tx cli to build evm transaction
* (rpc) [tharsis#733](https://github.com/evmos/ethermint/pull/733) add JSON_RPC endpoint `personal_unpair`
* (rpc) [tharsis#734](https://github.com/evmos/ethermint/pull/734) add JSON_RPC endpoint `eth_feeHistory`
* (rpc) [tharsis#740](https://github.com/evmos/ethermint/pull/740) add JSON_RPC endpoint `personal_initializeWallet`
* (rpc) [tharsis#743](https://github.com/evmos/ethermint/pull/743) add JSON_RPC endpoint `debug_traceBlockByHash`
* (rpc) [tharsis#748](https://github.com/evmos/ethermint/pull/748) add JSON_RPC endpoint `personal_listWallets`
* (rpc) [tharsis#754](https://github.com/evmos/ethermint/pull/754) add JSON_RPC endpoint `debug_intermediateRoots`

### Bug Fixes

* (evm) [tharsis#746](https://github.com/evmos/ethermint/pull/746) Set EVM debugging based on tracer configuration.
* (app,cli) [tharsis#725](https://github.com/evmos/ethermint/pull/725) Fix cli-config for  `keys` command.
* (rpc) [tharsis#727](https://github.com/evmos/ethermint/pull/727) Decode raw transaction using RLP.
* (rpc) [tharsis#661](https://github.com/evmos/ethermint/pull/661) Fix OOM bug when creating too many filters using JSON-RPC.
* (evm) [tharsis#660](https://github.com/evmos/ethermint/pull/660) Fix `nil` pointer panic in `ApplyNativeMessage`.
* (evm, test) [tharsis#649](https://github.com/evmos/ethermint/pull/649) Test DynamicFeeTx.
* (evm) [tharsis#702](https://github.com/evmos/ethermint/pull/702) Fix panic in web3 RPC handlers
* (rpc) [tharsis#720](https://github.com/evmos/ethermint/pull/720) Fix `debug_traceTransaction` failure
* (rpc) [tharsis#741](https://github.com/evmos/ethermint/pull/741) Fix `eth_getBlockByNumberAndHash` return with non eth txs
* (rpc) [tharsis#743](https://github.com/evmos/ethermint/pull/743) Fix debug JSON RPC handler crash on non-existing block

### Improvements

* (tests) [tharsis#704](https://github.com/evmos/ethermint/pull/704) Introduce E2E testing framework for clients
* (deps) [tharsis#737](https://github.com/evmos/ethermint/pull/737) Bump ibc-go to [`v2.0.0`](https://github.com/cosmos/ibc-go/releases/tag/v2.0.0)
* (rpc) [tharsis#671](https://github.com/evmos/ethermint/pull/671) Don't pass base fee externally for `EthCall`/`EthEstimateGas` apis.
* (evm) [tharsis#674](https://github.com/evmos/ethermint/pull/674) Refactor `ApplyMessage`, remove
  `ApplyNativeMessage`.
* (rpc) [tharsis#714](https://github.com/evmos/ethermint/pull/714) remove `MsgEthereumTx` support in `TxConfig`

## [v0.7.2] - 2021-10-24

### Improvements

* (deps) [tharsis#692](https://github.com/evmos/ethermint/pull/692) Bump Cosmos SDK version to [`v0.44.3`](https://github.com/cosmos/cosmos-sdk/releases/tag/v0.44.3).
* (rpc) [tharsis#679](https://github.com/evmos/ethermint/pull/679) Fix file close handle.
* (deps) [tharsis#668](https://github.com/evmos/ethermint/pull/668) Bump Tendermint version to [`v0.34.14`](https://github.com/tendermint/tendermint/releases/tag/v0.34.14).

### Bug Fixes

* (rpc) [tharsis#667](https://github.com/evmos/ethermint/issues/667) Fix `ExpandHome` restrictions bypass

## [v0.7.1] - 2021-10-08

### Bug Fixes

* (evm) [tharsis#650](https://github.com/evmos/ethermint/pull/650) Fix panic when flattening the cache context in case transaction is reverted.
* (rpc, test) [tharsis#608](https://github.com/evmos/ethermint/pull/608) Fix rpc test.

## [v0.7.0] - 2021-10-07

### API Breaking

* (rpc) [tharsis#400](https://github.com/evmos/ethermint/issues/400) Restructure JSON-RPC directory and rename server config

### Improvements

* (deps) [tharsis#621](https://github.com/evmos/ethermint/pull/621) Bump IBC-go to [`v1.2.1`](https://github.com/cosmos/ibc-go/releases/tag/v1.2.1)
* (evm) [tharsis#613](https://github.com/evmos/ethermint/pull/613) Refactor `traceTx`
* (deps) [tharsis#610](https://github.com/evmos/ethermint/pull/610) Bump Cosmos SDK to [v0.44.1](https://github.com/cosmos/cosmos-sdk/releases/tag/v0.44.1).

### Bug Fixes

* (rpc) [tharsis#642](https://github.com/evmos/ethermint/issues/642) Fix `eth_getLogs` when string is specified in filter's from or to fields
* (evm) [tharsis#616](https://github.com/evmos/ethermint/issues/616) Fix halt on deeply nested stack of cache context. Stack is now flattened before iterating over the tx logs.
* (rpc, evm) [tharsis#614](https://github.com/evmos/ethermint/issues/614) Use JSON for (un)marshaling tx `Log`s from events.
* (rpc) [tharsis#611](https://github.com/evmos/ethermint/pull/611) Fix panic on JSON-RPC when querying for an invalid block height.
* (cmd) [tharsis#483](https://github.com/evmos/ethermint/pull/483) Use config values on genesis accounts.

## [v0.6.0] - 2021-09-29

### State Machine Breaking

* (app) [tharsis#476](https://github.com/evmos/ethermint/pull/476) Update Bech32 HRP to `ethm`.
* (evm) [tharsis#556](https://github.com/evmos/ethermint/pull/556) Remove tx logs and block bloom from chain state
* (evm) [tharsis#590](https://github.com/evmos/ethermint/pull/590) Contract storage key is not hashed anymore

### API Breaking

* (evm) [tharsis#469](https://github.com/evmos/ethermint/pull/469) Deprecate `YoloV3Block` and `EWASMBlock` from `ChainConfig`

### Features

* (evm) [tharsis#469](https://github.com/evmos/ethermint/pull/469) Support [EIP-1559](https://eips.ethereum.org/EIPS/eip-1559)
* (evm) [tharsis#417](https://github.com/evmos/ethermint/pull/417) Add `EvmHooks` for tx post-processing
* (rpc) [tharsis#506](https://github.com/evmos/ethermint/pull/506) Support for `debug_traceTransaction` RPC endpoint
* (rpc) [tharsis#555](https://github.com/evmos/ethermint/pull/555) Support for `debug_traceBlockByNumber` RPC endpoint

### Bug Fixes

* (rpc, server) [tharsis#600](https://github.com/evmos/ethermint/pull/600) Add TLS configuration for websocket API
* (rpc) [tharsis#598](https://github.com/evmos/ethermint/pull/598) Check truncation when creating a `BlockNumber` from `big.Int`
* (evm) [tharsis#597](https://github.com/evmos/ethermint/pull/597) Check for `uint64` -> `int64` block height overflow on `GetHashFn`
* (evm) [tharsis#579](https://github.com/evmos/ethermint/pull/579) Update `DeriveChainID` function to handle `v` signature values `< 35`.
* (encoding) [tharsis#478](https://github.com/evmos/ethermint/pull/478) Register `Evidence` to amino codec.
* (rpc) [tharsis#478](https://github.com/evmos/ethermint/pull/481) Getting the node configuration when calling the `miner` rpc methods.
* (cli) [tharsis#561](https://github.com/evmos/ethermint/pull/561) `Export` and `Start` commands now use the same home directory.

### Improvements

* (evm) [tharsis#461](https://github.com/evmos/ethermint/pull/461) Increase performance of `StateDB` transaction log storage (r/w).
* (evm) [tharsis#566](https://github.com/evmos/ethermint/pull/566) Introduce `stateErr` store in `StateDB` to avoid meaningless operations if any error happened before
* (rpc, evm) [tharsis#587](https://github.com/evmos/ethermint/pull/587) Apply bloom filter when query ethlogs with range of blocks
* (evm) [tharsis#586](https://github.com/evmos/ethermint/pull/586) Benchmark evm keeper

## [v0.5.0] - 2021-08-20

### State Machine Breaking

* (app, rpc) [tharsis#447](https://github.com/evmos/ethermint/pull/447) Chain ID format has been changed from `<identifier>-<epoch>` to `<identifier>_<EIP155_number>-<epoch>`
in order to clearly distinguish permanent vs impermanent components.
* (app, evm) [tharsis#434](https://github.com/evmos/ethermint/pull/434) EVM `Keeper` struct and `NewEVM` function now have a new `trace` field to define
the Tracer type used to collect execution traces from the EVM transaction execution.
* (evm) [tharsis#175](https://github.com/evmos/ethermint/issues/175) The msg `TxData` field is now represented as a `*proto.Any`.
* (evm) [tharsis#84](https://github.com/evmos/ethermint/pull/84) Remove `journal`, `CommitStateDB` and `stateObjects`.
* (rpc, evm) [tharsis#81](https://github.com/evmos/ethermint/pull/81) Remove tx `Receipt` from store and replace it with fields obtained from the Tendermint RPC client.
* (evm) [tharsis#72](https://github.com/evmos/ethermint/issues/72) Update `AccessList` to use `TransientStore` instead of map.
* (evm) [tharsis#68](https://github.com/evmos/ethermint/issues/68) Replace block hash storage map to use staking `HistoricalInfo`.
* (evm) [tharsis#276](https://github.com/evmos/ethermint/pull/276) Vm errors don't result in cosmos tx failure, just
  different tx state and events.
* (evm) [tharsis#342](https://github.com/evmos/ethermint/issues/342) Don't clear balance when resetting the account.
* (evm) [tharsis#334](https://github.com/evmos/ethermint/pull/334) Log index changed to the index in block rather than
  tx.
* (evm) [tharsis#399](https://github.com/evmos/ethermint/pull/399) Exception in sub-message call reverts the call if it's not propagated.

### API Breaking

* (proto) [tharsis#448](https://github.com/evmos/ethermint/pull/448) Bump version for all Ethermint messages to `v1`
* (server) [tharsis#434](https://github.com/evmos/ethermint/pull/434) `evm-rpc` flags and app config have been renamed to `json-rpc`.
* (proto, evm) [tharsis#207](https://github.com/evmos/ethermint/issues/207) Replace `big.Int` in favor of `sdk.Int` for `TxData` fields
* (proto, evm) [tharsis#81](https://github.com/evmos/ethermint/pull/81) gRPC Query and Tx service changes:
  * The `TxReceipt`, `TxReceiptsByBlockHeight` endpoints have been removed from the Query service.
  * The `ContractAddress`, `Bloom` have been removed from the `MsgEthereumTxResponse` and the
    response now contains the ethereum-formatted `Hash` in hex format.
* (eth) [tharsis#845](https://github.com/cosmos/ethermint/pull/845) The `eth` namespace must be included in the list of API's as default to run the rpc server without error.
* (evm) [tharsis#202](https://github.com/evmos/ethermint/pull/202) Web3 api `SendTransaction`/`SendRawTransaction` returns ethereum compatible transaction hash, and query api `GetTransaction*` also accept that.
* (rpc) [tharsis#258](https://github.com/evmos/ethermint/pull/258) Return empty `BloomFilter` instead of throwing an error when it cannot be found (`nil` or empty).
* (rpc) [tharsis#277](https://github.com/evmos/ethermint/pull/321) Fix `BloomFilter` response.

### Improvements

* (client) [tharsis#450](https://github.com/evmos/ethermint/issues/450) Add EIP55 hex address support on `debug addr` command.
* (server) [tharsis#343](https://github.com/evmos/ethermint/pull/343) Define a wrap tendermint logger `Handler` go-ethereum's `root` logger.
* (rpc) [tharsis#457](https://github.com/evmos/ethermint/pull/457) Configure RPC gas cap through app config.
* (evm) [tharsis#434](https://github.com/evmos/ethermint/pull/434) Support different `Tracer` types for the EVM.
* (deps) [tharsis#427](https://github.com/evmos/ethermint/pull/427) Bump ibc-go to [`v1.0.0`](https://github.com/cosmos/ibc-go/releases/tag/v1.0.0)
* (gRPC) [tharsis#239](https://github.com/evmos/ethermint/pull/239) Query `ChainConfig` via gRPC.
* (rpc) [tharsis#181](https://github.com/evmos/ethermint/pull/181) Use evm denomination for params on tx fee.
* (deps) [tharsis#423](https://github.com/evmos/ethermint/pull/423) Bump Cosmos SDK and Tendermint versions to [v0.43.0](https://github.com/cosmos/cosmos-sdk/releases/tag/v0.43.0) and [v0.34.11](https://github.com/tendermint/tendermint/releases/tag/v0.34.11), respectively.
* (evm) [tharsis#66](https://github.com/evmos/ethermint/issues/66) Support legacy transaction types for signing.
* (evm) [tharsis#24](https://github.com/evmos/ethermint/pull/24) Implement metrics for `MsgEthereumTx`, state transitions, `BeginBlock` and `EndBlock`.
* (rpc)  [tharsis#124](https://github.com/evmos/ethermint/issues/124) Implement `txpool_content`, `txpool_inspect` and `txpool_status` RPC methods
* (rpc) [tharsis#112](https://github.com/evmos/ethermint/pull/153) Fix `eth_coinbase` to return the ethereum address of the validator
* (rpc) [tharsis#176](https://github.com/evmos/ethermint/issues/176) Support fetching pending nonce
* (rpc) [tharsis#272](https://github.com/evmos/ethermint/pull/272) do binary search to estimate gas accurately
* (rpc) [tharsis#313](https://github.com/evmos/ethermint/pull/313) Implement internal debug namespace (Not including logger functions nor traces).
* (rpc) [tharsis#349](https://github.com/evmos/ethermint/pull/349) Implement configurable JSON-RPC APIs to manage enabled namespaces.
* (rpc) [tharsis#377](https://github.com/evmos/ethermint/pull/377) Implement `miner_` namespace. `miner_setEtherbase` and `miner_setGasPrice` are working as intended. All the other calls are not applicable and return `unsupported`.
* (eth) [tharsis#460](https://github.com/evmos/ethermint/issues/460) Add support for EIP-1898.

### Bug Fixes

* (keys) [tharsis#346](https://github.com/evmos/ethermint/pull/346) Fix `keys add` command with `--ledger` flag for the `secp256k1` signing algorithm.
* (evm) [tharsis#291](https://github.com/evmos/ethermint/pull/291) Use block proposer address (validator operator) for `COINBASE` opcode.
* (rpc) [tharsis#81](https://github.com/evmos/ethermint/pull/81) Fix transaction hashing and decoding on `eth_sendTransaction`.
* (rpc) [tharsis#45](https://github.com/evmos/ethermint/pull/45) Use `EmptyUncleHash` and `EmptyRootHash` for empty ethereum `Header` fields.

## [v0.4.1] - 2021-03-01

### API Breaking

* (faucet) [tharsis#678](https://github.com/cosmos/ethermint/pull/678) Faucet module has been removed in favor of client libraries such as [`@cosmjs/faucet`](https://github.com/cosmos/cosmjs/tree/master/packages/faucet).
* (evm) [tharsis#670](https://github.com/cosmos/ethermint/pull/670) Migrate types to the ones defined by the protobuf messages, which are required for the stargate release.

### Bug Fixes

* (evm) [tharsis#799](https://github.com/cosmos/ethermint/issues/799) Fix wrong precision in calculation of gas fee.
* (evm) [tharsis#760](https://github.com/cosmos/ethermint/issues/760) Fix Failed to call function EstimateGas.
* (evm) [tharsis#767](https://github.com/cosmos/ethermint/issues/767) Fix error of timeout when using Truffle to deploy contract.
* (evm) [tharsis#751](https://github.com/cosmos/ethermint/issues/751) Fix misused method to calculate block hash in evm related function.
* (evm) [tharsis#721](https://github.com/cosmos/ethermint/issues/721) Fix mismatch block hash in rpc response when use eht.getBlock.
* (evm) [tharsis#730](https://github.com/cosmos/ethermint/issues/730) Fix 'EIP2028' not open when Istanbul version has been enabled.
* (evm) [tharsis#749](https://github.com/cosmos/ethermint/issues/749) Fix panic in `AnteHandler` when gas price larger than 100000
* (evm) [tharsis#747](https://github.com/cosmos/ethermint/issues/747) Fix format errors in String() of QueryETHLogs
* (evm) [tharsis#742](https://github.com/cosmos/ethermint/issues/742) Add parameter check for evm query func.
* (evm) [tharsis#687](https://github.com/cosmos/ethermint/issues/687) Fix nonce check to explicitly check for the correct nonce, rather than a simple 'greater than' comparison.
* (api) [tharsis#687](https://github.com/cosmos/ethermint/issues/687) Returns error for a transaction with an incorrect nonce.
* (evm) [tharsis#674](https://github.com/cosmos/ethermint/issues/674) Reset all cache after account data has been committed in `EndBlock` to make sure every node state consistent.
* (evm) [tharsis#672](https://github.com/cosmos/ethermint/issues/672) Fix panic of `wrong Block.Header.AppHash` when restart a node with snapshot.
* (evm) [tharsis#775](https://github.com/cosmos/ethermint/issues/775) MisUse of headHash as blockHash when create EVM context.

### Features

* (api) [tharsis#821](https://github.com/cosmos/ethermint/pull/821) Individually enable the api modules. Will be implemented in the latest version of ethermint with the upcoming stargate upgrade.

### Features

* (api) [tharsis#825](https://github.com/cosmos/ethermint/pull/825) Individually enable the api modules. Will be implemented in the latest version of ethermint with the upcoming stargate upgrade.

## [v0.4.0] - 2020-12-15

### API Breaking

* (evm) [tharsis#661](https://github.com/cosmos/ethermint/pull/661) `Balance` field has been removed from the evm module's `GenesisState`.

### Features

* (rpc) [tharsis#571](https://github.com/cosmos/ethermint/pull/571) Add pending queries to JSON-RPC calls. This allows for the querying of pending transactions and other relevant information that pertains to the pending state:
  * `eth_getBalance`
  * `eth_getTransactionCount`
  * `eth_getBlockTransactionCountByNumber`
  * `eth_getBlockByNumber`
  * `eth_getTransactionByHash`
  * `eth_getTransactionByBlockNumberAndIndex`
  * `eth_sendTransaction` - the nonce will automatically update to its pending nonce (when none is explicitly provided)

### Improvements

* (evm) [tharsis#661](https://github.com/cosmos/ethermint/pull/661) Add invariant check for account balance and account nonce.
* (deps) [tharsis#654](https://github.com/cosmos/ethermint/pull/654) Bump go-ethereum version to [v1.9.25](https://github.com/ethereum/go-ethereum/releases/tag/v1.9.25)
* (evm) [tharsis#627](https://github.com/cosmos/ethermint/issues/627) Add extra EIPs parameter to apply custom EVM jump tables.

### Bug Fixes

* (evm) [tharsis#661](https://github.com/cosmos/ethermint/pull/661) Set nonce to the EVM account on genesis initialization.
* (rpc) [tharsis#648](https://github.com/cosmos/ethermint/issues/648) Fix block cumulative gas used value.
* (evm) [tharsis#621](https://github.com/cosmos/ethermint/issues/621) EVM `GenesisAccount` fields now share the same format as the auth module `Account`.
* (evm) [tharsis#618](https://github.com/cosmos/ethermint/issues/618) Add missing EVM `Context` `GetHash` field that retrieves a the header hash from a given block height.
* (app) [tharsis#617](https://github.com/cosmos/ethermint/issues/617) Fix genesis export functionality.
* (rpc) [tharsis#574](https://github.com/cosmos/ethermint/issues/574) Fix outdated version from `eth_protocolVersion`.

## [v0.3.1] - 2020-11-24

### Improvements

* (deps) [tharsis#615](https://github.com/cosmos/ethermint/pull/615) Bump Cosmos SDK version to [v0.39.2](https://github.com/cosmos/cosmos-sdk/tag/v0.39.2)
* (deps) [tharsis#610](https://github.com/cosmos/ethermint/pull/610) Update Go dependency to 1.15+.
* (evm) [tharsis#603](https://github.com/cosmos/ethermint/pull/603) Add state transition params that enable or disable the EVM `Call` and `Create` operations.
* (deps) [tharsis#602](https://github.com/cosmos/ethermint/pull/602) Bump tendermint version to [v0.33.9](https://github.com/tendermint/tendermint/releases/tag/v0.33.9)

### Bug Fixes

* (rpc) [tharsis#613](https://github.com/cosmos/ethermint/issues/613) Fix potential deadlock caused if the keyring `List` returned an error.

## [v0.3.0] - 2020-11-16

### API Breaking

* (crypto) [tharsis#559](https://github.com/cosmos/ethermint/pull/559) Refactored crypto package in preparation for the SDK's Stargate release:
  * `crypto.PubKeySecp256k1` and `crypto.PrivKeySecp256k1` are now `ethsecp256k1.PubKey` and `ethsecp256k1.PrivKey`, respectively
  * Moved SDK `SigningAlgo` implementation for Ethermint's Secp256k1 key to `crypto/hd` package.
* (rpc) [tharsis#588](https://github.com/cosmos/ethermint/pull/588) The `rpc` package has been refactored to account for the separation of each
corresponding Ethereum API namespace:
  * `rpc/namespaces/eth`: `eth` namespace. Exposes the `PublicEthereumAPI` and the `PublicFilterAPI`.
  * `rpc/namespaces/personal`: `personal` namespace. Exposes the `PrivateAccountAPI`.
  * `rpc/namespaces/net`: `net` namespace. Exposes the `PublicNetAPI`.
  * `rpc/namespaces/web3`: `web3` namespace. Exposes the `PublicWeb3API`.
* (evm) [tharsis#588](https://github.com/cosmos/ethermint/pull/588) The EVM transaction CLI has been removed in favor of the JSON-RPC.

### Improvements

* (deps) [tharsis#594](https://github.com/cosmos/ethermint/pull/594) Bump go-ethereum version to [v1.9.24](https://github.com/ethereum/go-ethereum/releases/tag/v1.9.24)

### Bug Fixes

* (ante) [tharsis#597](https://github.com/cosmos/ethermint/pull/597) Fix incorrect fee check on `AnteHandler`.
* (evm) [tharsis#583](https://github.com/cosmos/ethermint/pull/583) Fixes incorrect resetting of tx count and block bloom during `BeginBlock`, as well as gas consumption.
* (crypto) [tharsis#577](https://github.com/cosmos/ethermint/pull/577) Fix `BIP44HDPath` that did not prepend `m/` to the path. This now uses the `DefaultBaseDerivationPath` variable from go-ethereum to ensure addresses are consistent.

## [v0.2.1] - 2020-09-30

### Features

* (rpc) [tharsis#552](https://github.com/cosmos/ethermint/pull/552) Implement Eth Personal namespace `personal_importRawKey`.

### Bug fixes

* (keys) [tharsis#554](https://github.com/cosmos/ethermint/pull/554) Fix private key derivation.
* (app/ante) [tharsis#550](https://github.com/cosmos/ethermint/pull/550) Update ante handler nonce verification to accept any nonce greater than or equal to the expected nonce to allow to successive transactions.

## [v0.2.0] - 2020-09-24

### State Machine Breaking

* (app) [tharsis#540](https://github.com/cosmos/ethermint/issues/540) Chain identifier's format has been changed to match the Cosmos `chainID` [standard](https://github.com/ChainAgnostic/CAIPs/blob/master/CAIPs/caip-5.md), which is required for IBC. The epoch number of the ID is used as the EVM `chainID`.

### API Breaking

* (types) [tharsis#503](https://github.com/cosmos/ethermint/pull/503) The `types.DenomDefault` constant for `"aphoton"` has been renamed to `types.AttoPhoton`.

### Improvements

* (types) [tharsis#504](https://github.com/cosmos/ethermint/pull/504) Unmarshal a JSON `EthAccount` using an Ethereum hex address in addition to Bech32.
* (types) [tharsis#503](https://github.com/cosmos/ethermint/pull/503) Add `--coin-denom` flag to testnet command that sets the given coin denomination to SDK and Ethermint parameters.
* (types) [tharsis#502](https://github.com/cosmos/ethermint/pull/502) `EthAccount` now also exposes the Ethereum hex address in `string` format to clients.
* (types) [tharsis#494](https://github.com/cosmos/ethermint/pull/494) Update `EthAccount` public key JSON type to `string`.
* (app) [tharsis#471](https://github.com/cosmos/ethermint/pull/471) Add `x/upgrade` module for managing software updates.
* (evm) [tharsis#458](https://github.com/cosmos/ethermint/pull/458) Define parameter for token denomination used for the EVM module.
* (evm) [tharsis#443](https://github.com/cosmos/ethermint/issues/443) Support custom Ethereum `ChainConfig` params.
* (types) [tharsis#434](https://github.com/cosmos/ethermint/issues/434) Update default denomination to Atto Photon (`aphoton`).
* (types) [tharsis#515](https://github.com/cosmos/ethermint/pull/515) Update minimum gas price to be 1.

### Bug Fixes

* (ante) [tharsis#525](https://github.com/cosmos/ethermint/pull/525) Add message validation decorator to `AnteHandler` for `MsgEthereumTx`.
* (types) [tharsis#507](https://github.com/cosmos/ethermint/pull/507) Fix hardcoded `aphoton` on `EthAccount` balance getter and setter.
* (types) [tharsis#501](https://github.com/cosmos/ethermint/pull/501) Fix bech32 encoding error by using the compressed ethereum secp256k1 public key.
* (evm) [tharsis#496](https://github.com/cosmos/ethermint/pull/496) Fix bugs on `journal.revert` and `CommitStateDB.Copy`.
* (types) [tharsis#480](https://github.com/cosmos/ethermint/pull/480) Update [BIP44](https://github.com/bitcoin/bips/blob/master/bip-0044.mediawiki) coin type to `60` to satisfy [EIP84](https://github.com/ethereum/EIPs/issues/84).
* (types) [tharsis#513](https://github.com/cosmos/ethermint/pull/513) Fix simulated transaction bug that was causing a consensus error by unintentionally affecting the state.

## [v0.1.0] - 2020-08-23

### Improvements

* (sdk) [tharsis#386](https://github.com/cosmos/ethermint/pull/386) Bump Cosmos SDK version to [v0.39.1](https://github.com/cosmos/cosmos-sdk/releases/tag/v0.39.1)
* (evm) [tharsis#181](https://github.com/cosmos/ethermint/issues/181) Updated EVM module to the recommended module structure.
* (app) [tharsis#188](https://github.com/cosmos/ethermint/issues/186)  Misc cleanup:
  * (evm) Rename `EthereumTxMsg` --> `MsgEthereumTx` and `EmintMsg` --> `MsgEthermint` for consistency with SDK standards
  * Updated integration and unit tests to use `EthermintApp` as testing suite
  * Use expected `Keeper` interface for `AccountKeeper`
  * Replaced `count` type in keeper with `int`
  * Add SDK events for transactions
* [tharsis#236](https://github.com/cosmos/ethermint/pull/236) Changes from upgrade:
  * (`app/ante`) Moved `AnteHandler` implementation to `app/ante`
  * (keys) Marked `ExportEthKeyCommand` as **UNSAFE**
  * (evm) Moved `BeginBlock` and `EndBlock` to `x/evm/abci.go`
* (evm) [tharsis#255](https://github.com/cosmos/ethermint/pull/255) Add missing `GenesisState` fields and support `ExportGenesis` functionality.
* [tharsis#272](https://github.com/cosmos/ethermint/pull/272) Add `Logger` for evm module.
* [tharsis#317](https://github.com/cosmos/ethermint/pull/317) `GenesisAccount` validation.
* (evm) [tharsis#319](https://github.com/cosmos/ethermint/pull/319) Various evm improvements:
  * Add transaction `[]*ethtypes.Logs` to evm's `GenesisState` to persist logs after an upgrade.
  * Remove evm `CodeKey` and `BlockKey`in favor of a prefix `Store`.
  * Set `BlockBloom` during `EndBlock` instead of `BeginBlock`.
  * `Commit` state object and `Finalize` storage after `InitGenesis` setup.
* (rpc) [tharsis#325](https://github.com/cosmos/ethermint/pull/325) `eth_coinbase` JSON-RPC query now returns the node's validator address.

### Features

* (build) [tharsis#378](https://github.com/cosmos/ethermint/pull/378) Create multi-node, local, automated testnet setup with `make localnet-start`.
* (rpc) [tharsis#330](https://github.com/cosmos/ethermint/issues/330) Implement `PublicFilterAPI`'s `EventSystem` which subscribes to Tendermint events upon `Filter` creation.
* (rpc) [tharsis#231](https://github.com/cosmos/ethermint/issues/231) Implement `NewBlockFilter` in rpc/filters.go which instantiates a polling block filter
  * Polls for new blocks via `BlockNumber` rpc call; if block number changes, it requests the new block via `GetBlockByNumber` rpc call and adds it to its internal list of blocks
  * Update `uninstallFilter` and `getFilterChanges` accordingly
  * `uninstallFilter` stops the polling goroutine
  * `getFilterChanges` returns the filter's internal list of block hashes and resets it
* (rpc) [tharsis#54](https://github.com/cosmos/ethermint/issues/54), [tharsis#55](https://github.com/cosmos/ethermint/issues/55)
  Implement `eth_getFilterLogs` and `eth_getLogs`:
  * For a given filter, look through each block for transactions. If there are transactions in the block, get the logs from it, and filter using the filterLogs method
  * `eth_getLogs` and `eth_getFilterChanges` for log filters use the same underlying method as `eth_getFilterLogs`
  * update `HandleMsgEthereumTx` to store logs using the ethereum hash
* (app) [tharsis#187](https://github.com/cosmos/ethermint/issues/187) Add support for simulations.

### Bug Fixes

* (evm) [tharsis#767](https://github.com/cosmos/ethermint/issues/767) Fix error of timeout when using Truffle to deploy contract.
* (evm) [tharsis#751](https://github.com/cosmos/ethermint/issues/751) Fix misused method to calculate block hash in evm related function.
* (evm) [tharsis#721](https://github.com/cosmos/ethermint/issues/721) Fix mismatch block hash in rpc response when use eth.getBlock.
* (evm) [tharsis#730](https://github.com/cosmos/ethermint/issues/730) Fix 'EIP2028' not open when Istanbul version has been enabled.
* (app) [tharsis#749](https://github.com/cosmos/ethermint/issues/749) Fix panic in `AnteHandler` when gas price larger than 100000
* (rpc) [tharsis#305](https://github.com/cosmos/ethermint/issues/305) Update `eth_getTransactionCount` to check for account existence before getting sequence and return 0 as the nonce if it doesn't exist.
* (evm) [tharsis#319](https://github.com/cosmos/ethermint/pull/319) Fix `SetBlockHash` that was setting the incorrect height during `BeginBlock`.
* (evm) [tharsis#176](https://github.com/cosmos/ethermint/issues/176) Updated Web3 transaction hash from using RLP hash. Now all transaction hashes exposed are amino hashes:
  * Removes `Hash()` (RLP) function from `MsgEthereumTx` to avoid confusion or misuse in future.<|MERGE_RESOLUTION|>--- conflicted
+++ resolved
@@ -38,14 +38,12 @@
 
 ## Unreleased
 
-<<<<<<< HEAD
 ### State Machine Breaking
 * (deps) [\#1159](https://github.com/evmos/ethermint/pull/1159) Bump Geth version to `v1.10.19`.
-=======
+
 ### Improvements
 
 * (feemarket) [\#1165](https://github.com/evmos/ethermint/pull/1165) Add hint in specs about different gas terminology for gas in Cosmos and Ethereum.
->>>>>>> 4a66ff95
 
 ## [v0.17.0] - 2022-06-27
 
