--- conflicted
+++ resolved
@@ -38,15 +38,11 @@
 
 ## Unreleased
 
-<<<<<<< HEAD
 ### Features
 
 * (rpc) [#1603](https://github.com/evmos/ethermint/pull/1603) Support multi gRPC query clients serve with old binary.
 
-### Bug Fixes
-=======
-### State Machine Breaking
->>>>>>> 1a2ee06d
+### State Machine Breaking
 
 * (deps) [#1168](https://github.com/evmos/ethermint/pull/1168) Upgrade Cosmos SDK to [`v0.46.6`]
 
