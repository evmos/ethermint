
<!--
Guiding Principles:

Changelogs are for humans, not machines.
There should be an entry for every single version.
The same types of changes should be grouped.
Versions and sections should be linkable.
The latest version comes first.
The release date of each version is displayed.
Mention whether you follow Semantic Versioning.

Usage:

Change log entries are to be added to the Unreleased section under the
appropriate stanza (see below). Each entry should ideally include a tag and
the Github issue reference in the following format:

* (<tag>) \#<issue-number> message

The issue numbers will later be link-ified during the release process so you do
not have to worry about including a link manually, but you can if you wish.

Types of changes (Stanzas):

"Features" for new features.
"Improvements" for changes in existing functionality.
"Deprecated" for soon-to-be removed features.
"Bug Fixes" for any bug fixes.
"Client Breaking" for breaking CLI commands and REST routes used by end-users.
"API Breaking" for breaking exported APIs used by developers building on SDK.
"State Machine Breaking" for any changes that result in a different AppState given same genesisState and txList.

Ref: https://keepachangelog.com/en/1.0.0/
-->

# Changelog

## Unreleased

### State Machine Breaking

* (deps) [#1361](https://github.com/evmos/ethermint/pull/1361) Bump ibc-go to [`v5.0.0`](https://github.com/cosmos/ibc-go/releases/tag/v5.0.0)
* (evm) [\#1272](https://github.com/evmos/ethermint/pull/1272) Implement modular interface for the EVM.
* (deps) [#1168](https://github.com/evmos/ethermint/pull/1168) Upgrade Cosmos SDK to `v0.46`.
* (feemarket) [#1194](https://github.com/evmos/ethermint/pull/1194) Apply feemarket to native cosmos tx.
* (eth) [#1346](https://github.com/evmos/ethermint/pull/1346) Added support for `sdk.Dec` and `ed25519` type on eip712.

### API Breaking

* (ante) [#1214](https://github.com/evmos/ethermint/pull/1214) Set mempool priority to EVM transactions.

### Improvements

* (lint) [#1298](https://github.com/evmos/ethermint/pull/1298) 150 character line length limit, `gofumpt`, and linting
* (feemarket) [\#1165](https://github.com/evmos/ethermint/pull/1165) Add hint in specs about different gas terminology in Cosmos and Ethereum.
* (cli) [#1226](https://github.com/evmos/ethermint/pull/1226) Add custom app db backend flag.
* (ante) [#1289](https://github.com/evmos/ethermint/pull/1289) Change the fallback tx priority mechanism to be based on gas price.
* (test) [#1311](https://github.com/evmos/ethermint/pull/1311) Add integration test for the `rollback` cmd
* (ledger) [#1277](https://github.com/evmos/ethermint/pull/1277) Add Ledger preprocessing transaction hook for EIP-712-signed Cosmos payloads.
* (rpc) [#1296](https://github.com/evmos/ethermint/pull/1296) Add RPC Backend unit tests.
* (rpc) [#1352](https://github.com/evmos/ethermint/pull/1352) Make the grpc queries run concurrently, don't block the consensus state machine.
<<<<<<< HEAD
* (cli) [#1360](https://github.com/evmos/ethermint/pull/1360) Introduce a new `grpc-only` flag, such that when enabled, will start the node in a query-only mode. Note, gRPC MUST be enabled with this flag.
=======
* (rpc) [#1378](https://github.com/evmos/ethermint/pull/1378) Add support for EVM RPC metrics
>>>>>>> db94d8ec

### Bug Fixes

* (rpc) [#1179](https://github.com/evmos/ethermint/pull/1179) Fix gas used in traceTransaction response.
* (rpc) [#1284](https://github.com/evmos/ethermint/pull/1284) Fix internal trace response upon incomplete `eth_sendTransaction` call.
* (rpc) [#1340](https://github.com/evmos/ethermint/pull/1340) Fix error response when `eth_estimateGas` height provided is not found.
* (rpc) [#1354](https://github.com/evmos/ethermint/pull/1354) Fix grpc query failure(`BaseFee` and `EthCall`) on legacy block states.
* (cli) [#1362](https://github.com/evmos/ethermint/pull/1362) Fix `index-eth-tx` error when the indexer db is empty.

## [v0.19.2] - 2022-08-29

### Improvements

* (deps) [1301](https://github.com/evmos/ethermint/pull/1301) Bump Cosmos SDK to `v0.45.8`, Tendermint to `v0.34.21`, IAVL to `v0.19.1` & store options

## [v0.19.1] - 2022-08-26

### State Machine Breaking

* (eth) [#1305](https://github.com/evmos/ethermint/pull/1305) Added support for optional params, basic types arrays and `time` type on eip712.

## [v0.19.0] - 2022-08-15

### State Machine Breaking

* (deps) [#1159](https://github.com/evmos/ethermint/pull/1159) Bump Geth version to `v1.10.19`.
* (ante) [#1176](https://github.com/evmos/ethermint/pull/1176) Fix invalid tx hashes; Remove `Size_` field and validate `Hash`/`From` fields in ante handler,
  recompute eth tx hashes in JSON-RPC APIs to fix old blocks.
* (ante) [#1173](https://github.com/evmos/ethermint/pull/1173) Make `NewAnteHandler` return error if input is invalid

### API Breaking

* (rpc) [#1121](https://github.com/tharsis/ethermint/pull/1121) Implement Ethereum tx indexer

### Bug Fixes

* (rpc) [#1179](https://github.com/evmos/ethermint/pull/1179) Fix gas used in `debug_traceTransaction` response.

### Improvements

* (test) [#1196](https://github.com/evmos/ethermint/pull/1196) Integration tests setup
* (test) [#1199](https://github.com/evmos/ethermint/pull/1199) Add backend test suite with mock gRPC query client
* (test) [#1189](https://github.com/evmos/ethermint/pull/1189) JSON-RPC unit tests
* (test) [#1212](https://github.com/evmos/ethermint/pull/1212) Prune node integration tests
* (test) [#1207](https://github.com/evmos/ethermint/pull/1207) JSON-RPC types integration tests
* (test) [#1218](https://github.com/evmos/ethermint/pull/1218) Restructure JSON-RPC API
* (rpc) [#1229](https://github.com/evmos/ethermint/pull/1229) Add support for configuring RPC `MaxOpenConnections`
* (cli) [#1230](https://github.com/evmos/ethermint/pull/1230) Remove redundant positional height parameter from feemarket's query cli.
* (test)[#1233](https://github.com/evmos/ethermint/pull/1233) Add filters integration tests

## [v0.18.0] - 2022-08-04

### State Machine Breaking

* (evm) [\#1234](https://github.com/evmos/ethermint/pull/1234) Fix [CVE-2022-35936](https://github.com/evmos/ethermint/security/advisories/GHSA-f92v-grc2-w2fg) security vulnerability.
* (evm) [\#1174](https://github.com/evmos/ethermint/pull/1174) Don't allow eth txs with 0 in mempool.

### Improvements

* (ante) [\#1208](https://github.com/evmos/ethermint/pull/1208) Change default `MaxGasWanted` value.

## [v0.17.2] - 2022-07-26

### Bug Fixes

* (rpc) [\#1190](https://github.com/evmos/ethermint/issues/1190) Fix `UnmarshalJSON` panic of breaking EVM and fee market `Params`.
* (evm) [\#1187](https://github.com/evmos/ethermint/pull/1187) Fix `TxIndex` value (expected 0, actual 1) when trace the first tx of a block via `debug_traceTransaction` API.

## [v0.17.1] - 2022-07-13

### Improvements

* (rpc) [\#1169](https://github.com/evmos/ethermint/pull/1169) Remove unnecessary queries from `getBlockNumber` function

## [v0.17.0] - 2022-06-27

### State Machine Breaking

* (evm) [\#1128](https://github.com/evmos/ethermint/pull/1128) Clear tx logs if tx failed in post processing hooks
* (evm) [\#1124](https://github.com/evmos/ethermint/pull/1124) Reject non-replay-protected tx in `AnteHandler` to prevent replay attack

### API Breaking

* (rpc) [\#1126](https://github.com/evmos/ethermint/pull/1126) Make some JSON-RPC APIS work for pruned nodes.
* (rpc) [\#1143](https://github.com/evmos/ethermint/pull/1143) Restrict unprotected txs on the node JSON-RPC configuration.
* (all) [\#1137](https://github.com/evmos/ethermint/pull/1137) Rename go module to `evmos/ethermint`

### API Breaking

- (json-rpc) [tharsis#1121](https://github.com/tharsis/ethermint/pull/1121) Store eth tx index separately

### Improvements

* (deps) [\#1147](https://github.com/evmos/ethermint/pull/1147) Bump Go version to `1.18`.
* (feemarket) [\#1135](https://github.com/evmos/ethermint/pull/1135) Set lower bound of base fee to min gas price param
* (evm) [\#1142](https://github.com/evmos/ethermint/pull/1142) Rename `RejectUnprotectedTx` to `AllowUnprotectedTxs` for consistency with go-ethereum.

### Bug Fixes

* (rpc) [\#1138](https://github.com/evmos/ethermint/pull/1138) Fix GasPrice calculation with relation to `MinGasPrice`

## [v0.16.1] - 2022-06-09

### Improvements

* (feemarket) [\#1120](https://github.com/evmos/ethermint/pull/1120) Make `min-gas-multiplier` parameter accept zero value

### Bug Fixes

* (evm) [\#1118](https://github.com/evmos/ethermint/pull/1118) Fix `Type()` `Account` method `EmptyCodeHash` comparison

## [v0.16.0] - 2022-06-06

### State Machine Breaking

* (feemarket) [tharsis#1105](https://github.com/evmos/ethermint/pull/1105) Update `BaseFee` calculation based on `GasWanted` instead of `GasUsed`.

### API Breaking

* (feemarket) [tharsis#1104](https://github.com/evmos/ethermint/pull/1104) Enforce a minimum gas price for Cosmos and EVM transactions through the `MinGasPrice` parameter.
* (rpc) [tharsis#1081](https://github.com/evmos/ethermint/pull/1081) Deduplicate some json-rpc logic codes, cleanup several dead functions.
* (ante) [tharsis#1062](https://github.com/evmos/ethermint/pull/1062) Emit event of eth tx hash in ante handler to support query failed transactions.
* (analytics) [tharsis#1106](https://github.com/evmos/ethermint/pull/1106) Update telemetry to Ethermint modules.
* (rpc) [tharsis#1108](https://github.com/evmos/ethermint/pull/1108) Update GetGasPrice RPC endpoint with global `MinGasPrice`

### Improvements

* (cli) [tharsis#1086](https://github.com/evmos/ethermint/pull/1086) Add rollback command.
* (specs) [tharsis#1095](https://github.com/evmos/ethermint/pull/1095) Add more evm specs concepts.
* (evm) [tharsis#1101](https://github.com/evmos/ethermint/pull/1101) Add tx_type, gas and counter telemetry for ethereum txs.

### Bug Fixes

* (rpc) [tharsis#1082](https://github.com/evmos/ethermint/pull/1082) fix gas price returned in getTransaction api.
* (evm) [tharsis#1088](https://github.com/evmos/ethermint/pull/1088) Fix ability to append log in tx post processing.
* (rpc) [tharsis#1081](https://github.com/evmos/ethermint/pull/1081) fix `debug_getBlockRlp`/`debug_printBlock` don't filter failed transactions.
* (ante) [tharsis#1111](https://github.com/evmos/ethermint/pull/1111) Move CanTransfer decorator before GasConsume decorator
* (types) [tharsis#1112](https://github.com/cosmos/ethermint/pull/1112) Add `GetBaseAccount` to avoid invalid account error when create vesting account.

## [v0.15.0] - 2022-05-09

### State Machine Breaking

* (ante) [tharsis#1060](https://github.com/evmos/ethermint/pull/1060) Check `EnableCreate`/`EnableCall` in `AnteHandler` to short-circuit EVM transactions.
* (evm) [tharsis#1087](https://github.com/evmos/ethermint/pull/1087) Minimum GasUsed proportional to GasLimit and `MinGasDenominator` EVM module param.

### API Breaking

* (rpc) [tharsis#1070](https://github.com/evmos/ethermint/pull/1070) Refactor `rpc/` package:
  * `Backend` interface is now `BackendI`, which implements `EVMBackend` (for Ethereum namespaces) and `CosmosBackend` (for Cosmos namespaces)
  * Previous `EVMBackend` type is now `Backend`, which is the concrete implementation of `BackendI`
  * Move `rpc/ethereum/types` -> `rpc/types`
  * Move `rpc/ethereum/backend` -> `rpc/backend`
  * Move `rpc/ethereum/namespaces` -> `rpc/namespaces/ethereum`
* (rpc) [tharsis#1068](https://github.com/evmos/ethermint/pull/1068) Fix London hard-fork check logic in JSON-RPC APIs.

### Improvements

* (ci, evm) [tharsis#1063](https://github.com/evmos/ethermint/pull/1063) Run simulations on CI.

### Bug Fixes

* (rpc) [tharsis#1059](https://github.com/evmos/ethermint/pull/1059) Remove unnecessary event filtering logic on the `eth_baseFee` JSON-RPC endpoint.

## [v0.14.0] - 2022-04-19

### API Breaking

* (evm) [tharsis#1051](https://github.com/evmos/ethermint/pull/1051) Context block height fix on TraceTx. Removes `tx_index` on `QueryTraceTxRequest` proto type.
* (evm) [tharsis#1091](https://github.com/evmos/ethermint/pull/1091) Add query params command on EVM Module

### Improvements

* (deps) [tharsis#1046](https://github.com/evmos/ethermint/pull/1046) Bump Cosmos SDK version to [`v0.45.3`](https://github.com/cosmos/cosmos-sdk/releases/tag/v0.45.3)
* (rpc) [tharsis#1056](https://github.com/evmos/ethermint/pull/1056) Make json-rpc namespaces extensible

### Bug Fixes

* (rpc) [tharsis#1050](https://github.com/evmos/ethermint/pull/1050) `eth_getBlockByNumber` fix on batch transactions
* (app) [tharsis#658](https://github.com/evmos/ethermint/issues/658) Support simulations for the EVM.

## [v0.13.0] - 2022-04-05

### API Breaking

* (evm) [tharsis#1027](https://github.com/evmos/ethermint/pull/1027) Change the `PostTxProcessing` hook interface to include the full message data.
* (feemarket) [tharsis#1026](https://github.com/evmos/ethermint/pull/1026) Fix REST endpoints to use `/ethermint/feemarket/*` instead of `/feemarket/evm/*`.

### Improvements

* (deps) [tharsis#1029](https://github.com/evmos/ethermint/pull/1029) Bump Cosmos SDK version to [`v0.45.2`](https://github.com/cosmos/cosmos-sdk/releases/tag/v0.45.2)
* (evm) [tharsis#1025](https://github.com/evmos/ethermint/pull/1025) Allow to append logs after a post processing hook.

## [v0.12.2] - 2022-03-30

### Bug Fixes

* (feemarket) [tharsis#1021](https://github.com/evmos/ethermint/pull/1021) Fix fee market migration.

## [v0.12.1] - 2022-03-29

### Bug Fixes

* (evm) [tharsis#1016](https://github.com/evmos/ethermint/pull/1016) Update validate basic check for storage state.

## [v0.12.0] - 2022-03-24

### Bug Fixes

* (rpc) [tharsis#1012](https://github.com/evmos/ethermint/pull/1012) fix the tx hash in filter entries created by `eth_newPendingTransactionFilter`.
* (rpc) [tharsis#1006](https://github.com/evmos/ethermint/pull/1006) Use `string` as the parameters type to correct ambiguous results.
* (ante) [tharsis#1004](https://github.com/evmos/ethermint/pull/1004) Make `MaxTxGasWanted` configurable.
* (ante) [tharsis#991](https://github.com/evmos/ethermint/pull/991) Set an upper bound to gasWanted to prevent DoS attack.
* (rpc) [tharsis#990](https://github.com/evmos/ethermint/pull/990) Calculate reward values from all `MsgEthereumTx` from a block in `eth_feeHistory`.

## [v0.11.0] - 2022-03-06

### State Machine Breaking

* (ante) [tharsis#964](https://github.com/evmos/ethermint/pull/964) add NewInfiniteGasMeterWithLimit for storing the user provided gas limit. Fixes block's consumed gas calculation in the block creation phase.

### Bug Fixes

* (rpc) [tharsis#975](https://github.com/evmos/ethermint/pull/975) Fix unexpected `nil` values for `reward`, returned by `EffectiveGasTipValue(blockBaseFee)` in the `eth_feeHistory` RPC method.

### Improvements

* (rpc) [tharsis#979](https://github.com/evmos/ethermint/pull/979) Add configurable timeouts to http server
* (rpc) [tharsis#988](https://github.com/evmos/ethermint/pull/988) json-rpc server always use local rpc client

## [v0.10.1] - 2022-03-04

### Bug Fixes

* (rpc) [tharsis#970](https://github.com/evmos/ethermint/pull/970) Fix unexpected nil reward values on `eth_feeHistory` response
* (evm) [tharsis#529](https://github.com/evmos/ethermint/issues/529) Add support return value on trace tx response.

### Improvements

* (rpc) [tharsis#968](https://github.com/evmos/ethermint/pull/968) Add some buffer to returned gas price to provide better default UX for client.

## [v0.10.0] - 2022-02-26

### API Breaking

* (ante) [tharsis#866](https://github.com/evmos/ethermint/pull/866) `NewAnteHandler` constructor now receives a `HandlerOptions` field.
* (evm) [tharsis#849](https://github.com/evmos/ethermint/pull/849) `PostTxProcessing` hook now takes an Ethereum tx `Receipt` and a `from` `Address` as arguments.
* (ante) [tharsis#916](https://github.com/evmos/ethermint/pull/916) Don't check min-gas-price for eth tx if london hardfork enabled and feemarket enabled.

### State Machine Breaking

* (deps) [tharsis#912](https://github.com/evmos/ethermint/pull/912) Bump Cosmos SDK version to [`v0.45.1`](https://github.com/cosmos/cosmos-sdk/releases/tag/v0.45.1)
* (evm) [tharsis#840](https://github.com/evmos/ethermint/pull/840) Store empty topics as empty array rather than nil.
* (feemarket) [tharsis#822](https://github.com/evmos/ethermint/pull/822) Update EIP1559 base fee in `BeginBlock`.
* (evm) [tharsis#817](https://github.com/evmos/ethermint/pull/817) Use `effectiveGasPrice` in ante handler, add `effectiveGasPrice` to tx receipt.
* (evm) [tharsis#808](https://github.com/evmos/ethermint/issues/808) increase nonce in ante handler for contract creation transaction.
* (evm) [tharsis#851](https://github.com/evmos/ethermint/pull/851) fix contract address used in EVM, this issue is caused by [tharsis#808](https://github.com/evmos/ethermint/issues/808).
* (evm)  Reject invalid `MsgEthereumTx` wrapping tx
* (evm)  Fix `SelfDestruct` opcode by deleting account code and state.
* (feemarket) [tharsis#855](https://github.com/evmos/ethermint/pull/855) Consistent `BaseFee` check logic.
* (evm) [tharsis#729](https://github.com/evmos/ethermint/pull/729) Refactor EVM `StateDB` implementation.
* (evm) [tharsis#945](https://github.com/evmos/ethermint/pull/945) Bumb Go-ethereum version to [`v1.10.16`](https://github.com/ethereum/go-ethereum/releases/tag/v1.10.16)

### Features

* (ante) [tharsis#950](https://github.com/evmos/ethermint/pull/950) Add support for EIP712 signed Cosmos transactions

### Improvements

* (types) [tharsis#884](https://github.com/evmos/ethermint/pull/884) Introduce a new `EthAccountI` interface for EVM-compatible account types.
* (types) [tharsis#849](https://github.com/evmos/ethermint/pull/849) Add `Type` function to distinguish EOAs from Contract accounts.
* (evm) [tharsis#826](https://github.com/evmos/ethermint/issues/826) Improve allocation of bytes of `tx.To` address.
* (evm) [tharsis#827](https://github.com/evmos/ethermint/issues/827) Speed up creation of event logs by using the slice insertion idiom with indices.
* (ante) [tharsis#819](https://github.com/evmos/ethermint/pull/819) Remove redundant ante handlers
* (app) [tharsis#873](https://github.com/evmos/ethermint/pull/873) Validate code hash in GenesisAccount
* (evm) [tharsis#901](https://github.com/evmos/ethermint/pull/901) Support multiple `MsgEthereumTx` in single tx.
* (config) [tharsis#908](https://github.com/evmos/ethermint/pull/908) Add `api.enable` flag for Cosmos SDK Rest server
* (feemarket) [tharsis#919](https://github.com/evmos/ethermint/pull/919) Initialize baseFee in default genesis state.
* (feemarket) [tharsis#943](https://github.com/evmos/ethermint/pull/943) Store the base fee as a module param instead of using state storage.

### Bug Fixes

* (rpc) [tharsis#955](https://github.com/evmos/ethermint/pull/955) Fix websocket server push duplicated messages to subscriber.
* (rpc) [tharsis#953](https://github.com/evmos/ethermint/pull/953) Add `eth_signTypedData` api support.
* (log) [tharsis#948](https://github.com/evmos/ethermint/pull/948) Redirect go-ethereum's logs to cosmos-sdk logger.
* (evm) [tharsis#884](https://github.com/evmos/ethermint/pull/884) Support multiple account types on the EVM `StateDB`.
* (rpc) [tharsis#831](https://github.com/evmos/ethermint/pull/831) Fix BaseFee value when height is specified.
* (evm) [tharsis#838](https://github.com/evmos/ethermint/pull/838) Fix splitting of trace.Memory into 32 chunks.
* (rpc) [tharsis#860](https://github.com/evmos/ethermint/pull/860) Fix `eth_getLogs` when specify blockHash without address/topics, and limit the response size.
* (rpc) [tharsis#865](https://github.com/evmos/ethermint/pull/865) Fix RPC Filter parameters being ignored
* (evm) [tharsis#871](https://github.com/evmos/ethermint/pull/871) Set correct nonce in `EthCall` and `EstimateGas` grpc query.
* (rpc) [tharsis#878](https://github.com/evmos/ethermint/pull/878) Workaround to make GetBlock RPC api report correct block gas used.
* (rpc) [tharsis#900](https://github.com/evmos/ethermint/pull/900) `newPendingTransactions` filter return ethereum tx hash.
* (rpc) [tharsis#933](https://github.com/evmos/ethermint/pull/933) Fix `newPendingTransactions` subscription deadlock when a Websocket client exits without unsubscribing and the node errors.
* (evm) [tharsis#932](https://github.com/evmos/ethermint/pull/932) Fix base fee check logic in state transition.

## [v0.9.0] - 2021-12-01

### State Machine Breaking

* (evm) [tharsis#802](https://github.com/evmos/ethermint/pull/802) Clear access list for each transaction

### Improvements

* (app) [tharsis#794](https://github.com/evmos/ethermint/pull/794) Setup in-place store migrators.
* (ci) [tharsis#784](https://github.com/evmos/ethermint/pull/784) Enable automatic backport of PRs.
* (rpc) [tharsis#786](https://github.com/evmos/ethermint/pull/786) Improve error message of `SendTransaction`/`SendRawTransaction` JSON-RPC APIs.
* (rpc) [tharsis#810](https://github.com/evmos/ethermint/pull/810) Optimize tx index lookup in web3 rpc

### Bug Fixes

* (license) [tharsis#800](https://github.com/evmos/ethermint/pull/800) Re-license project to [LGPLv3](https://choosealicense.com/licenses/lgpl-3.0/#) to comply with go-ethereum.
* (evm) [tharsis#794](https://github.com/evmos/ethermint/pull/794) Register EVM gRPC `Msg` server.
* (rpc) [tharsis#781](https://github.com/evmos/ethermint/pull/781) Fix get block invalid transactions filter.
* (rpc) [tharsis#782](https://github.com/evmos/ethermint/pull/782) Fix wrong block gas limit returned by JSON-RPC.
* (evm) [tharsis#798](https://github.com/evmos/ethermint/pull/798) Fix the semantic of `ForEachStorage` callback's return value

## [v0.8.1] - 2021-11-23

### Bug Fixes

* (feemarket) [tharsis#770](https://github.com/evmos/ethermint/pull/770) Enable fee market (EIP1559) by default.
* (rpc) [tharsis#769](https://github.com/evmos/ethermint/pull/769) Fix default Ethereum signer for JSON-RPC.

## [v0.8.0] - 2021-11-17

### State Machine Breaking

* (evm, ante) [tharsis#620](https://github.com/evmos/ethermint/pull/620) Add fee market field to EVM `Keeper` and `AnteHandler`.
* (all) [tharsis#231](https://github.com/evmos/ethermint/pull/231) Bump go-ethereum version to [`v1.10.9`](https://github.com/ethereum/go-ethereum/releases/tag/v1.10.9)
* (ante) [tharsis#703](https://github.com/evmos/ethermint/pull/703) Fix some fields in transaction are not authenticated by signature.
* (evm) [tharsis#751](https://github.com/evmos/ethermint/pull/751) don't revert gas refund logic when transaction reverted

### Features

* (rpc, evm) [tharsis#673](https://github.com/evmos/ethermint/pull/673) Use tendermint events to store fee market basefee.
* (rpc) [tharsis#624](https://github.com/evmos/ethermint/pull/624) Implement new JSON-RPC endpoints from latest geth version
* (evm) [tharsis#662](https://github.com/evmos/ethermint/pull/662) Disable basefee for non london blocks
* (cmd) [tharsis#712](https://github.com/evmos/ethermint/pull/712) add tx cli to build evm transaction
* (rpc) [tharsis#733](https://github.com/evmos/ethermint/pull/733) add JSON_RPC endpoint `personal_unpair`
* (rpc) [tharsis#734](https://github.com/evmos/ethermint/pull/734) add JSON_RPC endpoint `eth_feeHistory`
* (rpc) [tharsis#740](https://github.com/evmos/ethermint/pull/740) add JSON_RPC endpoint `personal_initializeWallet`
* (rpc) [tharsis#743](https://github.com/evmos/ethermint/pull/743) add JSON_RPC endpoint `debug_traceBlockByHash`
* (rpc) [tharsis#748](https://github.com/evmos/ethermint/pull/748) add JSON_RPC endpoint `personal_listWallets`
* (rpc) [tharsis#754](https://github.com/evmos/ethermint/pull/754) add JSON_RPC endpoint `debug_intermediateRoots`

### Bug Fixes

* (evm) [tharsis#746](https://github.com/evmos/ethermint/pull/746) Set EVM debugging based on tracer configuration.
* (app,cli) [tharsis#725](https://github.com/evmos/ethermint/pull/725) Fix cli-config for  `keys` command.
* (rpc) [tharsis#727](https://github.com/evmos/ethermint/pull/727) Decode raw transaction using RLP.
* (rpc) [tharsis#661](https://github.com/evmos/ethermint/pull/661) Fix OOM bug when creating too many filters using JSON-RPC.
* (evm) [tharsis#660](https://github.com/evmos/ethermint/pull/660) Fix `nil` pointer panic in `ApplyNativeMessage`.
* (evm, test) [tharsis#649](https://github.com/evmos/ethermint/pull/649) Test DynamicFeeTx.
* (evm) [tharsis#702](https://github.com/evmos/ethermint/pull/702) Fix panic in web3 RPC handlers
* (rpc) [tharsis#720](https://github.com/evmos/ethermint/pull/720) Fix `debug_traceTransaction` failure
* (rpc) [tharsis#741](https://github.com/evmos/ethermint/pull/741) Fix `eth_getBlockByNumberAndHash` return with non eth txs
* (rpc) [tharsis#743](https://github.com/evmos/ethermint/pull/743) Fix debug JSON RPC handler crash on non-existing block

### Improvements

* (tests) [tharsis#704](https://github.com/evmos/ethermint/pull/704) Introduce E2E testing framework for clients
* (deps) [tharsis#737](https://github.com/evmos/ethermint/pull/737) Bump ibc-go to [`v2.0.0`](https://github.com/cosmos/ibc-go/releases/tag/v2.0.0)
* (rpc) [tharsis#671](https://github.com/evmos/ethermint/pull/671) Don't pass base fee externally for `EthCall`/`EthEstimateGas` apis.
* (evm) [tharsis#674](https://github.com/evmos/ethermint/pull/674) Refactor `ApplyMessage`, remove
  `ApplyNativeMessage`.
* (rpc) [tharsis#714](https://github.com/evmos/ethermint/pull/714) remove `MsgEthereumTx` support in `TxConfig`

## [v0.7.2] - 2021-10-24

### Improvements

* (deps) [tharsis#692](https://github.com/evmos/ethermint/pull/692) Bump Cosmos SDK version to [`v0.44.3`](https://github.com/cosmos/cosmos-sdk/releases/tag/v0.44.3).
* (rpc) [tharsis#679](https://github.com/evmos/ethermint/pull/679) Fix file close handle.
* (deps) [tharsis#668](https://github.com/evmos/ethermint/pull/668) Bump Tendermint version to [`v0.34.14`](https://github.com/tendermint/tendermint/releases/tag/v0.34.14).

### Bug Fixes

* (rpc) [tharsis#667](https://github.com/evmos/ethermint/issues/667) Fix `ExpandHome` restrictions bypass

## [v0.7.1] - 2021-10-08

### Bug Fixes

* (evm) [tharsis#650](https://github.com/evmos/ethermint/pull/650) Fix panic when flattening the cache context in case transaction is reverted.
* (rpc, test) [tharsis#608](https://github.com/evmos/ethermint/pull/608) Fix rpc test.

## [v0.7.0] - 2021-10-07

### API Breaking

* (rpc) [tharsis#400](https://github.com/evmos/ethermint/issues/400) Restructure JSON-RPC directory and rename server config

### Improvements

* (deps) [tharsis#621](https://github.com/evmos/ethermint/pull/621) Bump IBC-go to [`v1.2.1`](https://github.com/cosmos/ibc-go/releases/tag/v1.2.1)
* (evm) [tharsis#613](https://github.com/evmos/ethermint/pull/613) Refactor `traceTx`
* (deps) [tharsis#610](https://github.com/evmos/ethermint/pull/610) Bump Cosmos SDK to [v0.44.1](https://github.com/cosmos/cosmos-sdk/releases/tag/v0.44.1).

### Bug Fixes

* (rpc) [tharsis#642](https://github.com/evmos/ethermint/issues/642) Fix `eth_getLogs` when string is specified in filter's from or to fields
* (evm) [tharsis#616](https://github.com/evmos/ethermint/issues/616) Fix halt on deeply nested stack of cache context. Stack is now flattened before iterating over the tx logs.
* (rpc, evm) [tharsis#614](https://github.com/evmos/ethermint/issues/614) Use JSON for (un)marshaling tx `Log`s from events.
* (rpc) [tharsis#611](https://github.com/evmos/ethermint/pull/611) Fix panic on JSON-RPC when querying for an invalid block height.
* (cmd) [tharsis#483](https://github.com/evmos/ethermint/pull/483) Use config values on genesis accounts.

## [v0.6.0] - 2021-09-29

### State Machine Breaking

* (app) [tharsis#476](https://github.com/evmos/ethermint/pull/476) Update Bech32 HRP to `ethm`.
* (evm) [tharsis#556](https://github.com/evmos/ethermint/pull/556) Remove tx logs and block bloom from chain state
* (evm) [tharsis#590](https://github.com/evmos/ethermint/pull/590) Contract storage key is not hashed anymore

### API Breaking

* (evm) [tharsis#469](https://github.com/evmos/ethermint/pull/469) Deprecate `YoloV3Block` and `EWASMBlock` from `ChainConfig`

### Features

* (evm) [tharsis#469](https://github.com/evmos/ethermint/pull/469) Support [EIP-1559](https://eips.ethereum.org/EIPS/eip-1559)
* (evm) [tharsis#417](https://github.com/evmos/ethermint/pull/417) Add `EvmHooks` for tx post-processing
* (rpc) [tharsis#506](https://github.com/evmos/ethermint/pull/506) Support for `debug_traceTransaction` RPC endpoint
* (rpc) [tharsis#555](https://github.com/evmos/ethermint/pull/555) Support for `debug_traceBlockByNumber` RPC endpoint

### Bug Fixes

* (rpc, server) [tharsis#600](https://github.com/evmos/ethermint/pull/600) Add TLS configuration for websocket API
* (rpc) [tharsis#598](https://github.com/evmos/ethermint/pull/598) Check truncation when creating a `BlockNumber` from `big.Int`
* (evm) [tharsis#597](https://github.com/evmos/ethermint/pull/597) Check for `uint64` -> `int64` block height overflow on `GetHashFn`
* (evm) [tharsis#579](https://github.com/evmos/ethermint/pull/579) Update `DeriveChainID` function to handle `v` signature values `< 35`.
* (encoding) [tharsis#478](https://github.com/evmos/ethermint/pull/478) Register `Evidence` to amino codec.
* (rpc) [tharsis#478](https://github.com/evmos/ethermint/pull/481) Getting the node configuration when calling the `miner` rpc methods.
* (cli) [tharsis#561](https://github.com/evmos/ethermint/pull/561) `Export` and `Start` commands now use the same home directory.

### Improvements

* (evm) [tharsis#461](https://github.com/evmos/ethermint/pull/461) Increase performance of `StateDB` transaction log storage (r/w).
* (evm) [tharsis#566](https://github.com/evmos/ethermint/pull/566) Introduce `stateErr` store in `StateDB` to avoid meaningless operations if any error happened before
* (rpc, evm) [tharsis#587](https://github.com/evmos/ethermint/pull/587) Apply bloom filter when query ethlogs with range of blocks
* (evm) [tharsis#586](https://github.com/evmos/ethermint/pull/586) Benchmark evm keeper

## [v0.5.0] - 2021-08-20

### State Machine Breaking

* (app, rpc) [tharsis#447](https://github.com/evmos/ethermint/pull/447) Chain ID format has been changed from `<identifier>-<epoch>` to `<identifier>_<EIP155_number>-<epoch>`
in order to clearly distinguish permanent vs impermanent components.
* (app, evm) [tharsis#434](https://github.com/evmos/ethermint/pull/434) EVM `Keeper` struct and `NewEVM` function now have a new `trace` field to define
the Tracer type used to collect execution traces from the EVM transaction execution.
* (evm) [tharsis#175](https://github.com/evmos/ethermint/issues/175) The msg `TxData` field is now represented as a `*proto.Any`.
* (evm) [tharsis#84](https://github.com/evmos/ethermint/pull/84) Remove `journal`, `CommitStateDB` and `stateObjects`.
* (rpc, evm) [tharsis#81](https://github.com/evmos/ethermint/pull/81) Remove tx `Receipt` from store and replace it with fields obtained from the Tendermint RPC client.
* (evm) [tharsis#72](https://github.com/evmos/ethermint/issues/72) Update `AccessList` to use `TransientStore` instead of map.
* (evm) [tharsis#68](https://github.com/evmos/ethermint/issues/68) Replace block hash storage map to use staking `HistoricalInfo`.
* (evm) [tharsis#276](https://github.com/evmos/ethermint/pull/276) Vm errors don't result in cosmos tx failure, just
  different tx state and events.
* (evm) [tharsis#342](https://github.com/evmos/ethermint/issues/342) Don't clear balance when resetting the account.
* (evm) [tharsis#334](https://github.com/evmos/ethermint/pull/334) Log index changed to the index in block rather than
  tx.
* (evm) [tharsis#399](https://github.com/evmos/ethermint/pull/399) Exception in sub-message call reverts the call if it's not propagated.

### API Breaking

* (proto) [tharsis#448](https://github.com/evmos/ethermint/pull/448) Bump version for all Ethermint messages to `v1`
* (server) [tharsis#434](https://github.com/evmos/ethermint/pull/434) `evm-rpc` flags and app config have been renamed to `json-rpc`.
* (proto, evm) [tharsis#207](https://github.com/evmos/ethermint/issues/207) Replace `big.Int` in favor of `sdk.Int` for `TxData` fields
* (proto, evm) [tharsis#81](https://github.com/evmos/ethermint/pull/81) gRPC Query and Tx service changes:
  * The `TxReceipt`, `TxReceiptsByBlockHeight` endpoints have been removed from the Query service.
  * The `ContractAddress`, `Bloom` have been removed from the `MsgEthereumTxResponse` and the
    response now contains the ethereum-formatted `Hash` in hex format.
* (eth) [tharsis#845](https://github.com/cosmos/ethermint/pull/845) The `eth` namespace must be included in the list of API's as default to run the rpc server without error.
* (evm) [tharsis#202](https://github.com/evmos/ethermint/pull/202) Web3 api `SendTransaction`/`SendRawTransaction` returns ethereum compatible transaction hash, and query api `GetTransaction*` also accept that.
* (rpc) [tharsis#258](https://github.com/evmos/ethermint/pull/258) Return empty `BloomFilter` instead of throwing an error when it cannot be found (`nil` or empty).
* (rpc) [tharsis#277](https://github.com/evmos/ethermint/pull/321) Fix `BloomFilter` response.

### Improvements

* (client) [tharsis#450](https://github.com/evmos/ethermint/issues/450) Add EIP55 hex address support on `debug addr` command.
* (server) [tharsis#343](https://github.com/evmos/ethermint/pull/343) Define a wrap tendermint logger `Handler` go-ethereum's `root` logger.
* (rpc) [tharsis#457](https://github.com/evmos/ethermint/pull/457) Configure RPC gas cap through app config.
* (evm) [tharsis#434](https://github.com/evmos/ethermint/pull/434) Support different `Tracer` types for the EVM.
* (deps) [tharsis#427](https://github.com/evmos/ethermint/pull/427) Bump ibc-go to [`v1.0.0`](https://github.com/cosmos/ibc-go/releases/tag/v1.0.0)
* (gRPC) [tharsis#239](https://github.com/evmos/ethermint/pull/239) Query `ChainConfig` via gRPC.
* (rpc) [tharsis#181](https://github.com/evmos/ethermint/pull/181) Use evm denomination for params on tx fee.
* (deps) [tharsis#423](https://github.com/evmos/ethermint/pull/423) Bump Cosmos SDK and Tendermint versions to [v0.43.0](https://github.com/cosmos/cosmos-sdk/releases/tag/v0.43.0) and [v0.34.11](https://github.com/tendermint/tendermint/releases/tag/v0.34.11), respectively.
* (evm) [tharsis#66](https://github.com/evmos/ethermint/issues/66) Support legacy transaction types for signing.
* (evm) [tharsis#24](https://github.com/evmos/ethermint/pull/24) Implement metrics for `MsgEthereumTx`, state transitions, `BeginBlock` and `EndBlock`.
* (rpc)  [tharsis#124](https://github.com/evmos/ethermint/issues/124) Implement `txpool_content`, `txpool_inspect` and `txpool_status` RPC methods
* (rpc) [tharsis#112](https://github.com/evmos/ethermint/pull/153) Fix `eth_coinbase` to return the ethereum address of the validator
* (rpc) [tharsis#176](https://github.com/evmos/ethermint/issues/176) Support fetching pending nonce
* (rpc) [tharsis#272](https://github.com/evmos/ethermint/pull/272) do binary search to estimate gas accurately
* (rpc) [tharsis#313](https://github.com/evmos/ethermint/pull/313) Implement internal debug namespace (Not including logger functions nor traces).
* (rpc) [tharsis#349](https://github.com/evmos/ethermint/pull/349) Implement configurable JSON-RPC APIs to manage enabled namespaces.
* (rpc) [tharsis#377](https://github.com/evmos/ethermint/pull/377) Implement `miner_` namespace. `miner_setEtherbase` and `miner_setGasPrice` are working as intended. All the other calls are not applicable and return `unsupported`.
* (eth) [tharsis#460](https://github.com/evmos/ethermint/issues/460) Add support for EIP-1898.

### Bug Fixes

* (keys) [tharsis#346](https://github.com/evmos/ethermint/pull/346) Fix `keys add` command with `--ledger` flag for the `secp256k1` signing algorithm.
* (evm) [tharsis#291](https://github.com/evmos/ethermint/pull/291) Use block proposer address (validator operator) for `COINBASE` opcode.
* (rpc) [tharsis#81](https://github.com/evmos/ethermint/pull/81) Fix transaction hashing and decoding on `eth_sendTransaction`.
* (rpc) [tharsis#45](https://github.com/evmos/ethermint/pull/45) Use `EmptyUncleHash` and `EmptyRootHash` for empty ethereum `Header` fields.

## [v0.4.1] - 2021-03-01

### API Breaking

* (faucet) [tharsis#678](https://github.com/cosmos/ethermint/pull/678) Faucet module has been removed in favor of client libraries such as [`@cosmjs/faucet`](https://github.com/cosmos/cosmjs/tree/master/packages/faucet).
* (evm) [tharsis#670](https://github.com/cosmos/ethermint/pull/670) Migrate types to the ones defined by the protobuf messages, which are required for the stargate release.

### Bug Fixes

* (evm) [tharsis#799](https://github.com/cosmos/ethermint/issues/799) Fix wrong precision in calculation of gas fee.
* (evm) [tharsis#760](https://github.com/cosmos/ethermint/issues/760) Fix Failed to call function EstimateGas.
* (evm) [tharsis#767](https://github.com/cosmos/ethermint/issues/767) Fix error of timeout when using Truffle to deploy contract.
* (evm) [tharsis#751](https://github.com/cosmos/ethermint/issues/751) Fix misused method to calculate block hash in evm related function.
* (evm) [tharsis#721](https://github.com/cosmos/ethermint/issues/721) Fix mismatch block hash in rpc response when use eht.getBlock.
* (evm) [tharsis#730](https://github.com/cosmos/ethermint/issues/730) Fix 'EIP2028' not open when Istanbul version has been enabled.
* (evm) [tharsis#749](https://github.com/cosmos/ethermint/issues/749) Fix panic in `AnteHandler` when gas price larger than 100000
* (evm) [tharsis#747](https://github.com/cosmos/ethermint/issues/747) Fix format errors in String() of QueryETHLogs
* (evm) [tharsis#742](https://github.com/cosmos/ethermint/issues/742) Add parameter check for evm query func.
* (evm) [tharsis#687](https://github.com/cosmos/ethermint/issues/687) Fix nonce check to explicitly check for the correct nonce, rather than a simple 'greater than' comparison.
* (api) [tharsis#687](https://github.com/cosmos/ethermint/issues/687) Returns error for a transaction with an incorrect nonce.
* (evm) [tharsis#674](https://github.com/cosmos/ethermint/issues/674) Reset all cache after account data has been committed in `EndBlock` to make sure every node state consistent.
* (evm) [tharsis#672](https://github.com/cosmos/ethermint/issues/672) Fix panic of `wrong Block.Header.AppHash` when restart a node with snapshot.
* (evm) [tharsis#775](https://github.com/cosmos/ethermint/issues/775) MisUse of headHash as blockHash when create EVM context.

### Features

* (api) [tharsis#821](https://github.com/cosmos/ethermint/pull/821) Individually enable the api modules. Will be implemented in the latest version of ethermint with the upcoming stargate upgrade.

### Features

* (api) [tharsis#825](https://github.com/cosmos/ethermint/pull/825) Individually enable the api modules. Will be implemented in the latest version of ethermint with the upcoming stargate upgrade.

## [v0.4.0] - 2020-12-15

### API Breaking

* (evm) [tharsis#661](https://github.com/cosmos/ethermint/pull/661) `Balance` field has been removed from the evm module's `GenesisState`.

### Features

* (rpc) [tharsis#571](https://github.com/cosmos/ethermint/pull/571) Add pending queries to JSON-RPC calls. This allows for the querying of pending transactions and other relevant information that pertains to the pending state:
  * `eth_getBalance`
  * `eth_getTransactionCount`
  * `eth_getBlockTransactionCountByNumber`
  * `eth_getBlockByNumber`
  * `eth_getTransactionByHash`
  * `eth_getTransactionByBlockNumberAndIndex`
  * `eth_sendTransaction` - the nonce will automatically update to its pending nonce (when none is explicitly provided)

### Improvements

* (evm) [tharsis#661](https://github.com/cosmos/ethermint/pull/661) Add invariant check for account balance and account nonce.
* (deps) [tharsis#654](https://github.com/cosmos/ethermint/pull/654) Bump go-ethereum version to [v1.9.25](https://github.com/ethereum/go-ethereum/releases/tag/v1.9.25)
* (evm) [tharsis#627](https://github.com/cosmos/ethermint/issues/627) Add extra EIPs parameter to apply custom EVM jump tables.

### Bug Fixes

* (evm) [tharsis#661](https://github.com/cosmos/ethermint/pull/661) Set nonce to the EVM account on genesis initialization.
* (rpc) [tharsis#648](https://github.com/cosmos/ethermint/issues/648) Fix block cumulative gas used value.
* (evm) [tharsis#621](https://github.com/cosmos/ethermint/issues/621) EVM `GenesisAccount` fields now share the same format as the auth module `Account`.
* (evm) [tharsis#618](https://github.com/cosmos/ethermint/issues/618) Add missing EVM `Context` `GetHash` field that retrieves a the header hash from a given block height.
* (app) [tharsis#617](https://github.com/cosmos/ethermint/issues/617) Fix genesis export functionality.
* (rpc) [tharsis#574](https://github.com/cosmos/ethermint/issues/574) Fix outdated version from `eth_protocolVersion`.

## [v0.3.1] - 2020-11-24

### Improvements

* (deps) [tharsis#615](https://github.com/cosmos/ethermint/pull/615) Bump Cosmos SDK version to [v0.39.2](https://github.com/cosmos/cosmos-sdk/tag/v0.39.2)
* (deps) [tharsis#610](https://github.com/cosmos/ethermint/pull/610) Update Go dependency to 1.15+.
* (evm) [tharsis#603](https://github.com/cosmos/ethermint/pull/603) Add state transition params that enable or disable the EVM `Call` and `Create` operations.
* (deps) [tharsis#602](https://github.com/cosmos/ethermint/pull/602) Bump tendermint version to [v0.33.9](https://github.com/tendermint/tendermint/releases/tag/v0.33.9)

### Bug Fixes

* (rpc) [tharsis#613](https://github.com/cosmos/ethermint/issues/613) Fix potential deadlock caused if the keyring `List` returned an error.

## [v0.3.0] - 2020-11-16

### API Breaking

* (crypto) [tharsis#559](https://github.com/cosmos/ethermint/pull/559) Refactored crypto package in preparation for the SDK's Stargate release:
  * `crypto.PubKeySecp256k1` and `crypto.PrivKeySecp256k1` are now `ethsecp256k1.PubKey` and `ethsecp256k1.PrivKey`, respectively
  * Moved SDK `SigningAlgo` implementation for Ethermint's Secp256k1 key to `crypto/hd` package.
* (rpc) [tharsis#588](https://github.com/cosmos/ethermint/pull/588) The `rpc` package has been refactored to account for the separation of each
corresponding Ethereum API namespace:
  * `rpc/namespaces/eth`: `eth` namespace. Exposes the `PublicEthereumAPI` and the `PublicFilterAPI`.
  * `rpc/namespaces/personal`: `personal` namespace. Exposes the `PrivateAccountAPI`.
  * `rpc/namespaces/net`: `net` namespace. Exposes the `PublicNetAPI`.
  * `rpc/namespaces/web3`: `web3` namespace. Exposes the `PublicWeb3API`.
* (evm) [tharsis#588](https://github.com/cosmos/ethermint/pull/588) The EVM transaction CLI has been removed in favor of the JSON-RPC.

### Improvements

* (deps) [tharsis#594](https://github.com/cosmos/ethermint/pull/594) Bump go-ethereum version to [v1.9.24](https://github.com/ethereum/go-ethereum/releases/tag/v1.9.24)

### Bug Fixes

* (ante) [tharsis#597](https://github.com/cosmos/ethermint/pull/597) Fix incorrect fee check on `AnteHandler`.
* (evm) [tharsis#583](https://github.com/cosmos/ethermint/pull/583) Fixes incorrect resetting of tx count and block bloom during `BeginBlock`, as well as gas consumption.
* (crypto) [tharsis#577](https://github.com/cosmos/ethermint/pull/577) Fix `BIP44HDPath` that did not prepend `m/` to the path. This now uses the `DefaultBaseDerivationPath` variable from go-ethereum to ensure addresses are consistent.

## [v0.2.1] - 2020-09-30

### Features

* (rpc) [tharsis#552](https://github.com/cosmos/ethermint/pull/552) Implement Eth Personal namespace `personal_importRawKey`.

### Bug fixes

* (keys) [tharsis#554](https://github.com/cosmos/ethermint/pull/554) Fix private key derivation.
* (app/ante) [tharsis#550](https://github.com/cosmos/ethermint/pull/550) Update ante handler nonce verification to accept any nonce greater than or equal to the expected nonce to allow to successive transactions.

## [v0.2.0] - 2020-09-24

### State Machine Breaking

* (app) [tharsis#540](https://github.com/cosmos/ethermint/issues/540) Chain identifier's format has been changed to match the Cosmos `chainID` [standard](https://github.com/ChainAgnostic/CAIPs/blob/master/CAIPs/caip-5.md), which is required for IBC. The epoch number of the ID is used as the EVM `chainID`.

### API Breaking

* (types) [tharsis#503](https://github.com/cosmos/ethermint/pull/503) The `types.DenomDefault` constant for `"aphoton"` has been renamed to `types.AttoPhoton`.

### Improvements

* (types) [tharsis#504](https://github.com/cosmos/ethermint/pull/504) Unmarshal a JSON `EthAccount` using an Ethereum hex address in addition to Bech32.
* (types) [tharsis#503](https://github.com/cosmos/ethermint/pull/503) Add `--coin-denom` flag to testnet command that sets the given coin denomination to SDK and Ethermint parameters.
* (types) [tharsis#502](https://github.com/cosmos/ethermint/pull/502) `EthAccount` now also exposes the Ethereum hex address in `string` format to clients.
* (types) [tharsis#494](https://github.com/cosmos/ethermint/pull/494) Update `EthAccount` public key JSON type to `string`.
* (app) [tharsis#471](https://github.com/cosmos/ethermint/pull/471) Add `x/upgrade` module for managing software updates.
* (evm) [tharsis#458](https://github.com/cosmos/ethermint/pull/458) Define parameter for token denomination used for the EVM module.
* (evm) [tharsis#443](https://github.com/cosmos/ethermint/issues/443) Support custom Ethereum `ChainConfig` params.
* (types) [tharsis#434](https://github.com/cosmos/ethermint/issues/434) Update default denomination to Atto Photon (`aphoton`).
* (types) [tharsis#515](https://github.com/cosmos/ethermint/pull/515) Update minimum gas price to be 1.

### Bug Fixes

* (ante) [tharsis#525](https://github.com/cosmos/ethermint/pull/525) Add message validation decorator to `AnteHandler` for `MsgEthereumTx`.
* (types) [tharsis#507](https://github.com/cosmos/ethermint/pull/507) Fix hardcoded `aphoton` on `EthAccount` balance getter and setter.
* (types) [tharsis#501](https://github.com/cosmos/ethermint/pull/501) Fix bech32 encoding error by using the compressed ethereum secp256k1 public key.
* (evm) [tharsis#496](https://github.com/cosmos/ethermint/pull/496) Fix bugs on `journal.revert` and `CommitStateDB.Copy`.
* (types) [tharsis#480](https://github.com/cosmos/ethermint/pull/480) Update [BIP44](https://github.com/bitcoin/bips/blob/master/bip-0044.mediawiki) coin type to `60` to satisfy [EIP84](https://github.com/ethereum/EIPs/issues/84).
* (types) [tharsis#513](https://github.com/cosmos/ethermint/pull/513) Fix simulated transaction bug that was causing a consensus error by unintentionally affecting the state.

## [v0.1.0] - 2020-08-23

### Improvements

* (sdk) [tharsis#386](https://github.com/cosmos/ethermint/pull/386) Bump Cosmos SDK version to [v0.39.1](https://github.com/cosmos/cosmos-sdk/releases/tag/v0.39.1)
* (evm) [tharsis#181](https://github.com/cosmos/ethermint/issues/181) Updated EVM module to the recommended module structure.
* (app) [tharsis#188](https://github.com/cosmos/ethermint/issues/186)  Misc cleanup:
  * (evm) Rename `EthereumTxMsg` --> `MsgEthereumTx` and `EmintMsg` --> `MsgEthermint` for consistency with SDK standards
  * Updated integration and unit tests to use `EthermintApp` as testing suite
  * Use expected `Keeper` interface for `AccountKeeper`
  * Replaced `count` type in keeper with `int`
  * Add SDK events for transactions
* [tharsis#236](https://github.com/cosmos/ethermint/pull/236) Changes from upgrade:
  * (`app/ante`) Moved `AnteHandler` implementation to `app/ante`
  * (keys) Marked `ExportEthKeyCommand` as **UNSAFE**
  * (evm) Moved `BeginBlock` and `EndBlock` to `x/evm/abci.go`
* (evm) [tharsis#255](https://github.com/cosmos/ethermint/pull/255) Add missing `GenesisState` fields and support `ExportGenesis` functionality.
* [tharsis#272](https://github.com/cosmos/ethermint/pull/272) Add `Logger` for evm module.
* [tharsis#317](https://github.com/cosmos/ethermint/pull/317) `GenesisAccount` validation.
* (evm) [tharsis#319](https://github.com/cosmos/ethermint/pull/319) Various evm improvements:
  * Add transaction `[]*ethtypes.Logs` to evm's `GenesisState` to persist logs after an upgrade.
  * Remove evm `CodeKey` and `BlockKey`in favor of a prefix `Store`.
  * Set `BlockBloom` during `EndBlock` instead of `BeginBlock`.
  * `Commit` state object and `Finalize` storage after `InitGenesis` setup.
* (rpc) [tharsis#325](https://github.com/cosmos/ethermint/pull/325) `eth_coinbase` JSON-RPC query now returns the node's validator address.

### Features

* (build) [tharsis#378](https://github.com/cosmos/ethermint/pull/378) Create multi-node, local, automated testnet setup with `make localnet-start`.
* (rpc) [tharsis#330](https://github.com/cosmos/ethermint/issues/330) Implement `PublicFilterAPI`'s `EventSystem` which subscribes to Tendermint events upon `Filter` creation.
* (rpc) [tharsis#231](https://github.com/cosmos/ethermint/issues/231) Implement `NewBlockFilter` in rpc/filters.go which instantiates a polling block filter
  * Polls for new blocks via `BlockNumber` rpc call; if block number changes, it requests the new block via `GetBlockByNumber` rpc call and adds it to its internal list of blocks
  * Update `uninstallFilter` and `getFilterChanges` accordingly
  * `uninstallFilter` stops the polling goroutine
  * `getFilterChanges` returns the filter's internal list of block hashes and resets it
* (rpc) [tharsis#54](https://github.com/cosmos/ethermint/issues/54), [tharsis#55](https://github.com/cosmos/ethermint/issues/55)
  Implement `eth_getFilterLogs` and `eth_getLogs`:
  * For a given filter, look through each block for transactions. If there are transactions in the block, get the logs from it, and filter using the filterLogs method
  * `eth_getLogs` and `eth_getFilterChanges` for log filters use the same underlying method as `eth_getFilterLogs`
  * update `HandleMsgEthereumTx` to store logs using the ethereum hash
* (app) [tharsis#187](https://github.com/cosmos/ethermint/issues/187) Add support for simulations.

### Bug Fixes

* (evm) [tharsis#767](https://github.com/cosmos/ethermint/issues/767) Fix error of timeout when using Truffle to deploy contract.
* (evm) [tharsis#751](https://github.com/cosmos/ethermint/issues/751) Fix misused method to calculate block hash in evm related function.
* (evm) [tharsis#721](https://github.com/cosmos/ethermint/issues/721) Fix mismatch block hash in rpc response when use eth.getBlock.
* (evm) [tharsis#730](https://github.com/cosmos/ethermint/issues/730) Fix 'EIP2028' not open when Istanbul version has been enabled.
* (app) [tharsis#749](https://github.com/cosmos/ethermint/issues/749) Fix panic in `AnteHandler` when gas price larger than 100000
* (rpc) [tharsis#305](https://github.com/cosmos/ethermint/issues/305) Update `eth_getTransactionCount` to check for account existence before getting sequence and return 0 as the nonce if it doesn't exist.
* (evm) [tharsis#319](https://github.com/cosmos/ethermint/pull/319) Fix `SetBlockHash` that was setting the incorrect height during `BeginBlock`.
* (evm) [tharsis#176](https://github.com/cosmos/ethermint/issues/176) Updated Web3 transaction hash from using RLP hash. Now all transaction hashes exposed are amino hashes:
  * Removes `Hash()` (RLP) function from `MsgEthereumTx` to avoid confusion or misuse in future.<|MERGE_RESOLUTION|>--- conflicted
+++ resolved
@@ -60,11 +60,8 @@
 * (ledger) [#1277](https://github.com/evmos/ethermint/pull/1277) Add Ledger preprocessing transaction hook for EIP-712-signed Cosmos payloads.
 * (rpc) [#1296](https://github.com/evmos/ethermint/pull/1296) Add RPC Backend unit tests.
 * (rpc) [#1352](https://github.com/evmos/ethermint/pull/1352) Make the grpc queries run concurrently, don't block the consensus state machine.
-<<<<<<< HEAD
 * (cli) [#1360](https://github.com/evmos/ethermint/pull/1360) Introduce a new `grpc-only` flag, such that when enabled, will start the node in a query-only mode. Note, gRPC MUST be enabled with this flag.
-=======
 * (rpc) [#1378](https://github.com/evmos/ethermint/pull/1378) Add support for EVM RPC metrics
->>>>>>> db94d8ec
 
 ### Bug Fixes
 
