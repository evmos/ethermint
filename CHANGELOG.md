<!--
Guiding Principles:

Changelogs are for humans, not machines.
There should be an entry for every single version.
The same types of changes should be grouped.
Versions and sections should be linkable.
The latest version comes first.
The release date of each version is displayed.
Mention whether you follow Semantic Versioning.

Usage:

Change log entries are to be added to the Unreleased section under the
appropriate stanza (see below). Each entry should ideally include a tag and
the Github issue reference in the following format:

* (<tag>) \#<issue-number> message

The issue numbers will later be link-ified during the release process so you do
not have to worry about including a link manually, but you can if you wish.

Types of changes (Stanzas):

"Features" for new features.
"Improvements" for changes in existing functionality.
"Deprecated" for soon-to-be removed features.
"Bug Fixes" for any bug fixes.
"Client Breaking" for breaking CLI commands and REST routes used by end-users.
"API Breaking" for breaking exported APIs used by developers building on SDK.
"State Machine Breaking" for any changes that result in a different AppState given same genesisState and txList.

Ref: https://keepachangelog.com/en/1.0.0/
-->

# Changelog

## Unreleased

### State Machine Breaking

<<<<<<< HEAD
- (feemarket) [tharsis#822](https://github.com/tharsis/ethermint/pull/822) Update base fee in begin blocker
=======
- (evm) [tharsis#840](https://github.com/tharsis/ethermint/pull/840) Store empty topics as empty array rather than nil.
>>>>>>> 5d237a5e

### Improvements

* (evm) [tharsis#826](https://github.com/tharsis/ethermint/issues/826) Improve allocation of bytes of `tx.To` address.
* (evm) [tharsis#827](https://github.com/tharsis/ethermint/issues/827) Speed up creation of event logs by using the slice insertion idiom with indices.

### Bug Fixes

* (rpc) [tharsis#831](https://github.com/tharsis/ethermint/pull/831) Fix BaseFee value when height is specified.

## [v0.9.0] - 2021-12-01

### State Machine Breaking

* (evm) [tharsis#802](https://github.com/tharsis/ethermint/pull/802) Clear access list for each transaction

### Improvements

* (app) [tharsis#794](https://github.com/tharsis/ethermint/pull/794) Setup in-place store migrators.
* (ci) [tharsis#784](https://github.com/tharsis/ethermint/pull/784) Enable automatic backport of PRs.
* (rpc) [tharsis#786](https://github.com/tharsis/ethermint/pull/786) Improve error message of `SendTransaction`/`SendRawTransaction` JSON-RPC APIs.

### Bug Fixes

* (license) [tharsis#800](https://github.com/tharsis/ethermint/pull/800) Re-license project to [LGPLv3](https://choosealicense.com/licenses/lgpl-3.0/#) to comply with go-ethereum.
* (evm) [tharsis#794](https://github.com/tharsis/ethermint/pull/794) Register EVM gRPC `Msg` server.
* (rpc) [tharsis#781](https://github.com/tharsis/ethermint/pull/781) Fix get block invalid transactions filter.
* (rpc) [tharsis#782](https://github.com/tharsis/ethermint/pull/782) Fix wrong block gas limit returned by JSON-RPC.
* (evm) [tharsis#798](https://github.com/tharsis/ethermint/pull/798) Fix the semantic of `ForEachStorage` callback's return value

## [v0.8.1] - 2021-11-23

### Bug Fixes

* (feemarket) [tharsis#770](https://github.com/tharsis/ethermint/pull/770) Enable fee market (EIP1559) by default.
* (rpc) [tharsis#769](https://github.com/tharsis/ethermint/pull/769) Fix default Ethereum signer for JSON-RPC.

## [v0.8.0] - 2021-11-17

### State Machine Breaking

* (evm, ante) [tharsis#620](https://github.com/tharsis/ethermint/pull/620) Add fee market field to EVM `Keeper` and `AnteHandler`.
* (all) [tharsis#231](https://github.com/tharsis/ethermint/pull/231) Bump go-ethereum version to [`v1.10.9`](https://github.com/ethereum/go-ethereum/releases/tag/v1.10.9)
* (ante) [tharsis#703](https://github.com/tharsis/ethermint/pull/703) Fix some fields in transaction are not authenticated by signature.
* (evm) [tharsis#751](https://github.com/tharsis/ethermint/pull/751) don't revert gas refund logic when transaction reverted

### Features

* (rpc, evm) [tharsis#673](https://github.com/tharsis/ethermint/pull/673) Use tendermint events to store fee market basefee.
* (rpc) [tharsis#624](https://github.com/tharsis/ethermint/pull/624) Implement new JSON-RPC endpoints from latest geth version
* (evm) [tharsis#662](https://github.com/tharsis/ethermint/pull/662) Disable basefee for non london blocks
* (cmd) [tharsis#712](https://github.com/tharsis/ethermint/pull/712) add tx cli to build evm transaction
* (rpc) [tharsis#733](https://github.com/tharsis/ethermint/pull/733) add JSON_RPC endpoint `personal_unpair`
* (rpc) [tharsis#734](https://github.com/tharsis/ethermint/pull/734) add JSON_RPC endpoint `eth_feeHistory`
* (rpc) [tharsis#740](https://github.com/tharsis/ethermint/pull/740) add JSON_RPC endpoint `personal_initializeWallet`
* (rpc) [tharsis#743](https://github.com/tharsis/ethermint/pull/743) add JSON_RPC endpoint `debug_traceBlockByHash`
* (rpc) [tharsis#748](https://github.com/tharsis/ethermint/pull/748) add JSON_RPC endpoint `personal_listWallets`
* (rpc) [tharsis#754](https://github.com/tharsis/ethermint/pull/754) add JSON_RPC endpoint `debug_intermediateRoots`

### Bug Fixes

* (evm) [tharsis#746](https://github.com/tharsis/ethermint/pull/746) Set EVM debugging based on tracer configuration.
* (app,cli) [tharsis#725](https://github.com/tharsis/ethermint/pull/725) Fix cli-config for  `keys` command.
* (rpc) [tharsis#727](https://github.com/tharsis/ethermint/pull/727) Decode raw transaction using RLP.
* (rpc) [tharsis#661](https://github.com/tharsis/ethermint/pull/661) Fix OOM bug when creating too many filters using JSON-RPC.
* (evm) [tharsis#660](https://github.com/tharsis/ethermint/pull/660) Fix `nil` pointer panic in `ApplyNativeMessage`.
* (evm, test) [tharsis#649](https://github.com/tharsis/ethermint/pull/649) Test DynamicFeeTx.
* (evm) [tharsis#702](https://github.com/tharsis/ethermint/pull/702) Fix panic in web3 RPC handlers
* (rpc) [tharsis#720](https://github.com/tharsis/ethermint/pull/720) Fix `debug_traceTransaction` failure
* (rpc) [tharsis#741](https://github.com/tharsis/ethermint/pull/741) Fix `eth_getBlockByNumberAndHash` return with non eth txs 
* (rpc) [tharsis#743](https://github.com/tharsis/ethermint/pull/743) Fix debug JSON RPC handler crash on non-existing block

### Improvements

* (tests) [tharsis#704](https://github.com/tharsis/ethermint/pull/704) Introduce E2E testing framework for clients
* (deps) [tharsis#737](https://github.com/tharsis/ethermint/pull/737) Bump ibc-go to [`v2.0.0`](https://github.com/cosmos/ibc-go/releases/tag/v2.0.0)
* (rpc) [tharsis#671](https://github.com/tharsis/ethermint/pull/671) Don't pass base fee externally for `EthCall`/`EthEstimateGas` apis.
* (evm) [tharsis#674](https://github.com/tharsis/ethermint/pull/674) Refactor `ApplyMessage`, remove
  `ApplyNativeMessage`.
* (rpc) [tharsis#714](https://github.com/tharsis/ethermint/pull/714) remove `MsgEthereumTx` support in `TxConfig`

## [v0.7.2] - 2021-10-24

### Improvements

* (deps) [tharsis#692](https://github.com/tharsis/ethermint/pull/692) Bump Cosmos SDK version to [`v0.44.3`](https://github.com/cosmos/cosmos-sdk/releases/tag/v0.44.3).
* (rpc) [tharsis#679](https://github.com/tharsis/ethermint/pull/679) Fix file close handle.
* (deps) [tharsis#668](https://github.com/tharsis/ethermint/pull/668) Bump Tendermint version to [`v0.34.14`](https://github.com/tendermint/tendermint/releases/tag/v0.34.14).

### Bug Fixes

* (rpc) [tharsis#667](https://github.com/tharsis/ethermint/issues/667) Fix `ExpandHome` restrictions bypass

## [v0.7.1] - 2021-10-08

### Bug Fixes

* (evm) [tharsis#650](https://github.com/tharsis/ethermint/pull/650) Fix panic when flattening the cache context in case transaction is reverted.
* (rpc, test) [tharsis#608](https://github.com/tharsis/ethermint/pull/608) Fix rpc test.

## [v0.7.0] - 2021-10-07

### API Breaking

* (rpc) [tharsis#400](https://github.com/tharsis/ethermint/issues/400) Restructure JSON-RPC directory and rename server config

### Improvements

* (deps) [tharsis#621](https://github.com/tharsis/ethermint/pull/621) Bump IBC-go to [`v1.2.1`](https://github.com/cosmos/ibc-go/releases/tag/v1.2.1)
* (evm) [tharsis#613](https://github.com/tharsis/ethermint/pull/613) Refactor `traceTx`
* (deps) [tharsis#610](https://github.com/tharsis/ethermint/pull/610) Bump Cosmos SDK to [v0.44.1](https://github.com/cosmos/cosmos-sdk/releases/tag/v0.44.1).

### Bug Fixes

* (rpc) [tharsis#642](https://github.com/tharsis/ethermint/issues/642) Fix `eth_getLogs` when string is specified in filter's from or to fields
* (evm) [tharsis#616](https://github.com/tharsis/ethermint/issues/616) Fix halt on deeply nested stack of cache context. Stack is now flattened before iterating over the tx logs.
* (rpc, evm) [tharsis#614](https://github.com/tharsis/ethermint/issues/614) Use JSON for (un)marshaling tx `Log`s from events.
* (rpc) [tharsis#611](https://github.com/tharsis/ethermint/pull/611) Fix panic on JSON-RPC when querying for an invalid block height.
* (cmd) [tharsis#483](https://github.com/tharsis/ethermint/pull/483) Use config values on genesis accounts.

## [v0.6.0] - 2021-09-29

### State Machine Breaking

* (app) [tharsis#476](https://github.com/tharsis/ethermint/pull/476) Update Bech32 HRP to `ethm`.
* (evm) [tharsis#556](https://github.com/tharsis/ethermint/pull/556) Remove tx logs and block bloom from chain state
* (evm) [tharsis#590](https://github.com/tharsis/ethermint/pull/590) Contract storage key is not hashed anymore

### API Breaking

* (evm) [tharsis#469](https://github.com/tharsis/ethermint/pull/469) Deprecate `YoloV3Block` and `EWASMBlock` from `ChainConfig`

### Features

* (evm) [tharsis#469](https://github.com/tharsis/ethermint/pull/469) Support [EIP-1559](https://eips.ethereum.org/EIPS/eip-1559)
* (evm) [tharsis#417](https://github.com/tharsis/ethermint/pull/417) Add `EvmHooks` for tx post-processing
* (rpc) [tharsis#506](https://github.com/tharsis/ethermint/pull/506) Support for `debug_traceTransaction` RPC endpoint
* (rpc) [tharsis#555](https://github.com/tharsis/ethermint/pull/555) Support for `debug_traceBlockByNumber` RPC endpoint

### Bug Fixes

* (rpc, server) [tharsis#600](https://github.com/tharsis/ethermint/pull/600) Add TLS configuration for websocket API
* (rpc) [tharsis#598](https://github.com/tharsis/ethermint/pull/598) Check truncation when creating a `BlockNumber` from `big.Int`
* (evm) [tharsis#597](https://github.com/tharsis/ethermint/pull/597) Check for `uint64` -> `int64` block height overflow on `GetHashFn`
* (evm) [tharsis#579](https://github.com/tharsis/ethermint/pull/579) Update `DeriveChainID` function to handle `v` signature values `< 35`.
* (encoding) [tharsis#478](https://github.com/tharsis/ethermint/pull/478) Register `Evidence` to amino codec.
* (rpc) [tharsis#478](https://github.com/tharsis/ethermint/pull/481) Getting the node configuration when calling the `miner` rpc methods.
* (cli) [tharsis#561](https://github.com/tharsis/ethermint/pull/561) `Export` and `Start` commands now use the same home directory.

### Improvements

* (evm) [tharsis#461](https://github.com/tharsis/ethermint/pull/461) Increase performance of `StateDB` transaction log storage (r/w).
* (evm) [tharsis#566](https://github.com/tharsis/ethermint/pull/566) Introduce `stateErr` store in `StateDB` to avoid meaningless operations if any error happened before
* (rpc, evm) [tharsis#587](https://github.com/tharsis/ethermint/pull/587) Apply bloom filter when query ethlogs with range of blocks
* (evm) [tharsis#586](https://github.com/tharsis/ethermint/pull/586) Benchmark evm keeper


## [v0.5.0] - 2021-08-20

### State Machine Breaking

* (app, rpc) [tharsis#447](https://github.com/tharsis/ethermint/pull/447) Chain ID format has been changed from `<identifier>-<epoch>` to `<identifier>_<EIP155_number>-<epoch>`
in order to clearly distinguish permanent vs impermanent components.
* (app, evm) [tharsis#434](https://github.com/tharsis/ethermint/pull/434) EVM `Keeper` struct and `NewEVM` function now have a new `trace` field to define
the Tracer type used to collect execution traces from the EVM transaction execution.
* (evm) [tharsis#175](https://github.com/tharsis/ethermint/issues/175) The msg `TxData` field is now represented as a `*proto.Any`.
* (evm) [tharsis#84](https://github.com/tharsis/ethermint/pull/84) Remove `journal`, `CommitStateDB` and `stateObjects`.
* (rpc, evm) [tharsis#81](https://github.com/tharsis/ethermint/pull/81) Remove tx `Receipt` from store and replace it with fields obtained from the Tendermint RPC client.
* (evm) [tharsis#72](https://github.com/tharsis/ethermint/issues/72) Update `AccessList` to use `TransientStore` instead of map.
* (evm) [tharsis#68](https://github.com/tharsis/ethermint/issues/68) Replace block hash storage map to use staking `HistoricalInfo`.
* (evm) [tharsis#276](https://github.com/tharsis/ethermint/pull/276) Vm errors don't result in cosmos tx failure, just
  different tx state and events.
* (evm) [tharsis#342](https://github.com/tharsis/ethermint/issues/342) Don't clear balance when resetting the account.
* (evm) [tharsis#334](https://github.com/tharsis/ethermint/pull/334) Log index changed to the index in block rather than
  tx.
* (evm) [tharsis#399](https://github.com/tharsis/ethermint/pull/399) Exception in sub-message call reverts the call if it's not propagated.

### API Breaking

* (proto) [tharsis#448](https://github.com/tharsis/ethermint/pull/448) Bump version for all Ethermint messages to `v1`
* (server) [tharsis#434](https://github.com/tharsis/ethermint/pull/434) `evm-rpc` flags and app config have been renamed to `json-rpc`.
* (proto, evm) [tharsis#207](https://github.com/tharsis/ethermint/issues/207) Replace `big.Int` in favor of `sdk.Int` for `TxData` fields
* (proto, evm) [tharsis#81](https://github.com/tharsis/ethermint/pull/81) gRPC Query and Tx service changes:
  * The `TxReceipt`, `TxReceiptsByBlockHeight` endpoints have been removed from the Query service.
  * The `ContractAddress`, `Bloom` have been removed from the `MsgEthereumTxResponse` and the
    response now contains the ethereum-formatted `Hash` in hex format.
* (eth) [\#845](https://github.com/cosmos/ethermint/pull/845) The `eth` namespace must be included in the list of API's as default to run the rpc server without error.
* (evm) [#202](https://github.com/tharsis/ethermint/pull/202) Web3 api `SendTransaction`/`SendRawTransaction` returns ethereum compatible transaction hash, and query api `GetTransaction*` also accept that.
* (rpc) [tharsis#258](https://github.com/tharsis/ethermint/pull/258) Return empty `BloomFilter` instead of throwing an error when it cannot be found (`nil` or empty).
* (rpc) [tharsis#277](https://github.com/tharsis/ethermint/pull/321) Fix `BloomFilter` response.

### Improvements

* (client) [tharsis#450](https://github.com/tharsis/ethermint/issues/450) Add EIP55 hex address support on `debug addr` command.
* (server) [tharsis#343](https://github.com/tharsis/ethermint/pull/343) Define a wrap tendermint logger `Handler` go-ethereum's `root` logger.
* (rpc) [tharsis#457](https://github.com/tharsis/ethermint/pull/457) Configure RPC gas cap through app config.
* (evm) [tharsis#434](https://github.com/tharsis/ethermint/pull/434) Support different `Tracer` types for the EVM.
* (deps) [tharsis#427](https://github.com/tharsis/ethermint/pull/427) Bump ibc-go to [`v1.0.0`](https://github.com/cosmos/ibc-go/releases/tag/v1.0.0)
* (gRPC) [tharsis#239](https://github.com/tharsis/ethermint/pull/239) Query `ChainConfig` via gRPC.
* (rpc) [tharsis#181](https://github.com/tharsis/ethermint/pull/181) Use evm denomination for params on tx fee.
* (deps) [tharsis#423](https://github.com/tharsis/ethermint/pull/423) Bump Cosmos SDK and Tendermint versions to [v0.43.0](https://github.com/cosmos/cosmos-sdk/releases/tag/v0.43.0) and [v0.34.11](https://github.com/tendermint/tendermint/releases/tag/v0.34.11), respectively.
* (evm) [tharsis#66](https://github.com/tharsis/ethermint/issues/66) Support legacy transaction types for signing.
* (evm) [tharsis#24](https://github.com/tharsis/ethermint/pull/24) Implement metrics for `MsgEthereumTx`, state transitions, `BeginBlock` and `EndBlock`.
* (rpc)  [#124](https://github.com/tharsis/ethermint/issues/124) Implement `txpool_content`, `txpool_inspect` and `txpool_status` RPC methods
* (rpc) [tharsis#112](https://github.com/tharsis/ethermint/pull/153) Fix `eth_coinbase` to return the ethereum address of the validator
* (rpc) [tharsis#176](https://github.com/tharsis/ethermint/issues/176) Support fetching pending nonce
* (rpc) [tharsis#272](https://github.com/tharsis/ethermint/pull/272) do binary search to estimate gas accurately
* (rpc) [#313](https://github.com/tharsis/ethermint/pull/313) Implement internal debug namespace (Not including logger functions nor traces).
* (rpc) [#349](https://github.com/tharsis/ethermint/pull/349) Implement configurable JSON-RPC APIs to manage enabled namespaces.
* (rpc) [#377](https://github.com/tharsis/ethermint/pull/377) Implement `miner_` namespace. `miner_setEtherbase` and `miner_setGasPrice` are working as intended. All the other calls are not applicable and return `unsupported`.
* (eth) [tharsis#460](https://github.com/tharsis/ethermint/issues/460) Add support for EIP-1898.

### Bug Fixes

* (keys) [tharsis#346](https://github.com/tharsis/ethermint/pull/346) Fix `keys add` command with `--ledger` flag for the `secp256k1` signing algorithm.
* (evm) [tharsis#291](https://github.com/tharsis/ethermint/pull/291) Use block proposer address (validator operator) for `COINBASE` opcode.
* (rpc) [tharsis#81](https://github.com/tharsis/ethermint/pull/81) Fix transaction hashing and decoding on `eth_sendTransaction`.
* (rpc) [tharsis#45](https://github.com/tharsis/ethermint/pull/45) Use `EmptyUncleHash` and `EmptyRootHash` for empty ethereum `Header` fields.

## [v0.4.1] - 2021-03-01

### API Breaking

* (faucet) [\#678](https://github.com/cosmos/ethermint/pull/678) Faucet module has been removed in favor of client libraries such as [`@cosmjs/faucet`](https://github.com/cosmos/cosmjs/tree/master/packages/faucet).
* (evm) [\#670](https://github.com/cosmos/ethermint/pull/670) Migrate types to the ones defined by the protobuf messages, which are required for the stargate release.

### Bug Fixes

* (evm) [\#799](https://github.com/cosmos/ethermint/issues/799) Fix wrong precision in calculation of gas fee.
* (evm) [\#760](https://github.com/cosmos/ethermint/issues/760) Fix Failed to call function EstimateGas.
* (evm) [\#767](https://github.com/cosmos/ethermint/issues/767) Fix error of timeout when using Truffle to deploy contract.
* (evm) [\#751](https://github.com/cosmos/ethermint/issues/751) Fix misused method to calculate block hash in evm related function.
* (evm) [\#721](https://github.com/cosmos/ethermint/issues/721) Fix mismatch block hash in rpc response when use eht.getBlock.
* (evm) [\#730](https://github.com/cosmos/ethermint/issues/730) Fix 'EIP2028' not open when Istanbul version has been enabled.
* (evm) [\#749](https://github.com/cosmos/ethermint/issues/749) Fix panic in `AnteHandler` when gas price larger than 100000
* (evm) [\#747](https://github.com/cosmos/ethermint/issues/747) Fix format errors in String() of QueryETHLogs
* (evm) [\#742](https://github.com/cosmos/ethermint/issues/742) Add parameter check for evm query func.
* (evm) [\#687](https://github.com/cosmos/ethermint/issues/687) Fix nonce check to explicitly check for the correct nonce, rather than a simple 'greater than' comparison.
* (api) [\#687](https://github.com/cosmos/ethermint/issues/687) Returns error for a transaction with an incorrect nonce.
* (evm) [\#674](https://github.com/cosmos/ethermint/issues/674) Reset all cache after account data has been committed in `EndBlock` to make sure every node state consistent.
* (evm) [\#672](https://github.com/cosmos/ethermint/issues/672) Fix panic of `wrong Block.Header.AppHash` when restart a node with snapshot.
* (evm) [\#775](https://github.com/cosmos/ethermint/issues/775) MisUse of headHash as blockHash when create EVM context.

### Features
* (api) [\#821](https://github.com/cosmos/ethermint/pull/821) Individually enable the api modules. Will be implemented in the latest version of ethermint with the upcoming stargate upgrade.

### Features
* (api) [\#825](https://github.com/cosmos/ethermint/pull/825) Individually enable the api modules. Will be implemented in the latest version of ethermint with the upcoming stargate upgrade.

## [v0.4.0] - 2020-12-15

### API Breaking

* (evm) [\#661](https://github.com/cosmos/ethermint/pull/661) `Balance` field has been removed from the evm module's `GenesisState`.

### Features

* (rpc) [\#571](https://github.com/cosmos/ethermint/pull/571) Add pending queries to JSON-RPC calls. This allows for the querying of pending transactions and other relevant information that pertains to the pending state:
  * `eth_getBalance`
  * `eth_getTransactionCount`
  * `eth_getBlockTransactionCountByNumber`
  * `eth_getBlockByNumber`
  * `eth_getTransactionByHash`
  * `eth_getTransactionByBlockNumberAndIndex`
  * `eth_sendTransaction` - the nonce will automatically update to its pending nonce (when none is explicitly provided)

### Improvements

* (evm) [\#661](https://github.com/cosmos/ethermint/pull/661) Add invariant check for account balance and account nonce.
* (deps) [\#654](https://github.com/cosmos/ethermint/pull/654) Bump go-ethereum version to [v1.9.25](https://github.com/ethereum/go-ethereum/releases/tag/v1.9.25)
* (evm) [\#627](https://github.com/cosmos/ethermint/issues/627) Add extra EIPs parameter to apply custom EVM jump tables.

### Bug Fixes

* (evm) [\#661](https://github.com/cosmos/ethermint/pull/661) Set nonce to the EVM account on genesis initialization.
* (rpc) [\#648](https://github.com/cosmos/ethermint/issues/648) Fix block cumulative gas used value.
* (evm) [\#621](https://github.com/cosmos/ethermint/issues/621) EVM `GenesisAccount` fields now share the same format as the auth module `Account`.
* (evm) [\#618](https://github.com/cosmos/ethermint/issues/618) Add missing EVM `Context` `GetHash` field that retrieves a the header hash from a given block height.
* (app) [\#617](https://github.com/cosmos/ethermint/issues/617) Fix genesis export functionality.
* (rpc) [\#574](https://github.com/cosmos/ethermint/issues/574) Fix outdated version from `eth_protocolVersion`.

## [v0.3.1] - 2020-11-24

### Improvements

* (deps) [\#615](https://github.com/cosmos/ethermint/pull/615) Bump Cosmos SDK version to [v0.39.2](https://github.com/cosmos/cosmos-sdk/tag/v0.39.2)
* (deps) [\#610](https://github.com/cosmos/ethermint/pull/610) Update Go dependency to 1.15+.
* (evm) [#603](https://github.com/cosmos/ethermint/pull/603) Add state transition params that enable or disable the EVM `Call` and `Create` operations.
* (deps) [\#602](https://github.com/cosmos/ethermint/pull/602) Bump tendermint version to [v0.33.9](https://github.com/tendermint/tendermint/releases/tag/v0.33.9)

### Bug Fixes

* (rpc) [\#613](https://github.com/cosmos/ethermint/issues/613) Fix potential deadlock caused if the keyring `List` returned an error.

## [v0.3.0] - 2020-11-16

### API Breaking

* (crypto) [\#559](https://github.com/cosmos/ethermint/pull/559) Refactored crypto package in preparation for the SDK's Stargate release:
  * `crypto.PubKeySecp256k1` and `crypto.PrivKeySecp256k1` are now `ethsecp256k1.PubKey` and `ethsecp256k1.PrivKey`, respectively
  * Moved SDK `SigningAlgo` implementation for Ethermint's Secp256k1 key to `crypto/hd` package.
* (rpc) [\#588](https://github.com/cosmos/ethermint/pull/588) The `rpc` package has been refactored to account for the separation of each
corresponding Ethereum API namespace:
  * `rpc/namespaces/eth`: `eth` namespace. Exposes the `PublicEthereumAPI` and the `PublicFilterAPI`.
  * `rpc/namespaces/personal`: `personal` namespace. Exposes the `PrivateAccountAPI`.
  * `rpc/namespaces/net`: `net` namespace. Exposes the `PublicNetAPI`.
  * `rpc/namespaces/web3`: `web3` namespace. Exposes the `PublicWeb3API`.
* (evm) [\#588](https://github.com/cosmos/ethermint/pull/588) The EVM transaction CLI has been removed in favor of the JSON-RPC.

### Improvements

* (deps) [\#594](https://github.com/cosmos/ethermint/pull/594) Bump go-ethereum version to [v1.9.24](https://github.com/ethereum/go-ethereum/releases/tag/v1.9.24)

### Bug Fixes

* (ante) [\#597](https://github.com/cosmos/ethermint/pull/597) Fix incorrect fee check on `AnteHandler`.
* (evm) [\#583](https://github.com/cosmos/ethermint/pull/583) Fixes incorrect resetting of tx count and block bloom during `BeginBlock`, as well as gas consumption.
* (crypto) [\#577](https://github.com/cosmos/ethermint/pull/577) Fix `BIP44HDPath` that did not prepend `m/` to the path. This now uses the `DefaultBaseDerivationPath` variable from go-ethereum to ensure addresses are consistent.

## [v0.2.1] - 2020-09-30

### Features

* (rpc) [\#552](https://github.com/cosmos/ethermint/pull/552) Implement Eth Personal namespace `personal_importRawKey`.

### Bug fixes

* (keys) [\#554](https://github.com/cosmos/ethermint/pull/554) Fix private key derivation.
* (app/ante) [\#550](https://github.com/cosmos/ethermint/pull/550) Update ante handler nonce verification to accept any nonce greater than or equal to the expected nonce to allow to successive transactions.

## [v0.2.0] - 2020-09-24

### State Machine Breaking

* (app) [\#540](https://github.com/cosmos/ethermint/issues/540) Chain identifier's format has been changed to match the Cosmos `chainID` [standard](https://github.com/ChainAgnostic/CAIPs/blob/master/CAIPs/caip-5.md), which is required for IBC. The epoch number of the ID is used as the EVM `chainID`.

### API Breaking

* (types) [\#503](https://github.com/cosmos/ethermint/pull/503) The `types.DenomDefault` constant for `"aphoton"` has been renamed to `types.AttoPhoton`.

### Improvements

* (types) [\#504](https://github.com/cosmos/ethermint/pull/504) Unmarshal a JSON `EthAccount` using an Ethereum hex address in addition to Bech32.
* (types) [\#503](https://github.com/cosmos/ethermint/pull/503) Add `--coin-denom` flag to testnet command that sets the given coin denomination to SDK and Ethermint parameters.
* (types) [\#502](https://github.com/cosmos/ethermint/pull/502) `EthAccount` now also exposes the Ethereum hex address in `string` format to clients.
* (types) [\#494](https://github.com/cosmos/ethermint/pull/494) Update `EthAccount` public key JSON type to `string`.
* (app) [\#471](https://github.com/cosmos/ethermint/pull/471) Add `x/upgrade` module for managing software updates.
* (`x/evm`) [\#458](https://github.com/cosmos/ethermint/pull/458) Define parameter for token denomination used for the EVM module.
* (`x/evm`) [\#443](https://github.com/cosmos/ethermint/issues/443) Support custom Ethereum `ChainConfig` params.
* (types) [\#434](https://github.com/cosmos/ethermint/issues/434) Update default denomination to Atto Photon (`aphoton`).
* (types) [\#515](https://github.com/cosmos/ethermint/pull/515) Update minimum gas price to be 1.

### Bug Fixes

* (ante) [\#525](https://github.com/cosmos/ethermint/pull/525) Add message validation decorator to `AnteHandler` for `MsgEthereumTx`.
* (types) [\#507](https://github.com/cosmos/ethermint/pull/507) Fix hardcoded `aphoton` on `EthAccount` balance getter and setter.
* (types) [\#501](https://github.com/cosmos/ethermint/pull/501) Fix bech32 encoding error by using the compressed ethereum secp256k1 public key.
* (`x/evm`) [\#496](https://github.com/cosmos/ethermint/pull/496) Fix bugs on `journal.revert` and `CommitStateDB.Copy`.
* (types) [\#480](https://github.com/cosmos/ethermint/pull/480) Update [BIP44](https://github.com/bitcoin/bips/blob/master/bip-0044.mediawiki) coin type to `60` to satisfy [EIP84](https://github.com/ethereum/EIPs/issues/84).
* (types) [\#513](https://github.com/cosmos/ethermint/pull/513) Fix simulated transaction bug that was causing a consensus error by unintentionally affecting the state.

## [v0.1.0] - 2020-08-23

### Improvements

* (sdk) [\#386](https://github.com/cosmos/ethermint/pull/386) Bump Cosmos SDK version to [v0.39.1](https://github.com/cosmos/cosmos-sdk/releases/tag/v0.39.1)
* (`x/evm`) [\#181](https://github.com/cosmos/ethermint/issues/181) Updated EVM module to the recommended module structure.
* (app) [\#188](https://github.com/cosmos/ethermint/issues/186)  Misc cleanup:
  * (`x/evm`) Rename `EthereumTxMsg` --> `MsgEthereumTx` and `EmintMsg` --> `MsgEthermint` for consistency with SDK standards
  * Updated integration and unit tests to use `EthermintApp` as testing suite
  * Use expected `Keeper` interface for `AccountKeeper`
  * Replaced `count` type in keeper with `int`
  * Add SDK events for transactions
* [\#236](https://github.com/cosmos/ethermint/pull/236) Changes from upgrade:
  * (`app/ante`) Moved `AnteHandler` implementation to `app/ante`
  * (keys) Marked `ExportEthKeyCommand` as **UNSAFE**
  * (`x/evm`) Moved `BeginBlock` and `EndBlock` to `x/evm/abci.go`
* (`x/evm`) [\#255](https://github.com/cosmos/ethermint/pull/255) Add missing `GenesisState` fields and support `ExportGenesis` functionality.
* [\#272](https://github.com/cosmos/ethermint/pull/272) Add `Logger` for evm module.
* [\#317](https://github.com/cosmos/ethermint/pull/317) `GenesisAccount` validation.
* (`x/evm`) [\#319](https://github.com/cosmos/ethermint/pull/319) Various evm improvements:
  * Add transaction `[]*ethtypes.Logs` to evm's `GenesisState` to persist logs after an upgrade.
  * Remove evm `CodeKey` and `BlockKey`in favor of a prefix `Store`.
  * Set `BlockBloom` during `EndBlock` instead of `BeginBlock`.
  * `Commit` state object and `Finalize` storage after `InitGenesis` setup.
* (rpc) [\#325](https://github.com/cosmos/ethermint/pull/325) `eth_coinbase` JSON-RPC query now returns the node's validator address.

### Features

* (build) [\#378](https://github.com/cosmos/ethermint/pull/378) Create multi-node, local, automated testnet setup with `make localnet-start`.
* (rpc) [\#330](https://github.com/cosmos/ethermint/issues/330) Implement `PublicFilterAPI`'s `EventSystem` which subscribes to Tendermint events upon `Filter` creation.
* (rpc) [\#231](https://github.com/cosmos/ethermint/issues/231) Implement `NewBlockFilter` in rpc/filters.go which instantiates a polling block filter
  * Polls for new blocks via `BlockNumber` rpc call; if block number changes, it requests the new block via `GetBlockByNumber` rpc call and adds it to its internal list of blocks
  * Update `uninstallFilter` and `getFilterChanges` accordingly
  * `uninstallFilter` stops the polling goroutine
  * `getFilterChanges` returns the filter's internal list of block hashes and resets it
* (rpc) [\#54](https://github.com/cosmos/ethermint/issues/54), [\#55](https://github.com/cosmos/ethermint/issues/55)
  Implement `eth_getFilterLogs` and `eth_getLogs`:
  * For a given filter, look through each block for transactions. If there are transactions in the block, get the logs from it, and filter using the filterLogs method
  * `eth_getLogs` and `eth_getFilterChanges` for log filters use the same underlying method as `eth_getFilterLogs`
  * update `HandleMsgEthereumTx` to store logs using the ethereum hash
* (app) [\#187](https://github.com/cosmos/ethermint/issues/187) Add support for simulations.

### Bug Fixes

* (evm) [\#767](https://github.com/cosmos/ethermint/issues/767) Fix error of timeout when using Truffle to deploy contract.
* (evm) [\#751](https://github.com/cosmos/ethermint/issues/751) Fix misused method to calculate block hash in evm related function.
* (evm) [\#721](https://github.com/cosmos/ethermint/issues/721) Fix mismatch block hash in rpc response when use eth.getBlock.
* (evm) [\#730](https://github.com/cosmos/ethermint/issues/730) Fix 'EIP2028' not open when Istanbul version has been enabled.
* (app) [\#749](https://github.com/cosmos/ethermint/issues/749) Fix panic in `AnteHandler` when gas price larger than 100000
* (rpc) [\#305](https://github.com/cosmos/ethermint/issues/305) Update `eth_getTransactionCount` to check for account existence before getting sequence and return 0 as the nonce if it doesn't exist.
* (`x/evm`) [\#319](https://github.com/cosmos/ethermint/pull/319) Fix `SetBlockHash` that was setting the incorrect height during `BeginBlock`.
* (`x/evm`) [\#176](https://github.com/cosmos/ethermint/issues/176) Updated Web3 transaction hash from using RLP hash. Now all transaction hashes exposed are amino hashes:
  * Removes `Hash()` (RLP) function from `MsgEthereumTx` to avoid confusion or misuse in future.<|MERGE_RESOLUTION|>--- conflicted
+++ resolved
@@ -39,11 +39,8 @@
 
 ### State Machine Breaking
 
-<<<<<<< HEAD
-- (feemarket) [tharsis#822](https://github.com/tharsis/ethermint/pull/822) Update base fee in begin blocker
-=======
 - (evm) [tharsis#840](https://github.com/tharsis/ethermint/pull/840) Store empty topics as empty array rather than nil.
->>>>>>> 5d237a5e
+- (feemarket) [tharsis#822](https://github.com/tharsis/ethermint/pull/822) Update EIP1559 base fee in `BeginBlock`.
 
 ### Improvements
 
