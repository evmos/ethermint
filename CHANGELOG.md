--- conflicted
+++ resolved
@@ -37,11 +37,10 @@
 
 ## Unreleased
 
-<<<<<<< HEAD
 ### State Machine Breaking
 
 - (feemarket) [tharsis#822](https://github.com/tharsis/ethermint/pull/822) Update base fee in begin blocker
-=======
+
 ### Improvements
 
 * (evm) [tharsis#826](https://github.com/tharsis/ethermint/issues/826) Improve allocation of bytes of `tx.To` address.
@@ -50,7 +49,6 @@
 ### Bug Fixes
 
 * (rpc) [tharsis#831](https://github.com/tharsis/ethermint/pull/831) Fix BaseFee value when height is specified.
->>>>>>> 423944bf
 
 ## [v0.9.0] - 2021-12-01
 
