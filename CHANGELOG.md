--- conflicted
+++ resolved
@@ -42,15 +42,13 @@
 
 * (deps) [#1168](https://github.com/evmos/ethermint/pull/1168) Upgrade Cosmos SDK to [`v0.46.6`]
 
-<<<<<<< HEAD
 ### Features
 
 * (rpc) [#1682](https://github.com/evmos/ethermint/pull/1682) Add config for maximum number of bytes returned from eth_call.
-=======
+
 ### Bug Fixes
 
 * (rpc) [#1688](https://github.com/evmos/ethermint/pull/1688) Align filter rule for `debug_traceBlockByNumber`
->>>>>>> f5946275
 
 ## [v0.21.0] - 2023-01-26
 
