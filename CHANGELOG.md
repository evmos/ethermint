--- conflicted
+++ resolved
@@ -41,11 +41,9 @@
 ### Bug Fixes
 
 * (rpc) [#1613](https://github.com/evmos/ethermint/pull/1613) Change the default json-rpc listen address to localhost.
-<<<<<<< HEAD
 * (upgrade) [#1617](https://github.com/evmos/ethermint/pull/1617) Refactor `evm` module's parameters to store them under a single store key
-=======
 * (rpc) [#1611](https://github.com/evmos/ethermint/pull/1611) Add missing next fee in fee history, fix wrong oldestBlock and align earliest input as ethereum.
->>>>>>> 47fdfd3d
+
 
 ## [v0.21.0-rc1] - 2022-1-13
 
