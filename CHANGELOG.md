
<!--
Guiding Principles:

Changelogs are for humans, not machines.
There should be an entry for every single version.
The same types of changes should be grouped.
Versions and sections should be linkable.
The latest version comes first.
The release date of each version is displayed.
Mention whether you follow Semantic Versioning.

Usage:

Change log entries are to be added to the Unreleased section under the
appropriate stanza (see below). Each entry should ideally include a tag and
the Github issue reference in the following format:

* (<tag>) \#<issue-number> message

The issue numbers will later be link-ified during the release process so you do
not have to worry about including a link manually, but you can if you wish.

Types of changes (Stanzas):

"Features" for new features.
"Improvements" for changes in existing functionality.
"Deprecated" for soon-to-be removed features.
"Bug Fixes" for any bug fixes.
"Client Breaking" for breaking CLI commands and REST routes used by end-users.
"API Breaking" for breaking exported APIs used by developers building on SDK.
"State Machine Breaking" for any changes that result in a different AppState given same genesisState and txList.

Ref: https://keepachangelog.com/en/1.0.0/
-->

# Changelog

## [v0.21.0-rc2] - 2022-1-20

### State Machine Breaking

* (feemarket) [#1509](https://github.com/evmos/ethermint/pull/1509) Deprecate usage of x/params in x/feemarket
* (evm) [#1472](https://github.com/evmos/ethermint/pull/1472) Deprecate x/params usage in x/evm
* (deps) [#1575](https://github.com/evmos/ethermint/pull/1575) bump ibc-go to [`v6.1.0`]
* (deps) [#1168](https://github.com/evmos/ethermint/pull/1168) Upgrade Cosmos SDK to [`v0.46.6`]

### Improvements

* (evm) [#1582](https://github.com/evmos/ethermint/pull/1582) cleanup `evm` files
* (evm) [#1544](https://github.com/evmos/ethermint/pull/1544) Migrate deprecated event emitting to new TypedEvent
* (deps) [#1532](https://github.com/evmos/ethermint/pull/1532) Upgrade Go-Ethereum version to [`v1.10.26`](https://github.com/ethereum/go-ethereum/releases/tag/v1.10.26).

### Bug Fixes
* (rpc) [#1600](https://github.com/evmos/ethermint/pull/1600) Revert changes from `TypedEvents`
<<<<<<< HEAD
* (rpc) [#1611](https://github.com/evmos/ethermint/pull/1611) Add missing next fee in fee history, fix wrong oldestBlock and align earliest input as ethereum.
=======
>>>>>>> c1c25b18
* (rpc) [#1613](https://github.com/evmos/ethermint/pull/1613) Change the default json-rpc listen address to localhost.
* (proto) [#1586](https://github.com/evmos/ethermint/pull/1586) Avoid duplicate register proto type in `evm` & `feemarket`

## [v0.20.0] - 2022-12-28

### State Machine Breaking

* (deps) [#1564](https://github.com/evmos/ethermint/pull/1564) Bump ibc-go to [`v5.2.0`](https://github.com/cosmos/ibc-go/releases/tag/v5.2.0)
* (evm) [#1272](https://github.com/evmos/ethermint/pull/1272) Implement modular interface for the EVM.
* (deps) [#1551](https://github.com/evmos/ethermint/pull/1551) Upgrade Cosmos SDK to [`v0.46.7`](https://github.com/cosmos/cosmos-sdk/releases/tag/v0.46.7).
* (feemarket) [#1194](https://github.com/evmos/ethermint/pull/1194) Apply feemarket to native cosmos tx.
* (eth) [#1346](https://github.com/evmos/ethermint/pull/1346) Added support for `sdk.Dec` and `ed25519` type on eip712.
* (evm) [#1452](https://github.com/evmos/ethermint/pull/1452) Simplify Gas Math in `ApplyTransaction`.
* (eth) [#1430](https://github.com/evmos/ethermint/pull/1430) Added support for array of type `Any` on eip712.
* (ante) [1460](https://github.com/evmos/ethermint/pull/1460) Add KV Gas config on ethereum Txs.
* (eth) [#1459](https://github.com/evmos/ethermint/pull/1459) Added support for messages with optional types omitted on eip712.
* (geth) [#1413](https://github.com/evmos/ethermint/pull/1413) Update go-ethereum version to [`v1.10.26`](https://github.com/ethereum/go-ethereum/releases/tag/v1.10.26).
* (deps) [#1419](https://github.com/evmos/ethermint/pull/1419) Add ics23 patch for dragonberry and bump iavl to v0.19.4

### API Breaking

* (ante) [#1521](https://github.com/evmos/ethermint/pull/1521) Deprecate support for legacy EIP-712 signature verification implementation via AnteHandler decorator.
* (ante) [#1214](https://github.com/evmos/ethermint/pull/1214) Set mempool priority to EVM transactions.
* (evm) [#1405](https://github.com/evmos/ethermint/pull/1405) Add parameter `chainID` to evm keeper's `EVMConfig` method, so caller can choose to not use the cached `eip155ChainID`.

### Features

* (ci) [#1528](https://github.com/evmos/ethermint/pull/1528) Add Golang dependency vulnerability checker.
* (app) [#1501](https://github.com/evmos/ethermint/pull/1501) Set default File store listener for application from [ADR38](https://docs.cosmos.network/v0.47/architecture/adr-038-state-listening)

### Improvements

* (tests) [#1507](https://github.com/evmos/ethermint/pull/1507) Remove legacy sim tests
* (feemarket) [#1508](https://github.com/evmos/ethermint/pull/1508) Remove old x/params migration logic
* (evm) [#1499](https://github.com/evmos/ethermint/pull/1499) Add Shanghai and Cancun block
* (ante) [#1455](https://github.com/evmos/ethermint/pull/1455) Refactor `AnteHandler` logic
* (evm) [#1444](https://github.com/evmos/ethermint/pull/1444) Improve performance of `eth_estimateGas`
* (ante) [#1388](https://github.com/evmos/ethermint/pull/1388) Optimize AnteHandler gas consumption
* (lint) [#1298](https://github.com/evmos/ethermint/pull/1298) 150 character line length limit, `gofumpt`, and linting
* (feemarket) [#1165](https://github.com/evmos/ethermint/pull/1165) Add hint in specs about different gas terminology in Cosmos and Ethereum.
* (cli) [#1226](https://github.com/evmos/ethermint/pull/1226) Add custom app db backend flag.
* (ante) [#1289](https://github.com/evmos/ethermint/pull/1289) Change the fallback tx priority mechanism to be based on gas price.
* (test) [#1311](https://github.com/evmos/ethermint/pull/1311) Add integration test for the `rollback` cmd
* (ledger) [#1277](https://github.com/evmos/ethermint/pull/1277) Add Ledger preprocessing transaction hook for EIP-712-signed Cosmos payloads.
* (rpc) [#1296](https://github.com/evmos/ethermint/pull/1296) Add RPC Backend unit tests.
* (rpc) [#1352](https://github.com/evmos/ethermint/pull/1352) Make the grpc queries run concurrently, don't block the consensus state machine.
* (cli) [#1360](https://github.com/evmos/ethermint/pull/1360) Introduce a new `grpc-only` flag, such that when enabled, will start the node in a query-only mode. Note, gRPC MUST be enabled with this flag.
* (rpc) [#1378](https://github.com/evmos/ethermint/pull/1378) Add support for EVM RPC metrics
* (ante) [#1390](https://github.com/evmos/ethermint/pull/1390) Added multisig tx support.
* (test) [#1396](https://github.com/evmos/ethermint/pull/1396) Increase test coverage for the EVM module `keeper`
* (ante) [#1397](https://github.com/evmos/ethermint/pull/1397) Refactor EIP-712 signature verification to support EIP-712 multi-signing.
* (deps) [#1416](https://github.com/evmos/ethermint/pull/1416) Bump Go version to `1.19`
* (cmd) [#1417](https://github.com/evmos/ethermint/pull/1417) Apply Google CLI Syntax for required and optional args.
* (deps) [#1456](https://github.com/evmos/ethermint/pull/1456) Migrate errors-related functionality from "github.com/cosmos/cosmos-sdk/types/errors" (deprecated) to "cosmossdk.io/errors"

### Bug Fixes

* (rpc) [#1561](https://github.com/evmos/ethermint/pull/1561) Fix call to `NewMnemonic` in `personal_newAccount`
* (cli) [#1550](https://github.com/evmos/ethermint/pull/1550) Fix signature algorithm validation and default for Ledger.
* (eip712) [#1543](https://github.com/evmos/ethermint/pull/1543) Improve error handling for EIP-712 encoding config initialization.
* (app) [#1505](https://github.com/evmos/ethermint/pull/1505) Setup gRPC node service with the application.
* (server) [#1497](https://github.com/evmos/ethermint/pull/1497) Fix telemetry server setup for observability
* (rpc) [#1442](https://github.com/evmos/ethermint/pull/1442) Fix decoding of `finalized` block number.
* (rpc) [#1179](https://github.com/evmos/ethermint/pull/1179) Fix gas used in traceTransaction response.
* (rpc) [#1284](https://github.com/evmos/ethermint/pull/1284) Fix internal trace response upon incomplete `eth_sendTransaction` call.
* (rpc) [#1340](https://github.com/evmos/ethermint/pull/1340) Fix error response when `eth_estimateGas` height provided is not found.
* (rpc) [#1354](https://github.com/evmos/ethermint/pull/1354) Fix grpc query failure(`BaseFee` and `EthCall`) on legacy block states.
* (cli) [#1362](https://github.com/evmos/ethermint/pull/1362) Fix `index-eth-tx` error when the indexer db is empty.
* (state) [#1320](https://github.com/evmos/ethermint/pull/1320) Fix codehash check mismatch when the code has been deleted in the evm state.
* (rpc) [#1392](https://github.com/evmos/ethermint/pull/1392) Allow fill the proposer address in json-rpc through tendermint api, and pass explicitly to grpc query handler.
* (rpc) [#1431](https://github.com/evmos/ethermint/pull/1431) Align hex-strings proof fields in `eth_getProof` as Ethereum.
* (proto) [#1466](https://github.com/evmos/ethermint/pull/1466) Fix proto scripts and upgrade them to mirror current cosmos-sdk scripts
* (rpc) [#1405](https://github.com/evmos/ethermint/pull/1405) Fix uninitialized chain ID field in gRPC requests.
* (analytics) [#1434](https://github.com/evmos/ethermint/pull/1434) Remove unbound labels from custom tendermint metrics.
* (rpc) [#1484](https://github.com/evmos/ethermint/pull/1484) Align empty account result for old blocks as ethereum instead of return account not found error.
* (rpc) [#1503](https://github.com/evmos/ethermint/pull/1503) Fix block hashes returned on JSON-RPC filter `eth_newBlockFilter`.
* (ante) [#1566](https://github.com/evmos/ethermint/pull/1566) Fix `gasWanted` on `EthGasConsumeDecorator` ante handler when running transaction in `ReCheckMode`

## [v0.19.3] - 2022-10-14

* (deps) [1381](https://github.com/evmos/ethermint/pull/1381) Bump sdk to `v0.45.9`

## [v0.19.2] - 2022-08-29

### Improvements

* (deps) [1301](https://github.com/evmos/ethermint/pull/1301) Bump Cosmos SDK to `v0.45.8`, Tendermint to `v0.34.21`, IAVL to `v0.19.1` & store options

## [v0.19.1] - 2022-08-26

### State Machine Breaking

* (eth) [#1305](https://github.com/evmos/ethermint/pull/1305) Added support for optional params, basic types arrays and `time` type on eip712.

## [v0.19.0] - 2022-08-15

### State Machine Breaking

* (deps) [#1159](https://github.com/evmos/ethermint/pull/1159) Bump Geth version to `v1.10.19`.
* (ante) [#1176](https://github.com/evmos/ethermint/pull/1176) Fix invalid tx hashes; Remove `Size_` field and validate `Hash`/`From` fields in ante handler,
  recompute eth tx hashes in JSON-RPC APIs to fix old blocks.
* (ante) [#1173](https://github.com/evmos/ethermint/pull/1173) Make `NewAnteHandler` return error if input is invalid

### API Breaking

* (rpc) [#1121](https://github.com/tharsis/ethermint/pull/1121) Implement Ethereum tx indexer

### Bug Fixes

* (rpc) [#1179](https://github.com/evmos/ethermint/pull/1179) Fix gas used in `debug_traceTransaction` response.

### Improvements

* (test) [#1196](https://github.com/evmos/ethermint/pull/1196) Integration tests setup
* (test) [#1199](https://github.com/evmos/ethermint/pull/1199) Add backend test suite with mock gRPC query client
* (test) [#1189](https://github.com/evmos/ethermint/pull/1189) JSON-RPC unit tests
* (test) [#1212](https://github.com/evmos/ethermint/pull/1212) Prune node integration tests
* (test) [#1207](https://github.com/evmos/ethermint/pull/1207) JSON-RPC types integration tests
* (test) [#1218](https://github.com/evmos/ethermint/pull/1218) Restructure JSON-RPC API
* (rpc) [#1229](https://github.com/evmos/ethermint/pull/1229) Add support for configuring RPC `MaxOpenConnections`
* (cli) [#1230](https://github.com/evmos/ethermint/pull/1230) Remove redundant positional height parameter from feemarket's query cli.
* (test)[#1233](https://github.com/evmos/ethermint/pull/1233) Add filters integration tests

## [v0.18.0] - 2022-08-04

### State Machine Breaking

* (evm) [\#1234](https://github.com/evmos/ethermint/pull/1234) Fix [CVE-2022-35936](https://github.com/evmos/ethermint/security/advisories/GHSA-f92v-grc2-w2fg) security vulnerability.
* (evm) [\#1174](https://github.com/evmos/ethermint/pull/1174) Don't allow eth txs with 0 in mempool.

### Improvements

* (ante) [\#1208](https://github.com/evmos/ethermint/pull/1208) Change default `MaxGasWanted` value.

## [v0.17.2] - 2022-07-26

### Bug Fixes

* (rpc) [\#1190](https://github.com/evmos/ethermint/issues/1190) Fix `UnmarshalJSON` panic of breaking EVM and fee market `Params`.
* (evm) [\#1187](https://github.com/evmos/ethermint/pull/1187) Fix `TxIndex` value (expected 0, actual 1) when trace the first tx of a block via `debug_traceTransaction` API.

## [v0.17.1] - 2022-07-13

### Improvements

* (rpc) [\#1169](https://github.com/evmos/ethermint/pull/1169) Remove unnecessary queries from `getBlockNumber` function

## [v0.17.0] - 2022-06-27

### State Machine Breaking

* (evm) [\#1128](https://github.com/evmos/ethermint/pull/1128) Clear tx logs if tx failed in post processing hooks
* (evm) [\#1124](https://github.com/evmos/ethermint/pull/1124) Reject non-replay-protected tx in `AnteHandler` to prevent replay attack

### API Breaking

* (rpc) [\#1126](https://github.com/evmos/ethermint/pull/1126) Make some JSON-RPC APIS work for pruned nodes.
* (rpc) [\#1143](https://github.com/evmos/ethermint/pull/1143) Restrict unprotected txs on the node JSON-RPC configuration.
* (all) [\#1137](https://github.com/evmos/ethermint/pull/1137) Rename go module to `evmos/ethermint`

### API Breaking

- (json-rpc) [tharsis#1121](https://github.com/tharsis/ethermint/pull/1121) Store eth tx index separately

### Improvements

* (deps) [\#1147](https://github.com/evmos/ethermint/pull/1147) Bump Go version to `1.18`.
* (feemarket) [\#1135](https://github.com/evmos/ethermint/pull/1135) Set lower bound of base fee to min gas price param
* (evm) [\#1142](https://github.com/evmos/ethermint/pull/1142) Rename `RejectUnprotectedTx` to `AllowUnprotectedTxs` for consistency with go-ethereum.

### Bug Fixes

* (rpc) [\#1138](https://github.com/evmos/ethermint/pull/1138) Fix GasPrice calculation with relation to `MinGasPrice`

## [v0.16.1] - 2022-06-09

### Improvements

* (feemarket) [\#1120](https://github.com/evmos/ethermint/pull/1120) Make `min-gas-multiplier` parameter accept zero value

### Bug Fixes

* (evm) [\#1118](https://github.com/evmos/ethermint/pull/1118) Fix `Type()` `Account` method `EmptyCodeHash` comparison

## [v0.16.0] - 2022-06-06

### State Machine Breaking

* (feemarket) [tharsis#1105](https://github.com/evmos/ethermint/pull/1105) Update `BaseFee` calculation based on `GasWanted` instead of `GasUsed`.

### API Breaking

* (feemarket) [tharsis#1104](https://github.com/evmos/ethermint/pull/1104) Enforce a minimum gas price for Cosmos and EVM transactions through the `MinGasPrice` parameter.
* (rpc) [tharsis#1081](https://github.com/evmos/ethermint/pull/1081) Deduplicate some json-rpc logic codes, cleanup several dead functions.
* (ante) [tharsis#1062](https://github.com/evmos/ethermint/pull/1062) Emit event of eth tx hash in ante handler to support query failed transactions.
* (analytics) [tharsis#1106](https://github.com/evmos/ethermint/pull/1106) Update telemetry to Ethermint modules.
* (rpc) [tharsis#1108](https://github.com/evmos/ethermint/pull/1108) Update GetGasPrice RPC endpoint with global `MinGasPrice`

### Improvements

* (cli) [tharsis#1086](https://github.com/evmos/ethermint/pull/1086) Add rollback command.
* (specs) [tharsis#1095](https://github.com/evmos/ethermint/pull/1095) Add more evm specs concepts.
* (evm) [tharsis#1101](https://github.com/evmos/ethermint/pull/1101) Add tx_type, gas and counter telemetry for ethereum txs.

### Bug Fixes

* (rpc) [tharsis#1082](https://github.com/evmos/ethermint/pull/1082) fix gas price returned in getTransaction api.
* (evm) [tharsis#1088](https://github.com/evmos/ethermint/pull/1088) Fix ability to append log in tx post processing.
* (rpc) [tharsis#1081](https://github.com/evmos/ethermint/pull/1081) fix `debug_getBlockRlp`/`debug_printBlock` don't filter failed transactions.
* (ante) [tharsis#1111](https://github.com/evmos/ethermint/pull/1111) Move CanTransfer decorator before GasConsume decorator
* (types) [tharsis#1112](https://github.com/evmos/ethermint/pull/1112) Add `GetBaseAccount` to avoid invalid account error when create vesting account.

## [v0.15.0] - 2022-05-09

### State Machine Breaking

* (ante) [tharsis#1060](https://github.com/evmos/ethermint/pull/1060) Check `EnableCreate`/`EnableCall` in `AnteHandler` to short-circuit EVM transactions.
* (evm) [tharsis#1087](https://github.com/evmos/ethermint/pull/1087) Minimum GasUsed proportional to GasLimit and `MinGasDenominator` EVM module param.

### API Breaking

* (rpc) [tharsis#1070](https://github.com/evmos/ethermint/pull/1070) Refactor `rpc/` package:
  * `Backend` interface is now `BackendI`, which implements `EVMBackend` (for Ethereum namespaces) and `CosmosBackend` (for Cosmos namespaces)
  * Previous `EVMBackend` type is now `Backend`, which is the concrete implementation of `BackendI`
  * Move `rpc/ethereum/types` -> `rpc/types`
  * Move `rpc/ethereum/backend` -> `rpc/backend`
  * Move `rpc/ethereum/namespaces` -> `rpc/namespaces/ethereum`
* (rpc) [tharsis#1068](https://github.com/evmos/ethermint/pull/1068) Fix London hard-fork check logic in JSON-RPC APIs.

### Improvements

* (ci, evm) [tharsis#1063](https://github.com/evmos/ethermint/pull/1063) Run simulations on CI.

### Bug Fixes

* (rpc) [tharsis#1059](https://github.com/evmos/ethermint/pull/1059) Remove unnecessary event filtering logic on the `eth_baseFee` JSON-RPC endpoint.

## [v0.14.0] - 2022-04-19

### API Breaking

* (evm) [tharsis#1051](https://github.com/evmos/ethermint/pull/1051) Context block height fix on TraceTx. Removes `tx_index` on `QueryTraceTxRequest` proto type.
* (evm) [tharsis#1091](https://github.com/evmos/ethermint/pull/1091) Add query params command on EVM Module

### Improvements

* (deps) [tharsis#1046](https://github.com/evmos/ethermint/pull/1046) Bump Cosmos SDK version to [`v0.45.3`](https://github.com/cosmos/cosmos-sdk/releases/tag/v0.45.3)
* (rpc) [tharsis#1056](https://github.com/evmos/ethermint/pull/1056) Make json-rpc namespaces extensible

### Bug Fixes

* (rpc) [tharsis#1050](https://github.com/evmos/ethermint/pull/1050) `eth_getBlockByNumber` fix on batch transactions
* (app) [tharsis#658](https://github.com/evmos/ethermint/issues/658) Support simulations for the EVM.

## [v0.13.0] - 2022-04-05

### API Breaking

* (evm) [tharsis#1027](https://github.com/evmos/ethermint/pull/1027) Change the `PostTxProcessing` hook interface to include the full message data.
* (feemarket) [tharsis#1026](https://github.com/evmos/ethermint/pull/1026) Fix REST endpoints to use `/ethermint/feemarket/*` instead of `/feemarket/evm/*`.

### Improvements

* (deps) [tharsis#1029](https://github.com/evmos/ethermint/pull/1029) Bump Cosmos SDK version to [`v0.45.2`](https://github.com/cosmos/cosmos-sdk/releases/tag/v0.45.2)
* (evm) [tharsis#1025](https://github.com/evmos/ethermint/pull/1025) Allow to append logs after a post processing hook.

## [v0.12.2] - 2022-03-30

### Bug Fixes

* (feemarket) [tharsis#1021](https://github.com/evmos/ethermint/pull/1021) Fix fee market migration.

## [v0.12.1] - 2022-03-29

### Bug Fixes

* (evm) [tharsis#1016](https://github.com/evmos/ethermint/pull/1016) Update validate basic check for storage state.

## [v0.12.0] - 2022-03-24

### Bug Fixes

* (rpc) [tharsis#1012](https://github.com/evmos/ethermint/pull/1012) fix the tx hash in filter entries created by `eth_newPendingTransactionFilter`.
* (rpc) [tharsis#1006](https://github.com/evmos/ethermint/pull/1006) Use `string` as the parameters type to correct ambiguous results.
* (ante) [tharsis#1004](https://github.com/evmos/ethermint/pull/1004) Make `MaxTxGasWanted` configurable.
* (ante) [tharsis#991](https://github.com/evmos/ethermint/pull/991) Set an upper bound to gasWanted to prevent DoS attack.
* (rpc) [tharsis#990](https://github.com/evmos/ethermint/pull/990) Calculate reward values from all `MsgEthereumTx` from a block in `eth_feeHistory`.

## [v0.11.0] - 2022-03-06

### State Machine Breaking

* (ante) [tharsis#964](https://github.com/evmos/ethermint/pull/964) add NewInfiniteGasMeterWithLimit for storing the user provided gas limit. Fixes block's consumed gas calculation in the block creation phase.

### Bug Fixes

* (rpc) [tharsis#975](https://github.com/evmos/ethermint/pull/975) Fix unexpected `nil` values for `reward`, returned by `EffectiveGasTipValue(blockBaseFee)` in the `eth_feeHistory` RPC method.

### Improvements

* (rpc) [tharsis#979](https://github.com/evmos/ethermint/pull/979) Add configurable timeouts to http server
* (rpc) [tharsis#988](https://github.com/evmos/ethermint/pull/988) json-rpc server always use local rpc client

## [v0.10.1] - 2022-03-04

### Bug Fixes

* (rpc) [tharsis#970](https://github.com/evmos/ethermint/pull/970) Fix unexpected nil reward values on `eth_feeHistory` response
* (evm) [tharsis#529](https://github.com/evmos/ethermint/issues/529) Add support return value on trace tx response.

### Improvements

* (rpc) [tharsis#968](https://github.com/evmos/ethermint/pull/968) Add some buffer to returned gas price to provide better default UX for client.

## [v0.10.0] - 2022-02-26

### API Breaking

* (ante) [tharsis#866](https://github.com/evmos/ethermint/pull/866) `NewAnteHandler` constructor now receives a `HandlerOptions` field.
* (evm) [tharsis#849](https://github.com/evmos/ethermint/pull/849) `PostTxProcessing` hook now takes an Ethereum tx `Receipt` and a `from` `Address` as arguments.
* (ante) [tharsis#916](https://github.com/evmos/ethermint/pull/916) Don't check min-gas-price for eth tx if london hardfork enabled and feemarket enabled.

### State Machine Breaking

* (deps) [tharsis#912](https://github.com/evmos/ethermint/pull/912) Bump Cosmos SDK version to [`v0.45.1`](https://github.com/cosmos/cosmos-sdk/releases/tag/v0.45.1)
* (evm) [tharsis#840](https://github.com/evmos/ethermint/pull/840) Store empty topics as empty array rather than nil.
* (feemarket) [tharsis#822](https://github.com/evmos/ethermint/pull/822) Update EIP1559 base fee in `BeginBlock`.
* (evm) [tharsis#817](https://github.com/evmos/ethermint/pull/817) Use `effectiveGasPrice` in ante handler, add `effectiveGasPrice` to tx receipt.
* (evm) [tharsis#808](https://github.com/evmos/ethermint/issues/808) increase nonce in ante handler for contract creation transaction.
* (evm) [tharsis#851](https://github.com/evmos/ethermint/pull/851) fix contract address used in EVM, this issue is caused by [tharsis#808](https://github.com/evmos/ethermint/issues/808).
* (evm)  Reject invalid `MsgEthereumTx` wrapping tx
* (evm)  Fix `SelfDestruct` opcode by deleting account code and state.
* (feemarket) [tharsis#855](https://github.com/evmos/ethermint/pull/855) Consistent `BaseFee` check logic.
* (evm) [tharsis#729](https://github.com/evmos/ethermint/pull/729) Refactor EVM `StateDB` implementation.
* (evm) [tharsis#945](https://github.com/evmos/ethermint/pull/945) Bumb Go-ethereum version to [`v1.10.16`](https://github.com/ethereum/go-ethereum/releases/tag/v1.10.16)

### Features

* (ante) [tharsis#950](https://github.com/evmos/ethermint/pull/950) Add support for EIP712 signed Cosmos transactions

### Improvements

* (types) [tharsis#884](https://github.com/evmos/ethermint/pull/884) Introduce a new `EthAccountI` interface for EVM-compatible account types.
* (types) [tharsis#849](https://github.com/evmos/ethermint/pull/849) Add `Type` function to distinguish EOAs from Contract accounts.
* (evm) [tharsis#826](https://github.com/evmos/ethermint/issues/826) Improve allocation of bytes of `tx.To` address.
* (evm) [tharsis#827](https://github.com/evmos/ethermint/issues/827) Speed up creation of event logs by using the slice insertion idiom with indices.
* (ante) [tharsis#819](https://github.com/evmos/ethermint/pull/819) Remove redundant ante handlers
* (app) [tharsis#873](https://github.com/evmos/ethermint/pull/873) Validate code hash in GenesisAccount
* (evm) [tharsis#901](https://github.com/evmos/ethermint/pull/901) Support multiple `MsgEthereumTx` in single tx.
* (config) [tharsis#908](https://github.com/evmos/ethermint/pull/908) Add `api.enable` flag for Cosmos SDK Rest server
* (feemarket) [tharsis#919](https://github.com/evmos/ethermint/pull/919) Initialize baseFee in default genesis state.
* (feemarket) [tharsis#943](https://github.com/evmos/ethermint/pull/943) Store the base fee as a module param instead of using state storage.

### Bug Fixes

* (rpc) [tharsis#955](https://github.com/evmos/ethermint/pull/955) Fix websocket server push duplicated messages to subscriber.
* (rpc) [tharsis#953](https://github.com/evmos/ethermint/pull/953) Add `eth_signTypedData` api support.
* (log) [tharsis#948](https://github.com/evmos/ethermint/pull/948) Redirect go-ethereum's logs to cosmos-sdk logger.
* (evm) [tharsis#884](https://github.com/evmos/ethermint/pull/884) Support multiple account types on the EVM `StateDB`.
* (rpc) [tharsis#831](https://github.com/evmos/ethermint/pull/831) Fix BaseFee value when height is specified.
* (evm) [tharsis#838](https://github.com/evmos/ethermint/pull/838) Fix splitting of trace.Memory into 32 chunks.
* (rpc) [tharsis#860](https://github.com/evmos/ethermint/pull/860) Fix `eth_getLogs` when specify blockHash without address/topics, and limit the response size.
* (rpc) [tharsis#865](https://github.com/evmos/ethermint/pull/865) Fix RPC Filter parameters being ignored
* (evm) [tharsis#871](https://github.com/evmos/ethermint/pull/871) Set correct nonce in `EthCall` and `EstimateGas` grpc query.
* (rpc) [tharsis#878](https://github.com/evmos/ethermint/pull/878) Workaround to make GetBlock RPC api report correct block gas used.
* (rpc) [tharsis#900](https://github.com/evmos/ethermint/pull/900) `newPendingTransactions` filter return ethereum tx hash.
* (rpc) [tharsis#933](https://github.com/evmos/ethermint/pull/933) Fix `newPendingTransactions` subscription deadlock when a Websocket client exits without unsubscribing and the node errors.
* (evm) [tharsis#932](https://github.com/evmos/ethermint/pull/932) Fix base fee check logic in state transition.

## [v0.9.0] - 2021-12-01

### State Machine Breaking

* (evm) [tharsis#802](https://github.com/evmos/ethermint/pull/802) Clear access list for each transaction

### Improvements

* (app) [tharsis#794](https://github.com/evmos/ethermint/pull/794) Setup in-place store migrators.
* (ci) [tharsis#784](https://github.com/evmos/ethermint/pull/784) Enable automatic backport of PRs.
* (rpc) [tharsis#786](https://github.com/evmos/ethermint/pull/786) Improve error message of `SendTransaction`/`SendRawTransaction` JSON-RPC APIs.
* (rpc) [tharsis#810](https://github.com/evmos/ethermint/pull/810) Optimize tx index lookup in web3 rpc

### Bug Fixes

* (license) [tharsis#800](https://github.com/evmos/ethermint/pull/800) Re-license project to [LGPLv3](https://choosealicense.com/licenses/lgpl-3.0/#) to comply with go-ethereum.
* (evm) [tharsis#794](https://github.com/evmos/ethermint/pull/794) Register EVM gRPC `Msg` server.
* (rpc) [tharsis#781](https://github.com/evmos/ethermint/pull/781) Fix get block invalid transactions filter.
* (rpc) [tharsis#782](https://github.com/evmos/ethermint/pull/782) Fix wrong block gas limit returned by JSON-RPC.
* (evm) [tharsis#798](https://github.com/evmos/ethermint/pull/798) Fix the semantic of `ForEachStorage` callback's return value

## [v0.8.1] - 2021-11-23

### Bug Fixes

* (feemarket) [tharsis#770](https://github.com/evmos/ethermint/pull/770) Enable fee market (EIP1559) by default.
* (rpc) [tharsis#769](https://github.com/evmos/ethermint/pull/769) Fix default Ethereum signer for JSON-RPC.

## [v0.8.0] - 2021-11-17

### State Machine Breaking

* (evm, ante) [tharsis#620](https://github.com/evmos/ethermint/pull/620) Add fee market field to EVM `Keeper` and `AnteHandler`.
* (all) [tharsis#231](https://github.com/evmos/ethermint/pull/231) Bump go-ethereum version to [`v1.10.9`](https://github.com/ethereum/go-ethereum/releases/tag/v1.10.9)
* (ante) [tharsis#703](https://github.com/evmos/ethermint/pull/703) Fix some fields in transaction are not authenticated by signature.
* (evm) [tharsis#751](https://github.com/evmos/ethermint/pull/751) don't revert gas refund logic when transaction reverted

### Features

* (rpc, evm) [tharsis#673](https://github.com/evmos/ethermint/pull/673) Use tendermint events to store fee market basefee.
* (rpc) [tharsis#624](https://github.com/evmos/ethermint/pull/624) Implement new JSON-RPC endpoints from latest geth version
* (evm) [tharsis#662](https://github.com/evmos/ethermint/pull/662) Disable basefee for non london blocks
* (cmd) [tharsis#712](https://github.com/evmos/ethermint/pull/712) add tx cli to build evm transaction
* (rpc) [tharsis#733](https://github.com/evmos/ethermint/pull/733) add JSON_RPC endpoint `personal_unpair`
* (rpc) [tharsis#734](https://github.com/evmos/ethermint/pull/734) add JSON_RPC endpoint `eth_feeHistory`
* (rpc) [tharsis#740](https://github.com/evmos/ethermint/pull/740) add JSON_RPC endpoint `personal_initializeWallet`
* (rpc) [tharsis#743](https://github.com/evmos/ethermint/pull/743) add JSON_RPC endpoint `debug_traceBlockByHash`
* (rpc) [tharsis#748](https://github.com/evmos/ethermint/pull/748) add JSON_RPC endpoint `personal_listWallets`
* (rpc) [tharsis#754](https://github.com/evmos/ethermint/pull/754) add JSON_RPC endpoint `debug_intermediateRoots`

### Bug Fixes

* (evm) [tharsis#746](https://github.com/evmos/ethermint/pull/746) Set EVM debugging based on tracer configuration.
* (app,cli) [tharsis#725](https://github.com/evmos/ethermint/pull/725) Fix cli-config for  `keys` command.
* (rpc) [tharsis#727](https://github.com/evmos/ethermint/pull/727) Decode raw transaction using RLP.
* (rpc) [tharsis#661](https://github.com/evmos/ethermint/pull/661) Fix OOM bug when creating too many filters using JSON-RPC.
* (evm) [tharsis#660](https://github.com/evmos/ethermint/pull/660) Fix `nil` pointer panic in `ApplyNativeMessage`.
* (evm, test) [tharsis#649](https://github.com/evmos/ethermint/pull/649) Test DynamicFeeTx.
* (evm) [tharsis#702](https://github.com/evmos/ethermint/pull/702) Fix panic in web3 RPC handlers
* (rpc) [tharsis#720](https://github.com/evmos/ethermint/pull/720) Fix `debug_traceTransaction` failure
* (rpc) [tharsis#741](https://github.com/evmos/ethermint/pull/741) Fix `eth_getBlockByNumberAndHash` return with non eth txs
* (rpc) [tharsis#743](https://github.com/evmos/ethermint/pull/743) Fix debug JSON RPC handler crash on non-existing block

### Improvements

* (tests) [tharsis#704](https://github.com/evmos/ethermint/pull/704) Introduce E2E testing framework for clients
* (deps) [tharsis#737](https://github.com/evmos/ethermint/pull/737) Bump ibc-go to [`v2.0.0`](https://github.com/cosmos/ibc-go/releases/tag/v2.0.0)
* (rpc) [tharsis#671](https://github.com/evmos/ethermint/pull/671) Don't pass base fee externally for `EthCall`/`EthEstimateGas` apis.
* (evm) [tharsis#674](https://github.com/evmos/ethermint/pull/674) Refactor `ApplyMessage`, remove
  `ApplyNativeMessage`.
* (rpc) [tharsis#714](https://github.com/evmos/ethermint/pull/714) remove `MsgEthereumTx` support in `TxConfig`

## [v0.7.2] - 2021-10-24

### Improvements

* (deps) [tharsis#692](https://github.com/evmos/ethermint/pull/692) Bump Cosmos SDK version to [`v0.44.3`](https://github.com/cosmos/cosmos-sdk/releases/tag/v0.44.3).
* (rpc) [tharsis#679](https://github.com/evmos/ethermint/pull/679) Fix file close handle.
* (deps) [tharsis#668](https://github.com/evmos/ethermint/pull/668) Bump Tendermint version to [`v0.34.14`](https://github.com/tendermint/tendermint/releases/tag/v0.34.14).

### Bug Fixes

* (rpc) [tharsis#667](https://github.com/evmos/ethermint/issues/667) Fix `ExpandHome` restrictions bypass

## [v0.7.1] - 2021-10-08

### Bug Fixes

* (evm) [tharsis#650](https://github.com/evmos/ethermint/pull/650) Fix panic when flattening the cache context in case transaction is reverted.
* (rpc, test) [tharsis#608](https://github.com/evmos/ethermint/pull/608) Fix rpc test.

## [v0.7.0] - 2021-10-07

### API Breaking

* (rpc) [tharsis#400](https://github.com/evmos/ethermint/issues/400) Restructure JSON-RPC directory and rename server config

### Improvements

* (deps) [tharsis#621](https://github.com/evmos/ethermint/pull/621) Bump IBC-go to [`v1.2.1`](https://github.com/cosmos/ibc-go/releases/tag/v1.2.1)
* (evm) [tharsis#613](https://github.com/evmos/ethermint/pull/613) Refactor `traceTx`
* (deps) [tharsis#610](https://github.com/evmos/ethermint/pull/610) Bump Cosmos SDK to [v0.44.1](https://github.com/cosmos/cosmos-sdk/releases/tag/v0.44.1).

### Bug Fixes

* (rpc) [tharsis#642](https://github.com/evmos/ethermint/issues/642) Fix `eth_getLogs` when string is specified in filter's from or to fields
* (evm) [tharsis#616](https://github.com/evmos/ethermint/issues/616) Fix halt on deeply nested stack of cache context. Stack is now flattened before iterating over the tx logs.
* (rpc, evm) [tharsis#614](https://github.com/evmos/ethermint/issues/614) Use JSON for (un)marshaling tx `Log`s from events.
* (rpc) [tharsis#611](https://github.com/evmos/ethermint/pull/611) Fix panic on JSON-RPC when querying for an invalid block height.
* (cmd) [tharsis#483](https://github.com/evmos/ethermint/pull/483) Use config values on genesis accounts.

## [v0.6.0] - 2021-09-29

### State Machine Breaking

* (app) [tharsis#476](https://github.com/evmos/ethermint/pull/476) Update Bech32 HRP to `ethm`.
* (evm) [tharsis#556](https://github.com/evmos/ethermint/pull/556) Remove tx logs and block bloom from chain state
* (evm) [tharsis#590](https://github.com/evmos/ethermint/pull/590) Contract storage key is not hashed anymore

### API Breaking

* (evm) [tharsis#469](https://github.com/evmos/ethermint/pull/469) Deprecate `YoloV3Block` and `EWASMBlock` from `ChainConfig`

### Features

* (evm) [tharsis#469](https://github.com/evmos/ethermint/pull/469) Support [EIP-1559](https://eips.ethereum.org/EIPS/eip-1559)
* (evm) [tharsis#417](https://github.com/evmos/ethermint/pull/417) Add `EvmHooks` for tx post-processing
* (rpc) [tharsis#506](https://github.com/evmos/ethermint/pull/506) Support for `debug_traceTransaction` RPC endpoint
* (rpc) [tharsis#555](https://github.com/evmos/ethermint/pull/555) Support for `debug_traceBlockByNumber` RPC endpoint

### Bug Fixes

* (rpc, server) [tharsis#600](https://github.com/evmos/ethermint/pull/600) Add TLS configuration for websocket API
* (rpc) [tharsis#598](https://github.com/evmos/ethermint/pull/598) Check truncation when creating a `BlockNumber` from `big.Int`
* (evm) [tharsis#597](https://github.com/evmos/ethermint/pull/597) Check for `uint64` -> `int64` block height overflow on `GetHashFn`
* (evm) [tharsis#579](https://github.com/evmos/ethermint/pull/579) Update `DeriveChainID` function to handle `v` signature values `< 35`.
* (encoding) [tharsis#478](https://github.com/evmos/ethermint/pull/478) Register `Evidence` to amino codec.
* (rpc) [tharsis#478](https://github.com/evmos/ethermint/pull/481) Getting the node configuration when calling the `miner` rpc methods.
* (cli) [tharsis#561](https://github.com/evmos/ethermint/pull/561) `Export` and `Start` commands now use the same home directory.

### Improvements

* (evm) [tharsis#461](https://github.com/evmos/ethermint/pull/461) Increase performance of `StateDB` transaction log storage (r/w).
* (evm) [tharsis#566](https://github.com/evmos/ethermint/pull/566) Introduce `stateErr` store in `StateDB` to avoid meaningless operations if any error happened before
* (rpc, evm) [tharsis#587](https://github.com/evmos/ethermint/pull/587) Apply bloom filter when query ethlogs with range of blocks
* (evm) [tharsis#586](https://github.com/evmos/ethermint/pull/586) Benchmark evm keeper

## [v0.5.0] - 2021-08-20

### State Machine Breaking

* (app, rpc) [tharsis#447](https://github.com/evmos/ethermint/pull/447) Chain ID format has been changed from `<identifier>-<epoch>` to `<identifier>_<EIP155_number>-<epoch>`
in order to clearly distinguish permanent vs impermanent components.
* (app, evm) [tharsis#434](https://github.com/evmos/ethermint/pull/434) EVM `Keeper` struct and `NewEVM` function now have a new `trace` field to define
the Tracer type used to collect execution traces from the EVM transaction execution.
* (evm) [tharsis#175](https://github.com/evmos/ethermint/issues/175) The msg `TxData` field is now represented as a `*proto.Any`.
* (evm) [tharsis#84](https://github.com/evmos/ethermint/pull/84) Remove `journal`, `CommitStateDB` and `stateObjects`.
* (rpc, evm) [tharsis#81](https://github.com/evmos/ethermint/pull/81) Remove tx `Receipt` from store and replace it with fields obtained from the Tendermint RPC client.
* (evm) [tharsis#72](https://github.com/evmos/ethermint/issues/72) Update `AccessList` to use `TransientStore` instead of map.
* (evm) [tharsis#68](https://github.com/evmos/ethermint/issues/68) Replace block hash storage map to use staking `HistoricalInfo`.
* (evm) [tharsis#276](https://github.com/evmos/ethermint/pull/276) Vm errors don't result in cosmos tx failure, just
  different tx state and events.
* (evm) [tharsis#342](https://github.com/evmos/ethermint/issues/342) Don't clear balance when resetting the account.
* (evm) [tharsis#334](https://github.com/evmos/ethermint/pull/334) Log index changed to the index in block rather than
  tx.
* (evm) [tharsis#399](https://github.com/evmos/ethermint/pull/399) Exception in sub-message call reverts the call if it's not propagated.

### API Breaking

* (proto) [tharsis#448](https://github.com/evmos/ethermint/pull/448) Bump version for all Ethermint messages to `v1`
* (server) [tharsis#434](https://github.com/evmos/ethermint/pull/434) `evm-rpc` flags and app config have been renamed to `json-rpc`.
* (proto, evm) [tharsis#207](https://github.com/evmos/ethermint/issues/207) Replace `big.Int` in favor of `sdk.Int` for `TxData` fields
* (proto, evm) [tharsis#81](https://github.com/evmos/ethermint/pull/81) gRPC Query and Tx service changes:
  * The `TxReceipt`, `TxReceiptsByBlockHeight` endpoints have been removed from the Query service.
  * The `ContractAddress`, `Bloom` have been removed from the `MsgEthereumTxResponse` and the
    response now contains the ethereum-formatted `Hash` in hex format.
* (eth) [tharsis#845](https://github.com/cosmos/ethermint/pull/845) The `eth` namespace must be included in the list of API's as default to run the rpc server without error.
* (evm) [tharsis#202](https://github.com/evmos/ethermint/pull/202) Web3 api `SendTransaction`/`SendRawTransaction` returns ethereum compatible transaction hash, and query api `GetTransaction*` also accept that.
* (rpc) [tharsis#258](https://github.com/evmos/ethermint/pull/258) Return empty `BloomFilter` instead of throwing an error when it cannot be found (`nil` or empty).
* (rpc) [tharsis#277](https://github.com/evmos/ethermint/pull/321) Fix `BloomFilter` response.

### Improvements

* (client) [tharsis#450](https://github.com/evmos/ethermint/issues/450) Add EIP55 hex address support on `debug addr` command.
* (server) [tharsis#343](https://github.com/evmos/ethermint/pull/343) Define a wrap tendermint logger `Handler` go-ethereum's `root` logger.
* (rpc) [tharsis#457](https://github.com/evmos/ethermint/pull/457) Configure RPC gas cap through app config.
* (evm) [tharsis#434](https://github.com/evmos/ethermint/pull/434) Support different `Tracer` types for the EVM.
* (deps) [tharsis#427](https://github.com/evmos/ethermint/pull/427) Bump ibc-go to [`v1.0.0`](https://github.com/cosmos/ibc-go/releases/tag/v1.0.0)
* (gRPC) [tharsis#239](https://github.com/evmos/ethermint/pull/239) Query `ChainConfig` via gRPC.
* (rpc) [tharsis#181](https://github.com/evmos/ethermint/pull/181) Use evm denomination for params on tx fee.
* (deps) [tharsis#423](https://github.com/evmos/ethermint/pull/423) Bump Cosmos SDK and Tendermint versions to [v0.43.0](https://github.com/cosmos/cosmos-sdk/releases/tag/v0.43.0) and [v0.34.11](https://github.com/tendermint/tendermint/releases/tag/v0.34.11), respectively.
* (evm) [tharsis#66](https://github.com/evmos/ethermint/issues/66) Support legacy transaction types for signing.
* (evm) [tharsis#24](https://github.com/evmos/ethermint/pull/24) Implement metrics for `MsgEthereumTx`, state transitions, `BeginBlock` and `EndBlock`.
* (rpc)  [tharsis#124](https://github.com/evmos/ethermint/issues/124) Implement `txpool_content`, `txpool_inspect` and `txpool_status` RPC methods
* (rpc) [tharsis#112](https://github.com/evmos/ethermint/pull/153) Fix `eth_coinbase` to return the ethereum address of the validator
* (rpc) [tharsis#176](https://github.com/evmos/ethermint/issues/176) Support fetching pending nonce
* (rpc) [tharsis#272](https://github.com/evmos/ethermint/pull/272) do binary search to estimate gas accurately
* (rpc) [tharsis#313](https://github.com/evmos/ethermint/pull/313) Implement internal debug namespace (Not including logger functions nor traces).
* (rpc) [tharsis#349](https://github.com/evmos/ethermint/pull/349) Implement configurable JSON-RPC APIs to manage enabled namespaces.
* (rpc) [tharsis#377](https://github.com/evmos/ethermint/pull/377) Implement `miner_` namespace. `miner_setEtherbase` and `miner_setGasPrice` are working as intended. All the other calls are not applicable and return `unsupported`.
* (eth) [tharsis#460](https://github.com/evmos/ethermint/issues/460) Add support for EIP-1898.

### Bug Fixes

* (keys) [tharsis#346](https://github.com/evmos/ethermint/pull/346) Fix `keys add` command with `--ledger` flag for the `secp256k1` signing algorithm.
* (evm) [tharsis#291](https://github.com/evmos/ethermint/pull/291) Use block proposer address (validator operator) for `COINBASE` opcode.
* (rpc) [tharsis#81](https://github.com/evmos/ethermint/pull/81) Fix transaction hashing and decoding on `eth_sendTransaction`.
* (rpc) [tharsis#45](https://github.com/evmos/ethermint/pull/45) Use `EmptyUncleHash` and `EmptyRootHash` for empty ethereum `Header` fields.

## [v0.4.1] - 2021-03-01

### API Breaking

* (faucet) [tharsis#678](https://github.com/cosmos/ethermint/pull/678) Faucet module has been removed in favor of client libraries such as [`@cosmjs/faucet`](https://github.com/cosmos/cosmjs/tree/master/packages/faucet).
* (evm) [tharsis#670](https://github.com/cosmos/ethermint/pull/670) Migrate types to the ones defined by the protobuf messages, which are required for the stargate release.

### Bug Fixes

* (evm) [tharsis#799](https://github.com/cosmos/ethermint/issues/799) Fix wrong precision in calculation of gas fee.
* (evm) [tharsis#760](https://github.com/cosmos/ethermint/issues/760) Fix Failed to call function EstimateGas.
* (evm) [tharsis#767](https://github.com/cosmos/ethermint/issues/767) Fix error of timeout when using Truffle to deploy contract.
* (evm) [tharsis#751](https://github.com/cosmos/ethermint/issues/751) Fix misused method to calculate block hash in evm related function.
* (evm) [tharsis#721](https://github.com/cosmos/ethermint/issues/721) Fix mismatch block hash in rpc response when use eht.getBlock.
* (evm) [tharsis#730](https://github.com/cosmos/ethermint/issues/730) Fix 'EIP2028' not open when Istanbul version has been enabled.
* (evm) [tharsis#749](https://github.com/cosmos/ethermint/issues/749) Fix panic in `AnteHandler` when gas price larger than 100000
* (evm) [tharsis#747](https://github.com/cosmos/ethermint/issues/747) Fix format errors in String() of QueryETHLogs
* (evm) [tharsis#742](https://github.com/cosmos/ethermint/issues/742) Add parameter check for evm query func.
* (evm) [tharsis#687](https://github.com/cosmos/ethermint/issues/687) Fix nonce check to explicitly check for the correct nonce, rather than a simple 'greater than' comparison.
* (api) [tharsis#687](https://github.com/cosmos/ethermint/issues/687) Returns error for a transaction with an incorrect nonce.
* (evm) [tharsis#674](https://github.com/cosmos/ethermint/issues/674) Reset all cache after account data has been committed in `EndBlock` to make sure every node state consistent.
* (evm) [tharsis#672](https://github.com/cosmos/ethermint/issues/672) Fix panic of `wrong Block.Header.AppHash` when restart a node with snapshot.
* (evm) [tharsis#775](https://github.com/cosmos/ethermint/issues/775) MisUse of headHash as blockHash when create EVM context.

### Features

* (api) [tharsis#821](https://github.com/cosmos/ethermint/pull/821) Individually enable the api modules. Will be implemented in the latest version of ethermint with the upcoming stargate upgrade.

### Features

* (api) [tharsis#825](https://github.com/cosmos/ethermint/pull/825) Individually enable the api modules. Will be implemented in the latest version of ethermint with the upcoming stargate upgrade.

## [v0.4.0] - 2020-12-15

### API Breaking

* (evm) [tharsis#661](https://github.com/cosmos/ethermint/pull/661) `Balance` field has been removed from the evm module's `GenesisState`.

### Features

* (rpc) [tharsis#571](https://github.com/cosmos/ethermint/pull/571) Add pending queries to JSON-RPC calls. This allows for the querying of pending transactions and other relevant information that pertains to the pending state:
  * `eth_getBalance`
  * `eth_getTransactionCount`
  * `eth_getBlockTransactionCountByNumber`
  * `eth_getBlockByNumber`
  * `eth_getTransactionByHash`
  * `eth_getTransactionByBlockNumberAndIndex`
  * `eth_sendTransaction` - the nonce will automatically update to its pending nonce (when none is explicitly provided)

### Improvements

* (evm) [tharsis#661](https://github.com/cosmos/ethermint/pull/661) Add invariant check for account balance and account nonce.
* (deps) [tharsis#654](https://github.com/cosmos/ethermint/pull/654) Bump go-ethereum version to [v1.9.25](https://github.com/ethereum/go-ethereum/releases/tag/v1.9.25)
* (evm) [tharsis#627](https://github.com/cosmos/ethermint/issues/627) Add extra EIPs parameter to apply custom EVM jump tables.

### Bug Fixes

* (evm) [tharsis#661](https://github.com/cosmos/ethermint/pull/661) Set nonce to the EVM account on genesis initialization.
* (rpc) [tharsis#648](https://github.com/cosmos/ethermint/issues/648) Fix block cumulative gas used value.
* (evm) [tharsis#621](https://github.com/cosmos/ethermint/issues/621) EVM `GenesisAccount` fields now share the same format as the auth module `Account`.
* (evm) [tharsis#618](https://github.com/cosmos/ethermint/issues/618) Add missing EVM `Context` `GetHash` field that retrieves a the header hash from a given block height.
* (app) [tharsis#617](https://github.com/cosmos/ethermint/issues/617) Fix genesis export functionality.
* (rpc) [tharsis#574](https://github.com/cosmos/ethermint/issues/574) Fix outdated version from `eth_protocolVersion`.

## [v0.3.1] - 2020-11-24

### Improvements

* (deps) [tharsis#615](https://github.com/cosmos/ethermint/pull/615) Bump Cosmos SDK version to [v0.39.2](https://github.com/cosmos/cosmos-sdk/releases/tag/v0.39.2)
* (deps) [tharsis#610](https://github.com/cosmos/ethermint/pull/610) Update Go dependency to 1.15+.
* (evm) [tharsis#603](https://github.com/cosmos/ethermint/pull/603) Add state transition params that enable or disable the EVM `Call` and `Create` operations.
* (deps) [tharsis#602](https://github.com/cosmos/ethermint/pull/602) Bump tendermint version to [v0.33.9](https://github.com/tendermint/tendermint/releases/tag/v0.33.9)

### Bug Fixes

* (rpc) [tharsis#613](https://github.com/cosmos/ethermint/issues/613) Fix potential deadlock caused if the keyring `List` returned an error.

## [v0.3.0] - 2020-11-16

### API Breaking

* (crypto) [tharsis#559](https://github.com/cosmos/ethermint/pull/559) Refactored crypto package in preparation for the SDK's Stargate release:
  * `crypto.PubKeySecp256k1` and `crypto.PrivKeySecp256k1` are now `ethsecp256k1.PubKey` and `ethsecp256k1.PrivKey`, respectively
  * Moved SDK `SigningAlgo` implementation for Ethermint's Secp256k1 key to `crypto/hd` package.
* (rpc) [tharsis#588](https://github.com/cosmos/ethermint/pull/588) The `rpc` package has been refactored to account for the separation of each
corresponding Ethereum API namespace:
  * `rpc/namespaces/eth`: `eth` namespace. Exposes the `PublicEthereumAPI` and the `PublicFilterAPI`.
  * `rpc/namespaces/personal`: `personal` namespace. Exposes the `PrivateAccountAPI`.
  * `rpc/namespaces/net`: `net` namespace. Exposes the `PublicNetAPI`.
  * `rpc/namespaces/web3`: `web3` namespace. Exposes the `PublicWeb3API`.
* (evm) [tharsis#588](https://github.com/cosmos/ethermint/pull/588) The EVM transaction CLI has been removed in favor of the JSON-RPC.

### Improvements

* (deps) [tharsis#594](https://github.com/cosmos/ethermint/pull/594) Bump go-ethereum version to [v1.9.24](https://github.com/ethereum/go-ethereum/releases/tag/v1.9.24)

### Bug Fixes

* (ante) [tharsis#597](https://github.com/cosmos/ethermint/pull/597) Fix incorrect fee check on `AnteHandler`.
* (evm) [tharsis#583](https://github.com/cosmos/ethermint/pull/583) Fixes incorrect resetting of tx count and block bloom during `BeginBlock`, as well as gas consumption.
* (crypto) [tharsis#577](https://github.com/cosmos/ethermint/pull/577) Fix `BIP44HDPath` that did not prepend `m/` to the path. This now uses the `DefaultBaseDerivationPath` variable from go-ethereum to ensure addresses are consistent.

## [v0.2.1] - 2020-09-30

### Features

* (rpc) [tharsis#552](https://github.com/cosmos/ethermint/pull/552) Implement Eth Personal namespace `personal_importRawKey`.

### Bug fixes

* (keys) [tharsis#554](https://github.com/cosmos/ethermint/pull/554) Fix private key derivation.
* (app/ante) [tharsis#550](https://github.com/cosmos/ethermint/pull/550) Update ante handler nonce verification to accept any nonce greater than or equal to the expected nonce to allow to successive transactions.

## [v0.2.0] - 2020-09-24

### State Machine Breaking

* (app) [tharsis#540](https://github.com/cosmos/ethermint/issues/540) Chain identifier's format has been changed to match the Cosmos `chainID` [standard](https://github.com/ChainAgnostic/CAIPs/blob/master/CAIPs/caip-5.md), which is required for IBC. The epoch number of the ID is used as the EVM `chainID`.

### API Breaking

* (types) [tharsis#503](https://github.com/cosmos/ethermint/pull/503) The `types.DenomDefault` constant for `"aphoton"` has been renamed to `types.AttoPhoton`.

### Improvements

* (types) [tharsis#504](https://github.com/cosmos/ethermint/pull/504) Unmarshal a JSON `EthAccount` using an Ethereum hex address in addition to Bech32.
* (types) [tharsis#503](https://github.com/cosmos/ethermint/pull/503) Add `--coin-denom` flag to testnet command that sets the given coin denomination to SDK and Ethermint parameters.
* (types) [tharsis#502](https://github.com/cosmos/ethermint/pull/502) `EthAccount` now also exposes the Ethereum hex address in `string` format to clients.
* (types) [tharsis#494](https://github.com/cosmos/ethermint/pull/494) Update `EthAccount` public key JSON type to `string`.
* (app) [tharsis#471](https://github.com/cosmos/ethermint/pull/471) Add `x/upgrade` module for managing software updates.
* (evm) [tharsis#458](https://github.com/cosmos/ethermint/pull/458) Define parameter for token denomination used for the EVM module.
* (evm) [tharsis#443](https://github.com/cosmos/ethermint/issues/443) Support custom Ethereum `ChainConfig` params.
* (types) [tharsis#434](https://github.com/cosmos/ethermint/issues/434) Update default denomination to Atto Photon (`aphoton`).
* (types) [tharsis#515](https://github.com/cosmos/ethermint/pull/515) Update minimum gas price to be 1.

### Bug Fixes

* (ante) [tharsis#525](https://github.com/cosmos/ethermint/pull/525) Add message validation decorator to `AnteHandler` for `MsgEthereumTx`.
* (types) [tharsis#507](https://github.com/cosmos/ethermint/pull/507) Fix hardcoded `aphoton` on `EthAccount` balance getter and setter.
* (types) [tharsis#501](https://github.com/cosmos/ethermint/pull/501) Fix bech32 encoding error by using the compressed ethereum secp256k1 public key.
* (evm) [tharsis#496](https://github.com/cosmos/ethermint/pull/496) Fix bugs on `journal.revert` and `CommitStateDB.Copy`.
* (types) [tharsis#480](https://github.com/cosmos/ethermint/pull/480) Update [BIP44](https://github.com/bitcoin/bips/blob/master/bip-0044.mediawiki) coin type to `60` to satisfy [EIP84](https://github.com/ethereum/EIPs/issues/84).
* (types) [tharsis#513](https://github.com/cosmos/ethermint/pull/513) Fix simulated transaction bug that was causing a consensus error by unintentionally affecting the state.

## [v0.1.0] - 2020-08-23

### Improvements

* (sdk) [tharsis#386](https://github.com/cosmos/ethermint/pull/386) Bump Cosmos SDK version to [v0.39.1](https://github.com/cosmos/cosmos-sdk/releases/tag/v0.39.1)
* (evm) [tharsis#181](https://github.com/cosmos/ethermint/issues/181) Updated EVM module to the recommended module structure.
* (app) [tharsis#188](https://github.com/cosmos/ethermint/issues/186)  Misc cleanup:
  * (evm) Rename `EthereumTxMsg` --> `MsgEthereumTx` and `EmintMsg` --> `MsgEthermint` for consistency with SDK standards
  * Updated integration and unit tests to use `EthermintApp` as testing suite
  * Use expected `Keeper` interface for `AccountKeeper`
  * Replaced `count` type in keeper with `int`
  * Add SDK events for transactions
* [tharsis#236](https://github.com/cosmos/ethermint/pull/236) Changes from upgrade:
  * (`app/ante`) Moved `AnteHandler` implementation to `app/ante`
  * (keys) Marked `ExportEthKeyCommand` as **UNSAFE**
  * (evm) Moved `BeginBlock` and `EndBlock` to `x/evm/abci.go`
* (evm) [tharsis#255](https://github.com/cosmos/ethermint/pull/255) Add missing `GenesisState` fields and support `ExportGenesis` functionality.
* [tharsis#272](https://github.com/cosmos/ethermint/pull/272) Add `Logger` for evm module.
* [tharsis#317](https://github.com/cosmos/ethermint/pull/317) `GenesisAccount` validation.
* (evm) [tharsis#319](https://github.com/cosmos/ethermint/pull/319) Various evm improvements:
  * Add transaction `[]*ethtypes.Logs` to evm's `GenesisState` to persist logs after an upgrade.
  * Remove evm `CodeKey` and `BlockKey`in favor of a prefix `Store`.
  * Set `BlockBloom` during `EndBlock` instead of `BeginBlock`.
  * `Commit` state object and `Finalize` storage after `InitGenesis` setup.
* (rpc) [tharsis#325](https://github.com/cosmos/ethermint/pull/325) `eth_coinbase` JSON-RPC query now returns the node's validator address.

### Features

* (build) [tharsis#378](https://github.com/cosmos/ethermint/pull/378) Create multi-node, local, automated testnet setup with `make localnet-start`.
* (rpc) [tharsis#330](https://github.com/cosmos/ethermint/issues/330) Implement `PublicFilterAPI`'s `EventSystem` which subscribes to Tendermint events upon `Filter` creation.
* (rpc) [tharsis#231](https://github.com/cosmos/ethermint/issues/231) Implement `NewBlockFilter` in rpc/filters.go which instantiates a polling block filter
  * Polls for new blocks via `BlockNumber` rpc call; if block number changes, it requests the new block via `GetBlockByNumber` rpc call and adds it to its internal list of blocks
  * Update `uninstallFilter` and `getFilterChanges` accordingly
  * `uninstallFilter` stops the polling goroutine
  * `getFilterChanges` returns the filter's internal list of block hashes and resets it
* (rpc) [tharsis#54](https://github.com/cosmos/ethermint/issues/54), [tharsis#55](https://github.com/cosmos/ethermint/issues/55)
  Implement `eth_getFilterLogs` and `eth_getLogs`:
  * For a given filter, look through each block for transactions. If there are transactions in the block, get the logs from it, and filter using the filterLogs method
  * `eth_getLogs` and `eth_getFilterChanges` for log filters use the same underlying method as `eth_getFilterLogs`
  * update `HandleMsgEthereumTx` to store logs using the ethereum hash
* (app) [tharsis#187](https://github.com/cosmos/ethermint/issues/187) Add support for simulations.

### Bug Fixes

* (evm) [tharsis#767](https://github.com/cosmos/ethermint/issues/767) Fix error of timeout when using Truffle to deploy contract.
* (evm) [tharsis#751](https://github.com/cosmos/ethermint/issues/751) Fix misused method to calculate block hash in evm related function.
* (evm) [tharsis#721](https://github.com/cosmos/ethermint/issues/721) Fix mismatch block hash in rpc response when use eth.getBlock.
* (evm) [tharsis#730](https://github.com/cosmos/ethermint/issues/730) Fix 'EIP2028' not open when Istanbul version has been enabled.
* (app) [tharsis#749](https://github.com/cosmos/ethermint/issues/749) Fix panic in `AnteHandler` when gas price larger than 100000
* (rpc) [tharsis#305](https://github.com/cosmos/ethermint/issues/305) Update `eth_getTransactionCount` to check for account existence before getting sequence and return 0 as the nonce if it doesn't exist.
* (evm) [tharsis#319](https://github.com/cosmos/ethermint/pull/319) Fix `SetBlockHash` that was setting the incorrect height during `BeginBlock`.
* (evm) [tharsis#176](https://github.com/cosmos/ethermint/issues/176) Updated Web3 transaction hash from using RLP hash. Now all transaction hashes exposed are amino hashes:
  * Removes `Hash()` (RLP) function from `MsgEthereumTx` to avoid confusion or misuse in future.<|MERGE_RESOLUTION|>--- conflicted
+++ resolved
@@ -36,7 +36,7 @@
 
 # Changelog
 
-## [v0.21.0-rc2] - 2022-1-20
+## [v0.21.0-rc2] - 2022-01-20
 
 ### State Machine Breaking
 
@@ -53,11 +53,8 @@
 
 ### Bug Fixes
 * (rpc) [#1600](https://github.com/evmos/ethermint/pull/1600) Revert changes from `TypedEvents`
-<<<<<<< HEAD
+* (rpc) [#1613](https://github.com/evmos/ethermint/pull/1613) Change the default json-rpc listen address to localhost.
 * (rpc) [#1611](https://github.com/evmos/ethermint/pull/1611) Add missing next fee in fee history, fix wrong oldestBlock and align earliest input as ethereum.
-=======
->>>>>>> c1c25b18
-* (rpc) [#1613](https://github.com/evmos/ethermint/pull/1613) Change the default json-rpc listen address to localhost.
 * (proto) [#1586](https://github.com/evmos/ethermint/pull/1586) Avoid duplicate register proto type in `evm` & `feemarket`
 
 ## [v0.20.0] - 2022-12-28
