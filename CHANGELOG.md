
<!--
Guiding Principles:

Changelogs are for humans, not machines.
There should be an entry for every single version.
The same types of changes should be grouped.
Versions and sections should be linkable.
The latest version comes first.
The release date of each version is displayed.
Mention whether you follow Semantic Versioning.

Usage:

Change log entries are to be added to the Unreleased section under the
appropriate stanza (see below). Each entry should ideally include a tag and
the Github issue reference in the following format:

* (<tag>) \#<issue-number> message

The issue numbers will later be link-ified during the release process so you do
not have to worry about including a link manually, but you can if you wish.

Types of changes (Stanzas):

"Features" for new features.
"Improvements" for changes in existing functionality.
"Deprecated" for soon-to-be removed features.
"Bug Fixes" for any bug fixes.
"Client Breaking" for breaking CLI commands and REST routes used by end-users.
"API Breaking" for breaking exported APIs used by developers building on SDK.
"State Machine Breaking" for any changes that result in a different AppState given same genesisState and txList.

Ref: https://keepachangelog.com/en/1.0.0/
-->

# Changelog

## Unreleased

### State Machine Breaking

* (deps) [\#1159](https://github.com/evmos/ethermint/pull/1159) Bump Geth version to `v1.10.19`.
* (deps) [#1167](https://github.com/evmos/ethermint/pull/1167) Upgrade ibc-go to v4.
* (evm) [\#1174](https://github.com/evmos/ethermint/pull/1174) Don't allow eth txs with 0 in mempool.
* (ante) [#1176](https://github.com/evmos/ethermint/pull/1176) Fix invalid tx hashes; Remove `Size_` field and validate `Hash`/`From` fields in ante handler,
  recompute eth tx hashes in JSON-RPC APIs to fix old blocks.

### Improvements

* (feemarket) [\#1165](https://github.com/evmos/ethermint/pull/1165) Add hint in specs about different gas terminology for gas in Cosmos and Ethereum.
* (rpc) [\#1169](https://github.com/evmos/ethermint/pull/1169) Remove unnecessary queries from `getBlockNumber` function

### Bug Fixes

<<<<<<< HEAD
* (evm) [\#1187](https://github.com/evmos/ethermint/pull/1187) Fix `TxIndex` value (expected 0, actual 1) when trace the first tx of a block via `debug_traceTransaction` api
=======
* (rpc) [\#1190](https://github.com/evmos/ethermint/issues/1190) Fix `UnmarshalJSON` panig of breaking EVM and fee market `Params`.
* (rpc) [#1179](https://github.com/evmos/ethermint/pull/1179) Fix gas used in traceTransaction response.
>>>>>>> ffe78da3

## [v0.17.0] - 2022-06-27

### State Machine Breaking

* (evm) [\#1128](https://github.com/evmos/ethermint/pull/1128) Clear tx logs if tx failed in post processing hooks
* (evm) [\#1124](https://github.com/evmos/ethermint/pull/1124) Reject non-replay-protected tx in `AnteHandler` to prevent replay attack

### API Breaking

* (rpc) [\#1126](https://github.com/evmos/ethermint/pull/1126) Make some JSON-RPC APIS work for pruned nodes.
* (rpc) [\#1143](https://github.com/evmos/ethermint/pull/1143) Restrict unprotected txs on the node JSON-RPC configuration.
* (all) [\#1137](https://github.com/evmos/ethermint/pull/1137) Rename go module to `evmos/ethermint`

### Improvements

* (deps) [\#1147](https://github.com/evmos/ethermint/pull/1147) Bump Go version to `1.18`.
* (feemarket) [\#1135](https://github.com/evmos/ethermint/pull/1135) Set lower bound of base fee to min gas price param
* (evm) [\#1142](https://github.com/evmos/ethermint/pull/1142) Rename `RejectUnprotectedTx` to `AllowUnprotectedTxs` for consistency with go-ethereum.

### Bug Fixes

* (rpc) [\#1138](https://github.com/evmos/ethermint/pull/1138) Fix GasPrice calculation with relation to `MinGasPrice`

## [v0.16.1] - 2022-06-09

### Improvements

* (feemarket) [\#1120](https://github.com/evmos/ethermint/pull/1120) Make `min-gas-multiplier` parameter accept zero value

### Bug Fixes

* (evm) [\#1118](https://github.com/evmos/ethermint/pull/1118) Fix `Type()` `Account` method `EmptyCodeHash` comparison

## [v0.16.0] - 2022-06-06

### State Machine Breaking

* (feemarket) [tharsis#1105](https://github.com/evmos/ethermint/pull/1105) Update `BaseFee` calculation based on `GasWanted` instead of `GasUsed`.

### API Breaking

* (feemarket) [tharsis#1104](https://github.com/evmos/ethermint/pull/1104) Enforce a minimum gas price for Cosmos and EVM transactions through the `MinGasPrice` parameter.
* (rpc) [tharsis#1081](https://github.com/evmos/ethermint/pull/1081) Deduplicate some json-rpc logic codes, cleanup several dead functions.
* (ante) [tharsis#1062](https://github.com/evmos/ethermint/pull/1062) Emit event of eth tx hash in ante handler to support query failed transactions.
* (analytics) [tharsis#1106](https://github.com/evmos/ethermint/pull/1106) Update telemetry to Ethermint modules.
* (rpc) [tharsis#1108](https://github.com/evmos/ethermint/pull/1108) Update GetGasPrice RPC endpoint with global `MinGasPrice`

### Improvements

* (cli) [tharsis#1086](https://github.com/evmos/ethermint/pull/1086) Add rollback command.
* (specs) [tharsis#1095](https://github.com/evmos/ethermint/pull/1095) Add more evm specs concepts.
* (evm) [tharsis#1101](https://github.com/evmos/ethermint/pull/1101) Add tx_type, gas and counter telemetry for ethereum txs.

### Bug Fixes

* (rpc) [tharsis#1082](https://github.com/evmos/ethermint/pull/1082) fix gas price returned in getTransaction api.
* (evm) [tharsis#1088](https://github.com/evmos/ethermint/pull/1088) Fix ability to append log in tx post processing.
* (rpc) [tharsis#1081](https://github.com/evmos/ethermint/pull/1081) fix `debug_getBlockRlp`/`debug_printBlock` don't filter failed transactions.
* (ante) [tharsis#1111](https://github.com/evmos/ethermint/pull/1111) Move CanTransfer decorator before GasConsume decorator
* (types) [tharsis#1112](https://github.com/cosmos/ethermint/pull/1112) Add `GetBaseAccount` to avoid invalid account error when create vesting account.

## [v0.15.0] - 2022-05-09

### State Machine Breaking

* (ante) [tharsis#1060](https://github.com/evmos/ethermint/pull/1060) Check `EnableCreate`/`EnableCall` in `AnteHandler` to short-circuit EVM transactions.
* (evm) [tharsis#1087](https://github.com/evmos/ethermint/pull/1087) Minimum GasUsed proportional to GasLimit and `MinGasDenominator` EVM module param.

### API Breaking

* (rpc) [tharsis#1070](https://github.com/evmos/ethermint/pull/1070) Refactor `rpc/` package:
  * `Backend` interface is now `BackendI`, which implements `EVMBackend` (for Ethereum namespaces) and `CosmosBackend` (for Cosmos namespaces)
  * Previous `EVMBackend` type is now `Backend`, which is the concrete implementation of `BackendI`
  * Move `rpc/ethereum/types` -> `rpc/types`
  * Move `rpc/ethereum/backend` -> `rpc/backend`
  * Move `rpc/ethereum/namespaces` -> `rpc/namespaces/ethereum`
* (rpc) [tharsis#1068](https://github.com/evmos/ethermint/pull/1068) Fix London hard-fork check logic in JSON-RPC APIs.

### Improvements

* (ci, evm) [tharsis#1063](https://github.com/evmos/ethermint/pull/1063) Run simulations on CI.

### Bug Fixes

* (rpc) [tharsis#1059](https://github.com/evmos/ethermint/pull/1059) Remove unnecessary event filtering logic on the `eth_baseFee` JSON-RPC endpoint.

## [v0.14.0] - 2022-04-19

### API Breaking

* (evm) [tharsis#1051](https://github.com/evmos/ethermint/pull/1051) Context block height fix on TraceTx. Removes `tx_index` on `QueryTraceTxRequest` proto type.
* (evm) [tharsis#1091](https://github.com/evmos/ethermint/pull/1091) Add query params command on EVM Module

### Improvements

* (deps) [tharsis#1046](https://github.com/evmos/ethermint/pull/1046) Bump Cosmos SDK version to [`v0.45.3`](https://github.com/cosmos/cosmos-sdk/releases/tag/v0.45.3)
* (rpc) [tharsis#1056](https://github.com/evmos/ethermint/pull/1056) Make json-rpc namespaces extensible

### Bug Fixes

* (rpc) [tharsis#1050](https://github.com/evmos/ethermint/pull/1050) `eth_getBlockByNumber` fix on batch transactions
* (app) [tharsis#658](https://github.com/evmos/ethermint/issues/658) Support simulations for the EVM.

## [v0.13.0] - 2022-04-05

### API Breaking

* (evm) [tharsis#1027](https://github.com/evmos/ethermint/pull/1027) Change the `PostTxProcessing` hook interface to include the full message data.
* (feemarket) [tharsis#1026](https://github.com/evmos/ethermint/pull/1026) Fix REST endpoints to use `/ethermint/feemarket/*` instead of `/feemarket/evm/*`.

### Improvements

* (deps) [tharsis#1029](https://github.com/evmos/ethermint/pull/1029) Bump Cosmos SDK version to [`v0.45.2`](https://github.com/cosmos/cosmos-sdk/releases/tag/v0.45.2)
* (evm) [tharsis#1025](https://github.com/evmos/ethermint/pull/1025) Allow to append logs after a post processing hook.

## [v0.12.2] - 2022-03-30

### Bug Fixes

* (feemarket) [tharsis#1021](https://github.com/evmos/ethermint/pull/1021) Fix fee market migration.

## [v0.12.1] - 2022-03-29

### Bug Fixes

* (evm) [tharsis#1016](https://github.com/evmos/ethermint/pull/1016) Update validate basic check for storage state.

## [v0.12.0] - 2022-03-24

### Bug Fixes

* (rpc) [tharsis#1012](https://github.com/evmos/ethermint/pull/1012) fix the tx hash in filter entries created by `eth_newPendingTransactionFilter`.
* (rpc) [tharsis#1006](https://github.com/evmos/ethermint/pull/1006) Use `string` as the parameters type to correct ambiguous results.
* (ante) [tharsis#1004](https://github.com/evmos/ethermint/pull/1004) Make `MaxTxGasWanted` configurable.
* (ante) [tharsis#991](https://github.com/evmos/ethermint/pull/991) Set an upper bound to gasWanted to prevent DoS attack.
* (rpc) [tharsis#990](https://github.com/evmos/ethermint/pull/990) Calculate reward values from all `MsgEthereumTx` from a block in `eth_feeHistory`.

## [v0.11.0] - 2022-03-06

### State Machine Breaking

* (ante) [tharsis#964](https://github.com/evmos/ethermint/pull/964) add NewInfiniteGasMeterWithLimit for storing the user provided gas limit. Fixes block's consumed gas calculation in the block creation phase.

### Bug Fixes

* (rpc) [tharsis#975](https://github.com/evmos/ethermint/pull/975) Fix unexpected `nil` values for `reward`, returned by `EffectiveGasTipValue(blockBaseFee)` in the `eth_feeHistory` RPC method.

### Improvements

* (rpc) [tharsis#979](https://github.com/evmos/ethermint/pull/979) Add configurable timeouts to http server
* (rpc) [tharsis#988](https://github.com/evmos/ethermint/pull/988) json-rpc server always use local rpc client

## [v0.10.1] - 2022-03-04

### Bug Fixes

* (rpc) [tharsis#970](https://github.com/evmos/ethermint/pull/970) Fix unexpected nil reward values on `eth_feeHistory` response
* (evm) [tharsis#529](https://github.com/evmos/ethermint/issues/529) Add support return value on trace tx response.

### Improvements

* (rpc) [tharsis#968](https://github.com/evmos/ethermint/pull/968) Add some buffer to returned gas price to provide better default UX for client.

## [v0.10.0] - 2022-02-26

### API Breaking

* (ante) [tharsis#866](https://github.com/evmos/ethermint/pull/866) `NewAnteHandler` constructor now receives a `HandlerOptions` field.
* (evm) [tharsis#849](https://github.com/evmos/ethermint/pull/849) `PostTxProcessing` hook now takes an Ethereum tx `Receipt` and a `from` `Address` as arguments.
* (ante) [tharsis#916](https://github.com/evmos/ethermint/pull/916) Don't check min-gas-price for eth tx if london hardfork enabled and feemarket enabled.

### State Machine Breaking

* (deps) [tharsis#912](https://github.com/evmos/ethermint/pull/912) Bump Cosmos SDK version to [`v0.45.1`](https://github.com/cosmos/cosmos-sdk/releases/tag/v0.45.1)
* (evm) [tharsis#840](https://github.com/evmos/ethermint/pull/840) Store empty topics as empty array rather than nil.
* (feemarket) [tharsis#822](https://github.com/evmos/ethermint/pull/822) Update EIP1559 base fee in `BeginBlock`.
* (evm) [tharsis#817](https://github.com/evmos/ethermint/pull/817) Use `effectiveGasPrice` in ante handler, add `effectiveGasPrice` to tx receipt.
* (evm) [tharsis#808](https://github.com/evmos/ethermint/issues/808) increase nonce in ante handler for contract creation transaction.
* (evm) [tharsis#851](https://github.com/evmos/ethermint/pull/851) fix contract address used in EVM, this issue is caused by [tharsis#808](https://github.com/evmos/ethermint/issues/808).
* (evm)  Reject invalid `MsgEthereumTx` wrapping tx
* (evm)  Fix `SelfDestruct` opcode by deleting account code and state.
* (feemarket) [tharsis#855](https://github.com/evmos/ethermint/pull/855) Consistent `BaseFee` check logic.
* (evm) [tharsis#729](https://github.com/evmos/ethermint/pull/729) Refactor EVM `StateDB` implementation.
* (evm) [tharsis#945](https://github.com/evmos/ethermint/pull/945) Bumb Go-ethereum version to [`v1.10.16`](https://github.com/ethereum/go-ethereum/releases/tag/v1.10.16)

### Features

* (ante) [tharsis#950](https://github.com/evmos/ethermint/pull/950) Add support for EIP712 signed Cosmos transactions

### Improvements

* (types) [tharsis#884](https://github.com/evmos/ethermint/pull/884) Introduce a new `EthAccountI` interface for EVM-compatible account types.
* (types) [tharsis#849](https://github.com/evmos/ethermint/pull/849) Add `Type` function to distinguish EOAs from Contract accounts.
* (evm) [tharsis#826](https://github.com/evmos/ethermint/issues/826) Improve allocation of bytes of `tx.To` address.
* (evm) [tharsis#827](https://github.com/evmos/ethermint/issues/827) Speed up creation of event logs by using the slice insertion idiom with indices.
* (ante) [tharsis#819](https://github.com/evmos/ethermint/pull/819) Remove redundant ante handlers
* (app) [tharsis#873](https://github.com/evmos/ethermint/pull/873) Validate code hash in GenesisAccount
* (evm) [tharsis#901](https://github.com/evmos/ethermint/pull/901) Support multiple `MsgEthereumTx` in single tx.
* (config) [tharsis#908](https://github.com/evmos/ethermint/pull/908) Add `api.enable` flag for Cosmos SDK Rest server
* (feemarket) [tharsis#919](https://github.com/evmos/ethermint/pull/919) Initialize baseFee in default genesis state.
* (feemarket) [tharsis#943](https://github.com/evmos/ethermint/pull/943) Store the base fee as a module param instead of using state storage.

### Bug Fixes

* (rpc) [tharsis#955](https://github.com/evmos/ethermint/pull/955) Fix websocket server push duplicated messages to subscriber.
* (rpc) [tharsis#953](https://github.com/evmos/ethermint/pull/953) Add `eth_signTypedData` api support.
* (log) [tharsis#948](https://github.com/evmos/ethermint/pull/948) Redirect go-ethereum's logs to cosmos-sdk logger.
* (evm) [tharsis#884](https://github.com/evmos/ethermint/pull/884) Support multiple account types on the EVM `StateDB`.
* (rpc) [tharsis#831](https://github.com/evmos/ethermint/pull/831) Fix BaseFee value when height is specified.
* (evm) [tharsis#838](https://github.com/evmos/ethermint/pull/838) Fix splitting of trace.Memory into 32 chunks.
* (rpc) [tharsis#860](https://github.com/evmos/ethermint/pull/860) Fix `eth_getLogs` when specify blockHash without address/topics, and limit the response size.
* (rpc) [tharsis#865](https://github.com/evmos/ethermint/pull/865) Fix RPC Filter parameters being ignored
* (evm) [tharsis#871](https://github.com/evmos/ethermint/pull/871) Set correct nonce in `EthCall` and `EstimateGas` grpc query.
* (rpc) [tharsis#878](https://github.com/evmos/ethermint/pull/878) Workaround to make GetBlock RPC api report correct block gas used.
* (rpc) [tharsis#900](https://github.com/evmos/ethermint/pull/900) `newPendingTransactions` filter return ethereum tx hash.
* (rpc) [tharsis#933](https://github.com/evmos/ethermint/pull/933) Fix `newPendingTransactions` subscription deadlock when a Websocket client exits without unsubscribing and the node errors.
* (evm) [tharsis#932](https://github.com/evmos/ethermint/pull/932) Fix base fee check logic in state transition.

## [v0.9.0] - 2021-12-01

### State Machine Breaking

* (evm) [tharsis#802](https://github.com/evmos/ethermint/pull/802) Clear access list for each transaction

### Improvements

* (app) [tharsis#794](https://github.com/evmos/ethermint/pull/794) Setup in-place store migrators.
* (ci) [tharsis#784](https://github.com/evmos/ethermint/pull/784) Enable automatic backport of PRs.
* (rpc) [tharsis#786](https://github.com/evmos/ethermint/pull/786) Improve error message of `SendTransaction`/`SendRawTransaction` JSON-RPC APIs.
* (rpc) [tharsis#810](https://github.com/evmos/ethermint/pull/810) Optimize tx index lookup in web3 rpc

### Bug Fixes

* (license) [tharsis#800](https://github.com/evmos/ethermint/pull/800) Re-license project to [LGPLv3](https://choosealicense.com/licenses/lgpl-3.0/#) to comply with go-ethereum.
* (evm) [tharsis#794](https://github.com/evmos/ethermint/pull/794) Register EVM gRPC `Msg` server.
* (rpc) [tharsis#781](https://github.com/evmos/ethermint/pull/781) Fix get block invalid transactions filter.
* (rpc) [tharsis#782](https://github.com/evmos/ethermint/pull/782) Fix wrong block gas limit returned by JSON-RPC.
* (evm) [tharsis#798](https://github.com/evmos/ethermint/pull/798) Fix the semantic of `ForEachStorage` callback's return value

## [v0.8.1] - 2021-11-23

### Bug Fixes

* (feemarket) [tharsis#770](https://github.com/evmos/ethermint/pull/770) Enable fee market (EIP1559) by default.
* (rpc) [tharsis#769](https://github.com/evmos/ethermint/pull/769) Fix default Ethereum signer for JSON-RPC.

## [v0.8.0] - 2021-11-17

### State Machine Breaking

* (evm, ante) [tharsis#620](https://github.com/evmos/ethermint/pull/620) Add fee market field to EVM `Keeper` and `AnteHandler`.
* (all) [tharsis#231](https://github.com/evmos/ethermint/pull/231) Bump go-ethereum version to [`v1.10.9`](https://github.com/ethereum/go-ethereum/releases/tag/v1.10.9)
* (ante) [tharsis#703](https://github.com/evmos/ethermint/pull/703) Fix some fields in transaction are not authenticated by signature.
* (evm) [tharsis#751](https://github.com/evmos/ethermint/pull/751) don't revert gas refund logic when transaction reverted

### Features

* (rpc, evm) [tharsis#673](https://github.com/evmos/ethermint/pull/673) Use tendermint events to store fee market basefee.
* (rpc) [tharsis#624](https://github.com/evmos/ethermint/pull/624) Implement new JSON-RPC endpoints from latest geth version
* (evm) [tharsis#662](https://github.com/evmos/ethermint/pull/662) Disable basefee for non london blocks
* (cmd) [tharsis#712](https://github.com/evmos/ethermint/pull/712) add tx cli to build evm transaction
* (rpc) [tharsis#733](https://github.com/evmos/ethermint/pull/733) add JSON_RPC endpoint `personal_unpair`
* (rpc) [tharsis#734](https://github.com/evmos/ethermint/pull/734) add JSON_RPC endpoint `eth_feeHistory`
* (rpc) [tharsis#740](https://github.com/evmos/ethermint/pull/740) add JSON_RPC endpoint `personal_initializeWallet`
* (rpc) [tharsis#743](https://github.com/evmos/ethermint/pull/743) add JSON_RPC endpoint `debug_traceBlockByHash`
* (rpc) [tharsis#748](https://github.com/evmos/ethermint/pull/748) add JSON_RPC endpoint `personal_listWallets`
* (rpc) [tharsis#754](https://github.com/evmos/ethermint/pull/754) add JSON_RPC endpoint `debug_intermediateRoots`

### Bug Fixes

* (evm) [tharsis#746](https://github.com/evmos/ethermint/pull/746) Set EVM debugging based on tracer configuration.
* (app,cli) [tharsis#725](https://github.com/evmos/ethermint/pull/725) Fix cli-config for  `keys` command.
* (rpc) [tharsis#727](https://github.com/evmos/ethermint/pull/727) Decode raw transaction using RLP.
* (rpc) [tharsis#661](https://github.com/evmos/ethermint/pull/661) Fix OOM bug when creating too many filters using JSON-RPC.
* (evm) [tharsis#660](https://github.com/evmos/ethermint/pull/660) Fix `nil` pointer panic in `ApplyNativeMessage`.
* (evm, test) [tharsis#649](https://github.com/evmos/ethermint/pull/649) Test DynamicFeeTx.
* (evm) [tharsis#702](https://github.com/evmos/ethermint/pull/702) Fix panic in web3 RPC handlers
* (rpc) [tharsis#720](https://github.com/evmos/ethermint/pull/720) Fix `debug_traceTransaction` failure
* (rpc) [tharsis#741](https://github.com/evmos/ethermint/pull/741) Fix `eth_getBlockByNumberAndHash` return with non eth txs
* (rpc) [tharsis#743](https://github.com/evmos/ethermint/pull/743) Fix debug JSON RPC handler crash on non-existing block

### Improvements

* (tests) [tharsis#704](https://github.com/evmos/ethermint/pull/704) Introduce E2E testing framework for clients
* (deps) [tharsis#737](https://github.com/evmos/ethermint/pull/737) Bump ibc-go to [`v2.0.0`](https://github.com/cosmos/ibc-go/releases/tag/v2.0.0)
* (rpc) [tharsis#671](https://github.com/evmos/ethermint/pull/671) Don't pass base fee externally for `EthCall`/`EthEstimateGas` apis.
* (evm) [tharsis#674](https://github.com/evmos/ethermint/pull/674) Refactor `ApplyMessage`, remove
  `ApplyNativeMessage`.
* (rpc) [tharsis#714](https://github.com/evmos/ethermint/pull/714) remove `MsgEthereumTx` support in `TxConfig`

## [v0.7.2] - 2021-10-24

### Improvements

* (deps) [tharsis#692](https://github.com/evmos/ethermint/pull/692) Bump Cosmos SDK version to [`v0.44.3`](https://github.com/cosmos/cosmos-sdk/releases/tag/v0.44.3).
* (rpc) [tharsis#679](https://github.com/evmos/ethermint/pull/679) Fix file close handle.
* (deps) [tharsis#668](https://github.com/evmos/ethermint/pull/668) Bump Tendermint version to [`v0.34.14`](https://github.com/tendermint/tendermint/releases/tag/v0.34.14).

### Bug Fixes

* (rpc) [tharsis#667](https://github.com/evmos/ethermint/issues/667) Fix `ExpandHome` restrictions bypass

## [v0.7.1] - 2021-10-08

### Bug Fixes

* (evm) [tharsis#650](https://github.com/evmos/ethermint/pull/650) Fix panic when flattening the cache context in case transaction is reverted.
* (rpc, test) [tharsis#608](https://github.com/evmos/ethermint/pull/608) Fix rpc test.

## [v0.7.0] - 2021-10-07

### API Breaking

* (rpc) [tharsis#400](https://github.com/evmos/ethermint/issues/400) Restructure JSON-RPC directory and rename server config

### Improvements

* (deps) [tharsis#621](https://github.com/evmos/ethermint/pull/621) Bump IBC-go to [`v1.2.1`](https://github.com/cosmos/ibc-go/releases/tag/v1.2.1)
* (evm) [tharsis#613](https://github.com/evmos/ethermint/pull/613) Refactor `traceTx`
* (deps) [tharsis#610](https://github.com/evmos/ethermint/pull/610) Bump Cosmos SDK to [v0.44.1](https://github.com/cosmos/cosmos-sdk/releases/tag/v0.44.1).

### Bug Fixes

* (rpc) [tharsis#642](https://github.com/evmos/ethermint/issues/642) Fix `eth_getLogs` when string is specified in filter's from or to fields
* (evm) [tharsis#616](https://github.com/evmos/ethermint/issues/616) Fix halt on deeply nested stack of cache context. Stack is now flattened before iterating over the tx logs.
* (rpc, evm) [tharsis#614](https://github.com/evmos/ethermint/issues/614) Use JSON for (un)marshaling tx `Log`s from events.
* (rpc) [tharsis#611](https://github.com/evmos/ethermint/pull/611) Fix panic on JSON-RPC when querying for an invalid block height.
* (cmd) [tharsis#483](https://github.com/evmos/ethermint/pull/483) Use config values on genesis accounts.

## [v0.6.0] - 2021-09-29

### State Machine Breaking

* (app) [tharsis#476](https://github.com/evmos/ethermint/pull/476) Update Bech32 HRP to `ethm`.
* (evm) [tharsis#556](https://github.com/evmos/ethermint/pull/556) Remove tx logs and block bloom from chain state
* (evm) [tharsis#590](https://github.com/evmos/ethermint/pull/590) Contract storage key is not hashed anymore

### API Breaking

* (evm) [tharsis#469](https://github.com/evmos/ethermint/pull/469) Deprecate `YoloV3Block` and `EWASMBlock` from `ChainConfig`

### Features

* (evm) [tharsis#469](https://github.com/evmos/ethermint/pull/469) Support [EIP-1559](https://eips.ethereum.org/EIPS/eip-1559)
* (evm) [tharsis#417](https://github.com/evmos/ethermint/pull/417) Add `EvmHooks` for tx post-processing
* (rpc) [tharsis#506](https://github.com/evmos/ethermint/pull/506) Support for `debug_traceTransaction` RPC endpoint
* (rpc) [tharsis#555](https://github.com/evmos/ethermint/pull/555) Support for `debug_traceBlockByNumber` RPC endpoint

### Bug Fixes

* (rpc, server) [tharsis#600](https://github.com/evmos/ethermint/pull/600) Add TLS configuration for websocket API
* (rpc) [tharsis#598](https://github.com/evmos/ethermint/pull/598) Check truncation when creating a `BlockNumber` from `big.Int`
* (evm) [tharsis#597](https://github.com/evmos/ethermint/pull/597) Check for `uint64` -> `int64` block height overflow on `GetHashFn`
* (evm) [tharsis#579](https://github.com/evmos/ethermint/pull/579) Update `DeriveChainID` function to handle `v` signature values `< 35`.
* (encoding) [tharsis#478](https://github.com/evmos/ethermint/pull/478) Register `Evidence` to amino codec.
* (rpc) [tharsis#478](https://github.com/evmos/ethermint/pull/481) Getting the node configuration when calling the `miner` rpc methods.
* (cli) [tharsis#561](https://github.com/evmos/ethermint/pull/561) `Export` and `Start` commands now use the same home directory.

### Improvements

* (evm) [tharsis#461](https://github.com/evmos/ethermint/pull/461) Increase performance of `StateDB` transaction log storage (r/w).
* (evm) [tharsis#566](https://github.com/evmos/ethermint/pull/566) Introduce `stateErr` store in `StateDB` to avoid meaningless operations if any error happened before
* (rpc, evm) [tharsis#587](https://github.com/evmos/ethermint/pull/587) Apply bloom filter when query ethlogs with range of blocks
* (evm) [tharsis#586](https://github.com/evmos/ethermint/pull/586) Benchmark evm keeper

## [v0.5.0] - 2021-08-20

### State Machine Breaking

* (app, rpc) [tharsis#447](https://github.com/evmos/ethermint/pull/447) Chain ID format has been changed from `<identifier>-<epoch>` to `<identifier>_<EIP155_number>-<epoch>`
in order to clearly distinguish permanent vs impermanent components.
* (app, evm) [tharsis#434](https://github.com/evmos/ethermint/pull/434) EVM `Keeper` struct and `NewEVM` function now have a new `trace` field to define
the Tracer type used to collect execution traces from the EVM transaction execution.
* (evm) [tharsis#175](https://github.com/evmos/ethermint/issues/175) The msg `TxData` field is now represented as a `*proto.Any`.
* (evm) [tharsis#84](https://github.com/evmos/ethermint/pull/84) Remove `journal`, `CommitStateDB` and `stateObjects`.
* (rpc, evm) [tharsis#81](https://github.com/evmos/ethermint/pull/81) Remove tx `Receipt` from store and replace it with fields obtained from the Tendermint RPC client.
* (evm) [tharsis#72](https://github.com/evmos/ethermint/issues/72) Update `AccessList` to use `TransientStore` instead of map.
* (evm) [tharsis#68](https://github.com/evmos/ethermint/issues/68) Replace block hash storage map to use staking `HistoricalInfo`.
* (evm) [tharsis#276](https://github.com/evmos/ethermint/pull/276) Vm errors don't result in cosmos tx failure, just
  different tx state and events.
* (evm) [tharsis#342](https://github.com/evmos/ethermint/issues/342) Don't clear balance when resetting the account.
* (evm) [tharsis#334](https://github.com/evmos/ethermint/pull/334) Log index changed to the index in block rather than
  tx.
* (evm) [tharsis#399](https://github.com/evmos/ethermint/pull/399) Exception in sub-message call reverts the call if it's not propagated.

### API Breaking

* (proto) [tharsis#448](https://github.com/evmos/ethermint/pull/448) Bump version for all Ethermint messages to `v1`
* (server) [tharsis#434](https://github.com/evmos/ethermint/pull/434) `evm-rpc` flags and app config have been renamed to `json-rpc`.
* (proto, evm) [tharsis#207](https://github.com/evmos/ethermint/issues/207) Replace `big.Int` in favor of `sdk.Int` for `TxData` fields
* (proto, evm) [tharsis#81](https://github.com/evmos/ethermint/pull/81) gRPC Query and Tx service changes:
  * The `TxReceipt`, `TxReceiptsByBlockHeight` endpoints have been removed from the Query service.
  * The `ContractAddress`, `Bloom` have been removed from the `MsgEthereumTxResponse` and the
    response now contains the ethereum-formatted `Hash` in hex format.
* (eth) [tharsis#845](https://github.com/cosmos/ethermint/pull/845) The `eth` namespace must be included in the list of API's as default to run the rpc server without error.
* (evm) [tharsis#202](https://github.com/evmos/ethermint/pull/202) Web3 api `SendTransaction`/`SendRawTransaction` returns ethereum compatible transaction hash, and query api `GetTransaction*` also accept that.
* (rpc) [tharsis#258](https://github.com/evmos/ethermint/pull/258) Return empty `BloomFilter` instead of throwing an error when it cannot be found (`nil` or empty).
* (rpc) [tharsis#277](https://github.com/evmos/ethermint/pull/321) Fix `BloomFilter` response.

### Improvements

* (client) [tharsis#450](https://github.com/evmos/ethermint/issues/450) Add EIP55 hex address support on `debug addr` command.
* (server) [tharsis#343](https://github.com/evmos/ethermint/pull/343) Define a wrap tendermint logger `Handler` go-ethereum's `root` logger.
* (rpc) [tharsis#457](https://github.com/evmos/ethermint/pull/457) Configure RPC gas cap through app config.
* (evm) [tharsis#434](https://github.com/evmos/ethermint/pull/434) Support different `Tracer` types for the EVM.
* (deps) [tharsis#427](https://github.com/evmos/ethermint/pull/427) Bump ibc-go to [`v1.0.0`](https://github.com/cosmos/ibc-go/releases/tag/v1.0.0)
* (gRPC) [tharsis#239](https://github.com/evmos/ethermint/pull/239) Query `ChainConfig` via gRPC.
* (rpc) [tharsis#181](https://github.com/evmos/ethermint/pull/181) Use evm denomination for params on tx fee.
* (deps) [tharsis#423](https://github.com/evmos/ethermint/pull/423) Bump Cosmos SDK and Tendermint versions to [v0.43.0](https://github.com/cosmos/cosmos-sdk/releases/tag/v0.43.0) and [v0.34.11](https://github.com/tendermint/tendermint/releases/tag/v0.34.11), respectively.
* (evm) [tharsis#66](https://github.com/evmos/ethermint/issues/66) Support legacy transaction types for signing.
* (evm) [tharsis#24](https://github.com/evmos/ethermint/pull/24) Implement metrics for `MsgEthereumTx`, state transitions, `BeginBlock` and `EndBlock`.
* (rpc)  [tharsis#124](https://github.com/evmos/ethermint/issues/124) Implement `txpool_content`, `txpool_inspect` and `txpool_status` RPC methods
* (rpc) [tharsis#112](https://github.com/evmos/ethermint/pull/153) Fix `eth_coinbase` to return the ethereum address of the validator
* (rpc) [tharsis#176](https://github.com/evmos/ethermint/issues/176) Support fetching pending nonce
* (rpc) [tharsis#272](https://github.com/evmos/ethermint/pull/272) do binary search to estimate gas accurately
* (rpc) [tharsis#313](https://github.com/evmos/ethermint/pull/313) Implement internal debug namespace (Not including logger functions nor traces).
* (rpc) [tharsis#349](https://github.com/evmos/ethermint/pull/349) Implement configurable JSON-RPC APIs to manage enabled namespaces.
* (rpc) [tharsis#377](https://github.com/evmos/ethermint/pull/377) Implement `miner_` namespace. `miner_setEtherbase` and `miner_setGasPrice` are working as intended. All the other calls are not applicable and return `unsupported`.
* (eth) [tharsis#460](https://github.com/evmos/ethermint/issues/460) Add support for EIP-1898.

### Bug Fixes

* (keys) [tharsis#346](https://github.com/evmos/ethermint/pull/346) Fix `keys add` command with `--ledger` flag for the `secp256k1` signing algorithm.
* (evm) [tharsis#291](https://github.com/evmos/ethermint/pull/291) Use block proposer address (validator operator) for `COINBASE` opcode.
* (rpc) [tharsis#81](https://github.com/evmos/ethermint/pull/81) Fix transaction hashing and decoding on `eth_sendTransaction`.
* (rpc) [tharsis#45](https://github.com/evmos/ethermint/pull/45) Use `EmptyUncleHash` and `EmptyRootHash` for empty ethereum `Header` fields.

## [v0.4.1] - 2021-03-01

### API Breaking

* (faucet) [tharsis#678](https://github.com/cosmos/ethermint/pull/678) Faucet module has been removed in favor of client libraries such as [`@cosmjs/faucet`](https://github.com/cosmos/cosmjs/tree/master/packages/faucet).
* (evm) [tharsis#670](https://github.com/cosmos/ethermint/pull/670) Migrate types to the ones defined by the protobuf messages, which are required for the stargate release.

### Bug Fixes

* (evm) [tharsis#799](https://github.com/cosmos/ethermint/issues/799) Fix wrong precision in calculation of gas fee.
* (evm) [tharsis#760](https://github.com/cosmos/ethermint/issues/760) Fix Failed to call function EstimateGas.
* (evm) [tharsis#767](https://github.com/cosmos/ethermint/issues/767) Fix error of timeout when using Truffle to deploy contract.
* (evm) [tharsis#751](https://github.com/cosmos/ethermint/issues/751) Fix misused method to calculate block hash in evm related function.
* (evm) [tharsis#721](https://github.com/cosmos/ethermint/issues/721) Fix mismatch block hash in rpc response when use eht.getBlock.
* (evm) [tharsis#730](https://github.com/cosmos/ethermint/issues/730) Fix 'EIP2028' not open when Istanbul version has been enabled.
* (evm) [tharsis#749](https://github.com/cosmos/ethermint/issues/749) Fix panic in `AnteHandler` when gas price larger than 100000
* (evm) [tharsis#747](https://github.com/cosmos/ethermint/issues/747) Fix format errors in String() of QueryETHLogs
* (evm) [tharsis#742](https://github.com/cosmos/ethermint/issues/742) Add parameter check for evm query func.
* (evm) [tharsis#687](https://github.com/cosmos/ethermint/issues/687) Fix nonce check to explicitly check for the correct nonce, rather than a simple 'greater than' comparison.
* (api) [tharsis#687](https://github.com/cosmos/ethermint/issues/687) Returns error for a transaction with an incorrect nonce.
* (evm) [tharsis#674](https://github.com/cosmos/ethermint/issues/674) Reset all cache after account data has been committed in `EndBlock` to make sure every node state consistent.
* (evm) [tharsis#672](https://github.com/cosmos/ethermint/issues/672) Fix panic of `wrong Block.Header.AppHash` when restart a node with snapshot.
* (evm) [tharsis#775](https://github.com/cosmos/ethermint/issues/775) MisUse of headHash as blockHash when create EVM context.

### Features

* (api) [tharsis#821](https://github.com/cosmos/ethermint/pull/821) Individually enable the api modules. Will be implemented in the latest version of ethermint with the upcoming stargate upgrade.

### Features

* (api) [tharsis#825](https://github.com/cosmos/ethermint/pull/825) Individually enable the api modules. Will be implemented in the latest version of ethermint with the upcoming stargate upgrade.

## [v0.4.0] - 2020-12-15

### API Breaking

* (evm) [tharsis#661](https://github.com/cosmos/ethermint/pull/661) `Balance` field has been removed from the evm module's `GenesisState`.

### Features

* (rpc) [tharsis#571](https://github.com/cosmos/ethermint/pull/571) Add pending queries to JSON-RPC calls. This allows for the querying of pending transactions and other relevant information that pertains to the pending state:
  * `eth_getBalance`
  * `eth_getTransactionCount`
  * `eth_getBlockTransactionCountByNumber`
  * `eth_getBlockByNumber`
  * `eth_getTransactionByHash`
  * `eth_getTransactionByBlockNumberAndIndex`
  * `eth_sendTransaction` - the nonce will automatically update to its pending nonce (when none is explicitly provided)

### Improvements

* (evm) [tharsis#661](https://github.com/cosmos/ethermint/pull/661) Add invariant check for account balance and account nonce.
* (deps) [tharsis#654](https://github.com/cosmos/ethermint/pull/654) Bump go-ethereum version to [v1.9.25](https://github.com/ethereum/go-ethereum/releases/tag/v1.9.25)
* (evm) [tharsis#627](https://github.com/cosmos/ethermint/issues/627) Add extra EIPs parameter to apply custom EVM jump tables.

### Bug Fixes

* (evm) [tharsis#661](https://github.com/cosmos/ethermint/pull/661) Set nonce to the EVM account on genesis initialization.
* (rpc) [tharsis#648](https://github.com/cosmos/ethermint/issues/648) Fix block cumulative gas used value.
* (evm) [tharsis#621](https://github.com/cosmos/ethermint/issues/621) EVM `GenesisAccount` fields now share the same format as the auth module `Account`.
* (evm) [tharsis#618](https://github.com/cosmos/ethermint/issues/618) Add missing EVM `Context` `GetHash` field that retrieves a the header hash from a given block height.
* (app) [tharsis#617](https://github.com/cosmos/ethermint/issues/617) Fix genesis export functionality.
* (rpc) [tharsis#574](https://github.com/cosmos/ethermint/issues/574) Fix outdated version from `eth_protocolVersion`.

## [v0.3.1] - 2020-11-24

### Improvements

* (deps) [tharsis#615](https://github.com/cosmos/ethermint/pull/615) Bump Cosmos SDK version to [v0.39.2](https://github.com/cosmos/cosmos-sdk/tag/v0.39.2)
* (deps) [tharsis#610](https://github.com/cosmos/ethermint/pull/610) Update Go dependency to 1.15+.
* (evm) [tharsis#603](https://github.com/cosmos/ethermint/pull/603) Add state transition params that enable or disable the EVM `Call` and `Create` operations.
* (deps) [tharsis#602](https://github.com/cosmos/ethermint/pull/602) Bump tendermint version to [v0.33.9](https://github.com/tendermint/tendermint/releases/tag/v0.33.9)

### Bug Fixes

* (rpc) [tharsis#613](https://github.com/cosmos/ethermint/issues/613) Fix potential deadlock caused if the keyring `List` returned an error.

## [v0.3.0] - 2020-11-16

### API Breaking

* (crypto) [tharsis#559](https://github.com/cosmos/ethermint/pull/559) Refactored crypto package in preparation for the SDK's Stargate release:
  * `crypto.PubKeySecp256k1` and `crypto.PrivKeySecp256k1` are now `ethsecp256k1.PubKey` and `ethsecp256k1.PrivKey`, respectively
  * Moved SDK `SigningAlgo` implementation for Ethermint's Secp256k1 key to `crypto/hd` package.
* (rpc) [tharsis#588](https://github.com/cosmos/ethermint/pull/588) The `rpc` package has been refactored to account for the separation of each
corresponding Ethereum API namespace:
  * `rpc/namespaces/eth`: `eth` namespace. Exposes the `PublicEthereumAPI` and the `PublicFilterAPI`.
  * `rpc/namespaces/personal`: `personal` namespace. Exposes the `PrivateAccountAPI`.
  * `rpc/namespaces/net`: `net` namespace. Exposes the `PublicNetAPI`.
  * `rpc/namespaces/web3`: `web3` namespace. Exposes the `PublicWeb3API`.
* (evm) [tharsis#588](https://github.com/cosmos/ethermint/pull/588) The EVM transaction CLI has been removed in favor of the JSON-RPC.

### Improvements

* (deps) [tharsis#594](https://github.com/cosmos/ethermint/pull/594) Bump go-ethereum version to [v1.9.24](https://github.com/ethereum/go-ethereum/releases/tag/v1.9.24)

### Bug Fixes

* (ante) [tharsis#597](https://github.com/cosmos/ethermint/pull/597) Fix incorrect fee check on `AnteHandler`.
* (evm) [tharsis#583](https://github.com/cosmos/ethermint/pull/583) Fixes incorrect resetting of tx count and block bloom during `BeginBlock`, as well as gas consumption.
* (crypto) [tharsis#577](https://github.com/cosmos/ethermint/pull/577) Fix `BIP44HDPath` that did not prepend `m/` to the path. This now uses the `DefaultBaseDerivationPath` variable from go-ethereum to ensure addresses are consistent.

## [v0.2.1] - 2020-09-30

### Features

* (rpc) [tharsis#552](https://github.com/cosmos/ethermint/pull/552) Implement Eth Personal namespace `personal_importRawKey`.

### Bug fixes

* (keys) [tharsis#554](https://github.com/cosmos/ethermint/pull/554) Fix private key derivation.
* (app/ante) [tharsis#550](https://github.com/cosmos/ethermint/pull/550) Update ante handler nonce verification to accept any nonce greater than or equal to the expected nonce to allow to successive transactions.

## [v0.2.0] - 2020-09-24

### State Machine Breaking

* (app) [tharsis#540](https://github.com/cosmos/ethermint/issues/540) Chain identifier's format has been changed to match the Cosmos `chainID` [standard](https://github.com/ChainAgnostic/CAIPs/blob/master/CAIPs/caip-5.md), which is required for IBC. The epoch number of the ID is used as the EVM `chainID`.

### API Breaking

* (types) [tharsis#503](https://github.com/cosmos/ethermint/pull/503) The `types.DenomDefault` constant for `"aphoton"` has been renamed to `types.AttoPhoton`.

### Improvements

* (types) [tharsis#504](https://github.com/cosmos/ethermint/pull/504) Unmarshal a JSON `EthAccount` using an Ethereum hex address in addition to Bech32.
* (types) [tharsis#503](https://github.com/cosmos/ethermint/pull/503) Add `--coin-denom` flag to testnet command that sets the given coin denomination to SDK and Ethermint parameters.
* (types) [tharsis#502](https://github.com/cosmos/ethermint/pull/502) `EthAccount` now also exposes the Ethereum hex address in `string` format to clients.
* (types) [tharsis#494](https://github.com/cosmos/ethermint/pull/494) Update `EthAccount` public key JSON type to `string`.
* (app) [tharsis#471](https://github.com/cosmos/ethermint/pull/471) Add `x/upgrade` module for managing software updates.
* (evm) [tharsis#458](https://github.com/cosmos/ethermint/pull/458) Define parameter for token denomination used for the EVM module.
* (evm) [tharsis#443](https://github.com/cosmos/ethermint/issues/443) Support custom Ethereum `ChainConfig` params.
* (types) [tharsis#434](https://github.com/cosmos/ethermint/issues/434) Update default denomination to Atto Photon (`aphoton`).
* (types) [tharsis#515](https://github.com/cosmos/ethermint/pull/515) Update minimum gas price to be 1.

### Bug Fixes

* (ante) [tharsis#525](https://github.com/cosmos/ethermint/pull/525) Add message validation decorator to `AnteHandler` for `MsgEthereumTx`.
* (types) [tharsis#507](https://github.com/cosmos/ethermint/pull/507) Fix hardcoded `aphoton` on `EthAccount` balance getter and setter.
* (types) [tharsis#501](https://github.com/cosmos/ethermint/pull/501) Fix bech32 encoding error by using the compressed ethereum secp256k1 public key.
* (evm) [tharsis#496](https://github.com/cosmos/ethermint/pull/496) Fix bugs on `journal.revert` and `CommitStateDB.Copy`.
* (types) [tharsis#480](https://github.com/cosmos/ethermint/pull/480) Update [BIP44](https://github.com/bitcoin/bips/blob/master/bip-0044.mediawiki) coin type to `60` to satisfy [EIP84](https://github.com/ethereum/EIPs/issues/84).
* (types) [tharsis#513](https://github.com/cosmos/ethermint/pull/513) Fix simulated transaction bug that was causing a consensus error by unintentionally affecting the state.

## [v0.1.0] - 2020-08-23

### Improvements

* (sdk) [tharsis#386](https://github.com/cosmos/ethermint/pull/386) Bump Cosmos SDK version to [v0.39.1](https://github.com/cosmos/cosmos-sdk/releases/tag/v0.39.1)
* (evm) [tharsis#181](https://github.com/cosmos/ethermint/issues/181) Updated EVM module to the recommended module structure.
* (app) [tharsis#188](https://github.com/cosmos/ethermint/issues/186)  Misc cleanup:
  * (evm) Rename `EthereumTxMsg` --> `MsgEthereumTx` and `EmintMsg` --> `MsgEthermint` for consistency with SDK standards
  * Updated integration and unit tests to use `EthermintApp` as testing suite
  * Use expected `Keeper` interface for `AccountKeeper`
  * Replaced `count` type in keeper with `int`
  * Add SDK events for transactions
* [tharsis#236](https://github.com/cosmos/ethermint/pull/236) Changes from upgrade:
  * (`app/ante`) Moved `AnteHandler` implementation to `app/ante`
  * (keys) Marked `ExportEthKeyCommand` as **UNSAFE**
  * (evm) Moved `BeginBlock` and `EndBlock` to `x/evm/abci.go`
* (evm) [tharsis#255](https://github.com/cosmos/ethermint/pull/255) Add missing `GenesisState` fields and support `ExportGenesis` functionality.
* [tharsis#272](https://github.com/cosmos/ethermint/pull/272) Add `Logger` for evm module.
* [tharsis#317](https://github.com/cosmos/ethermint/pull/317) `GenesisAccount` validation.
* (evm) [tharsis#319](https://github.com/cosmos/ethermint/pull/319) Various evm improvements:
  * Add transaction `[]*ethtypes.Logs` to evm's `GenesisState` to persist logs after an upgrade.
  * Remove evm `CodeKey` and `BlockKey`in favor of a prefix `Store`.
  * Set `BlockBloom` during `EndBlock` instead of `BeginBlock`.
  * `Commit` state object and `Finalize` storage after `InitGenesis` setup.
* (rpc) [tharsis#325](https://github.com/cosmos/ethermint/pull/325) `eth_coinbase` JSON-RPC query now returns the node's validator address.

### Features

* (build) [tharsis#378](https://github.com/cosmos/ethermint/pull/378) Create multi-node, local, automated testnet setup with `make localnet-start`.
* (rpc) [tharsis#330](https://github.com/cosmos/ethermint/issues/330) Implement `PublicFilterAPI`'s `EventSystem` which subscribes to Tendermint events upon `Filter` creation.
* (rpc) [tharsis#231](https://github.com/cosmos/ethermint/issues/231) Implement `NewBlockFilter` in rpc/filters.go which instantiates a polling block filter
  * Polls for new blocks via `BlockNumber` rpc call; if block number changes, it requests the new block via `GetBlockByNumber` rpc call and adds it to its internal list of blocks
  * Update `uninstallFilter` and `getFilterChanges` accordingly
  * `uninstallFilter` stops the polling goroutine
  * `getFilterChanges` returns the filter's internal list of block hashes and resets it
* (rpc) [tharsis#54](https://github.com/cosmos/ethermint/issues/54), [tharsis#55](https://github.com/cosmos/ethermint/issues/55)
  Implement `eth_getFilterLogs` and `eth_getLogs`:
  * For a given filter, look through each block for transactions. If there are transactions in the block, get the logs from it, and filter using the filterLogs method
  * `eth_getLogs` and `eth_getFilterChanges` for log filters use the same underlying method as `eth_getFilterLogs`
  * update `HandleMsgEthereumTx` to store logs using the ethereum hash
* (app) [tharsis#187](https://github.com/cosmos/ethermint/issues/187) Add support for simulations.

### Bug Fixes

* (evm) [tharsis#767](https://github.com/cosmos/ethermint/issues/767) Fix error of timeout when using Truffle to deploy contract.
* (evm) [tharsis#751](https://github.com/cosmos/ethermint/issues/751) Fix misused method to calculate block hash in evm related function.
* (evm) [tharsis#721](https://github.com/cosmos/ethermint/issues/721) Fix mismatch block hash in rpc response when use eth.getBlock.
* (evm) [tharsis#730](https://github.com/cosmos/ethermint/issues/730) Fix 'EIP2028' not open when Istanbul version has been enabled.
* (app) [tharsis#749](https://github.com/cosmos/ethermint/issues/749) Fix panic in `AnteHandler` when gas price larger than 100000
* (rpc) [tharsis#305](https://github.com/cosmos/ethermint/issues/305) Update `eth_getTransactionCount` to check for account existence before getting sequence and return 0 as the nonce if it doesn't exist.
* (evm) [tharsis#319](https://github.com/cosmos/ethermint/pull/319) Fix `SetBlockHash` that was setting the incorrect height during `BeginBlock`.
* (evm) [tharsis#176](https://github.com/cosmos/ethermint/issues/176) Updated Web3 transaction hash from using RLP hash. Now all transaction hashes exposed are amino hashes:
  * Removes `Hash()` (RLP) function from `MsgEthereumTx` to avoid confusion or misuse in future.<|MERGE_RESOLUTION|>--- conflicted
+++ resolved
@@ -53,12 +53,9 @@
 
 ### Bug Fixes
 
-<<<<<<< HEAD
 * (evm) [\#1187](https://github.com/evmos/ethermint/pull/1187) Fix `TxIndex` value (expected 0, actual 1) when trace the first tx of a block via `debug_traceTransaction` api
-=======
 * (rpc) [\#1190](https://github.com/evmos/ethermint/issues/1190) Fix `UnmarshalJSON` panig of breaking EVM and fee market `Params`.
 * (rpc) [#1179](https://github.com/evmos/ethermint/pull/1179) Fix gas used in traceTransaction response.
->>>>>>> ffe78da3
 
 ## [v0.17.0] - 2022-06-27
 
