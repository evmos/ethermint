
<!--
Guiding Principles:

Changelogs are for humans, not machines.
There should be an entry for every single version.
The same types of changes should be grouped.
Versions and sections should be linkable.
The latest version comes first.
The release date of each version is displayed.
Mention whether you follow Semantic Versioning.

Usage:

Change log entries are to be added to the Unreleased section under the
appropriate stanza (see below). Each entry should ideally include a tag and
the Github issue reference in the following format:

* (<tag>) \#<issue-number> message

The issue numbers will later be link-ified during the release process so you do
not have to worry about including a link manually, but you can if you wish.

Types of changes (Stanzas):

"Features" for new features.
"Improvements" for changes in existing functionality.
"Deprecated" for soon-to-be removed features.
"Bug Fixes" for any bug fixes.
"Client Breaking" for breaking CLI commands and REST routes used by end-users.
"API Breaking" for breaking exported APIs used by developers building on SDK.
"State Machine Breaking" for any changes that result in a different AppState given same genesisState and txList.

Ref: https://keepachangelog.com/en/1.0.0/
-->

# Changelog

## Unreleased

### State Machine Breaking

* (deps) [#1168](https://github.com/evmos/ethermint/pull/1168) Upgrade Cosmos SDK to [`v0.46.6`]

## [v0.21.0] - 2023-01-26

### State Machine Breaking

* (feemarket) [#1509](https://github.com/evmos/ethermint/pull/1509) Deprecate usage of x/params in x/feemarket
* (evm) [#1472](https://github.com/evmos/ethermint/pull/1472) Deprecate usage of x/params in x/evm
* (deps) [#1575](https://github.com/evmos/ethermint/pull/1575) Bump ibc-go to [`v6.1.0`](https://github.com/cosmos/ibc-go/releases/tag/v6.1.0)

### Improvements

* (cli) [#1615](https://github.com/evmos/ethermint/pull/1615) Support customize db opener in `StartCmd`.
* (evm) [#1582](https://github.com/evmos/ethermint/pull/1582) Cleanup `evm` files
* (evm) [#1544](https://github.com/evmos/ethermint/pull/1544) Migrate deprecated event emitting to new `TypedEvent`
* (deps) [#1532](https://github.com/evmos/ethermint/pull/1532) Upgrade Go-Ethereum version to [`v1.10.26`](https://github.com/ethereum/go-ethereum/releases/tag/v1.10.26).

### Bug Fixes

* (upgrade) [#1617](https://github.com/evmos/ethermint/pull/1617) Refactor `evm` module's parameters to store them under a single store key
* (rpc) [#1600](https://github.com/evmos/ethermint/pull/1600) Revert changes from `TypedEvents`
* (rpc) [#1613](https://github.com/evmos/ethermint/pull/1613) Change the default json-rpc listen address to localhost.
* (rpc) [#1611](https://github.com/evmos/ethermint/pull/1611) Add missing next fee in fee history, fix wrong oldestBlock and align earliest input as ethereum.
* (proto) [#1586](https://github.com/evmos/ethermint/pull/1586) Avoid duplicate register proto type in `evm` & `feemarket`
<<<<<<< HEAD
* (rpc) [#1638](https://github.com/evmos/ethermint/pull/1638) Align query result of future block for `eth_getTransactionCount`.
=======
* (rpc) [#1639](https://github.com/evmos/ethermint/pull/1639) Align block number input behaviour for `eth_getProof` as Ethereum.
>>>>>>> 35f09d99

## [v0.20.0] - 2022-12-28

### State Machine Breaking

* (deps) [#1564](https://github.com/evmos/ethermint/pull/1564) Bump ibc-go to [`v5.2.0`](https://github.com/cosmos/ibc-go/releases/tag/v5.2.0)
* (evm) [#1272](https://github.com/evmos/ethermint/pull/1272) Implement modular interface for the EVM.
* (deps) [#1551](https://github.com/evmos/ethermint/pull/1551) Upgrade Cosmos SDK to [`v0.46.7`](https://github.com/cosmos/cosmos-sdk/releases/tag/v0.46.7).
* (feemarket) [#1194](https://github.com/evmos/ethermint/pull/1194) Apply feemarket to native cosmos tx.
* (eth) [#1346](https://github.com/evmos/ethermint/pull/1346) Added support for `sdk.Dec` and `ed25519` type on eip712.
* (evm) [#1452](https://github.com/evmos/ethermint/pull/1452) Simplify Gas Math in `ApplyTransaction`.
* (eth) [#1430](https://github.com/evmos/ethermint/pull/1430) Added support for array of type `Any` on eip712.
* (ante) [1460](https://github.com/evmos/ethermint/pull/1460) Add KV Gas config on ethereum Txs.
* (eth) [#1459](https://github.com/evmos/ethermint/pull/1459) Added support for messages with optional types omitted on eip712.
* (geth) [#1413](https://github.com/evmos/ethermint/pull/1413) Update go-ethereum version to [`v1.10.26`](https://github.com/ethereum/go-ethereum/releases/tag/v1.10.26).
* (deps) [#1419](https://github.com/evmos/ethermint/pull/1419) Add ics23 patch for dragonberry and bump iavl to v0.19.4

### API Breaking

* (ante) [#1521](https://github.com/evmos/ethermint/pull/1521) Deprecate support for legacy EIP-712 signature verification implementation via AnteHandler decorator.
* (ante) [#1214](https://github.com/evmos/ethermint/pull/1214) Set mempool priority to EVM transactions.
* (evm) [#1405](https://github.com/evmos/ethermint/pull/1405) Add parameter `chainID` to evm keeper's `EVMConfig` method, so caller can choose to not use the cached `eip155ChainID`.

### Features

* (ci) [#1528](https://github.com/evmos/ethermint/pull/1528) Add Golang dependency vulnerability checker.
* (app) [#1501](https://github.com/evmos/ethermint/pull/1501) Set default File store listener for application from [ADR38](https://docs.cosmos.network/v0.47/architecture/adr-038-state-listening)

### Improvements

* (tests) [#1507](https://github.com/evmos/ethermint/pull/1507) Remove legacy sim tests
* (feemarket) [#1508](https://github.com/evmos/ethermint/pull/1508) Remove old x/params migration logic
* (evm) [#1499](https://github.com/evmos/ethermint/pull/1499) Add Shanghai and Cancun block
* (ante) [#1455](https://github.com/evmos/ethermint/pull/1455) Refactor `AnteHandler` logic
* (evm) [#1444](https://github.com/evmos/ethermint/pull/1444) Improve performance of `eth_estimateGas`
* (ante) [#1388](https://github.com/evmos/ethermint/pull/1388) Optimize AnteHandler gas consumption
* (lint) [#1298](https://github.com/evmos/ethermint/pull/1298) 150 character line length limit, `gofumpt`, and linting
* (feemarket) [#1165](https://github.com/evmos/ethermint/pull/1165) Add hint in specs about different gas terminology in Cosmos and Ethereum.
* (cli) [#1226](https://github.com/evmos/ethermint/pull/1226) Add custom app db backend flag.
* (ante) [#1289](https://github.com/evmos/ethermint/pull/1289) Change the fallback tx priority mechanism to be based on gas price.
* (test) [#1311](https://github.com/evmos/ethermint/pull/1311) Add integration test for the `rollback` cmd
* (ledger) [#1277](https://github.com/evmos/ethermint/pull/1277) Add Ledger preprocessing transaction hook for EIP-712-signed Cosmos payloads.
* (rpc) [#1296](https://github.com/evmos/ethermint/pull/1296) Add RPC Backend unit tests.
* (rpc) [#1352](https://github.com/evmos/ethermint/pull/1352) Make the grpc queries run concurrently, don't block the consensus state machine.
* (cli) [#1360](https://github.com/evmos/ethermint/pull/1360) Introduce a new `grpc-only` flag, such that when enabled, will start the node in a query-only mode. Note, gRPC MUST be enabled with this flag.
* (rpc) [#1378](https://github.com/evmos/ethermint/pull/1378) Add support for EVM RPC metrics
* (ante) [#1390](https://github.com/evmos/ethermint/pull/1390) Added multisig tx support.
* (test) [#1396](https://github.com/evmos/ethermint/pull/1396) Increase test coverage for the EVM module `keeper`
* (ante) [#1397](https://github.com/evmos/ethermint/pull/1397) Refactor EIP-712 signature verification to support EIP-712 multi-signing.
* (deps) [#1416](https://github.com/evmos/ethermint/pull/1416) Bump Go version to `1.19`
* (cmd) [#1417](https://github.com/evmos/ethermint/pull/1417) Apply Google CLI Syntax for required and optional args.
* (deps) [#1456](https://github.com/evmos/ethermint/pull/1456) Migrate errors-related functionality from "github.com/cosmos/cosmos-sdk/types/errors" (deprecated) to "cosmossdk.io/errors"

### Bug Fixes

* (rpc) [#1561](https://github.com/evmos/ethermint/pull/1561) Fix call to `NewMnemonic` in `personal_newAccount`
* (cli) [#1550](https://github.com/evmos/ethermint/pull/1550) Fix signature algorithm validation and default for Ledger.
* (eip712) [#1543](https://github.com/evmos/ethermint/pull/1543) Improve error handling for EIP-712 encoding config initialization.
* (app) [#1505](https://github.com/evmos/ethermint/pull/1505) Setup gRPC node service with the application.
* (server) [#1497](https://github.com/evmos/ethermint/pull/1497) Fix telemetry server setup for observability
* (rpc) [#1442](https://github.com/evmos/ethermint/pull/1442) Fix decoding of `finalized` block number.
* (rpc) [#1179](https://github.com/evmos/ethermint/pull/1179) Fix gas used in traceTransaction response.
* (rpc) [#1284](https://github.com/evmos/ethermint/pull/1284) Fix internal trace response upon incomplete `eth_sendTransaction` call.
* (rpc) [#1340](https://github.com/evmos/ethermint/pull/1340) Fix error response when `eth_estimateGas` height provided is not found.
* (rpc) [#1354](https://github.com/evmos/ethermint/pull/1354) Fix grpc query failure(`BaseFee` and `EthCall`) on legacy block states.
* (cli) [#1362](https://github.com/evmos/ethermint/pull/1362) Fix `index-eth-tx` error when the indexer db is empty.
* (state) [#1320](https://github.com/evmos/ethermint/pull/1320) Fix codehash check mismatch when the code has been deleted in the evm state.
* (rpc) [#1392](https://github.com/evmos/ethermint/pull/1392) Allow fill the proposer address in json-rpc through tendermint api, and pass explicitly to grpc query handler.
* (rpc) [#1431](https://github.com/evmos/ethermint/pull/1431) Align hex-strings proof fields in `eth_getProof` as Ethereum.
* (proto) [#1466](https://github.com/evmos/ethermint/pull/1466) Fix proto scripts and upgrade them to mirror current cosmos-sdk scripts
* (rpc) [#1405](https://github.com/evmos/ethermint/pull/1405) Fix uninitialized chain ID field in gRPC requests.
* (analytics) [#1434](https://github.com/evmos/ethermint/pull/1434) Remove unbound labels from custom tendermint metrics.
* (rpc) [#1484](https://github.com/evmos/ethermint/pull/1484) Align empty account result for old blocks as ethereum instead of return account not found error.
* (rpc) [#1503](https://github.com/evmos/ethermint/pull/1503) Fix block hashes returned on JSON-RPC filter `eth_newBlockFilter`.
* (rpc) [#1557](https://github.com/evmos/ethermint/pull/1557) Patch GasUsed before the fix of revert gas refund logic when transaction reverted for `eth_getTransactionReceipt`.
* (ante) [#1566](https://github.com/evmos/ethermint/pull/1566) Fix `gasWanted` on `EthGasConsumeDecorator` ante handler when running transaction in `ReCheckMode`
* (rpc) [#1591](https://github.com/evmos/ethermint/pull/1591) Fix block number returned in opcode for debug trace related api.

## [v0.19.3] - 2022-10-14

* (deps) [1381](https://github.com/evmos/ethermint/pull/1381) Bump sdk to `v0.45.9`

## [v0.19.2] - 2022-08-29

### Improvements

* (deps) [1301](https://github.com/evmos/ethermint/pull/1301) Bump Cosmos SDK to `v0.45.8`, Tendermint to `v0.34.21`, IAVL to `v0.19.1` & store options

## [v0.19.1] - 2022-08-26

### State Machine Breaking

* (eth) [#1305](https://github.com/evmos/ethermint/pull/1305) Added support for optional params, basic types arrays and `time` type on eip712.

## [v0.19.0] - 2022-08-15

### State Machine Breaking

* (deps) [#1159](https://github.com/evmos/ethermint/pull/1159) Bump Geth version to `v1.10.19`.
* (ante) [#1176](https://github.com/evmos/ethermint/pull/1176) Fix invalid tx hashes; Remove `Size_` field and validate `Hash`/`From` fields in ante handler,
  recompute eth tx hashes in JSON-RPC APIs to fix old blocks.
* (ante) [#1173](https://github.com/evmos/ethermint/pull/1173) Make `NewAnteHandler` return error if input is invalid

### API Breaking

* (rpc) [#1121](https://github.com/tharsis/ethermint/pull/1121) Implement Ethereum tx indexer

### Bug Fixes

* (rpc) [#1179](https://github.com/evmos/ethermint/pull/1179) Fix gas used in `debug_traceTransaction` response.

### Improvements

* (test) [#1196](https://github.com/evmos/ethermint/pull/1196) Integration tests setup
* (test) [#1199](https://github.com/evmos/ethermint/pull/1199) Add backend test suite with mock gRPC query client
* (test) [#1189](https://github.com/evmos/ethermint/pull/1189) JSON-RPC unit tests
* (test) [#1212](https://github.com/evmos/ethermint/pull/1212) Prune node integration tests
* (test) [#1207](https://github.com/evmos/ethermint/pull/1207) JSON-RPC types integration tests
* (test) [#1218](https://github.com/evmos/ethermint/pull/1218) Restructure JSON-RPC API
* (rpc) [#1229](https://github.com/evmos/ethermint/pull/1229) Add support for configuring RPC `MaxOpenConnections`
* (cli) [#1230](https://github.com/evmos/ethermint/pull/1230) Remove redundant positional height parameter from feemarket's query cli.
* (test)[#1233](https://github.com/evmos/ethermint/pull/1233) Add filters integration tests

## [v0.18.0] - 2022-08-04

### State Machine Breaking

* (evm) [\#1234](https://github.com/evmos/ethermint/pull/1234) Fix [CVE-2022-35936](https://github.com/evmos/ethermint/security/advisories/GHSA-f92v-grc2-w2fg) security vulnerability.
* (evm) [\#1174](https://github.com/evmos/ethermint/pull/1174) Don't allow eth txs with 0 in mempool.

### Improvements

* (ante) [\#1208](https://github.com/evmos/ethermint/pull/1208) Change default `MaxGasWanted` value.

## [v0.17.2] - 2022-07-26

### Bug Fixes

* (rpc) [\#1190](https://github.com/evmos/ethermint/issues/1190) Fix `UnmarshalJSON` panic of breaking EVM and fee market `Params`.
* (evm) [\#1187](https://github.com/evmos/ethermint/pull/1187) Fix `TxIndex` value (expected 0, actual 1) when trace the first tx of a block via `debug_traceTransaction` API.

## [v0.17.1] - 2022-07-13

### Improvements

* (rpc) [\#1169](https://github.com/evmos/ethermint/pull/1169) Remove unnecessary queries from `getBlockNumber` function

## [v0.17.0] - 2022-06-27

### State Machine Breaking

* (evm) [\#1128](https://github.com/evmos/ethermint/pull/1128) Clear tx logs if tx failed in post processing hooks
* (evm) [\#1124](https://github.com/evmos/ethermint/pull/1124) Reject non-replay-protected tx in `AnteHandler` to prevent replay attack

### API Breaking

* (rpc) [\#1126](https://github.com/evmos/ethermint/pull/1126) Make some JSON-RPC APIS work for pruned nodes.
* (rpc) [\#1143](https://github.com/evmos/ethermint/pull/1143) Restrict unprotected txs on the node JSON-RPC configuration.
* (all) [\#1137](https://github.com/evmos/ethermint/pull/1137) Rename go module to `evmos/ethermint`

### API Breaking

- (json-rpc) [tharsis#1121](https://github.com/tharsis/ethermint/pull/1121) Store eth tx index separately

### Improvements

* (deps) [\#1147](https://github.com/evmos/ethermint/pull/1147) Bump Go version to `1.18`.
* (feemarket) [\#1135](https://github.com/evmos/ethermint/pull/1135) Set lower bound of base fee to min gas price param
* (evm) [\#1142](https://github.com/evmos/ethermint/pull/1142) Rename `RejectUnprotectedTx` to `AllowUnprotectedTxs` for consistency with go-ethereum.

### Bug Fixes

* (rpc) [\#1138](https://github.com/evmos/ethermint/pull/1138) Fix GasPrice calculation with relation to `MinGasPrice`

## [v0.16.1] - 2022-06-09

### Improvements

* (feemarket) [\#1120](https://github.com/evmos/ethermint/pull/1120) Make `min-gas-multiplier` parameter accept zero value

### Bug Fixes

* (evm) [\#1118](https://github.com/evmos/ethermint/pull/1118) Fix `Type()` `Account` method `EmptyCodeHash` comparison

## [v0.16.0] - 2022-06-06

### State Machine Breaking

* (feemarket) [tharsis#1105](https://github.com/evmos/ethermint/pull/1105) Update `BaseFee` calculation based on `GasWanted` instead of `GasUsed`.

### API Breaking

* (feemarket) [tharsis#1104](https://github.com/evmos/ethermint/pull/1104) Enforce a minimum gas price for Cosmos and EVM transactions through the `MinGasPrice` parameter.
* (rpc) [tharsis#1081](https://github.com/evmos/ethermint/pull/1081) Deduplicate some json-rpc logic codes, cleanup several dead functions.
* (ante) [tharsis#1062](https://github.com/evmos/ethermint/pull/1062) Emit event of eth tx hash in ante handler to support query failed transactions.
* (analytics) [tharsis#1106](https://github.com/evmos/ethermint/pull/1106) Update telemetry to Ethermint modules.
* (rpc) [tharsis#1108](https://github.com/evmos/ethermint/pull/1108) Update GetGasPrice RPC endpoint with global `MinGasPrice`

### Improvements

* (cli) [tharsis#1086](https://github.com/evmos/ethermint/pull/1086) Add rollback command.
* (specs) [tharsis#1095](https://github.com/evmos/ethermint/pull/1095) Add more evm specs concepts.
* (evm) [tharsis#1101](https://github.com/evmos/ethermint/pull/1101) Add tx_type, gas and counter telemetry for ethereum txs.

### Bug Fixes

* (rpc) [tharsis#1082](https://github.com/evmos/ethermint/pull/1082) fix gas price returned in getTransaction api.
* (evm) [tharsis#1088](https://github.com/evmos/ethermint/pull/1088) Fix ability to append log in tx post processing.
* (rpc) [tharsis#1081](https://github.com/evmos/ethermint/pull/1081) fix `debug_getBlockRlp`/`debug_printBlock` don't filter failed transactions.
* (ante) [tharsis#1111](https://github.com/evmos/ethermint/pull/1111) Move CanTransfer decorator before GasConsume decorator
* (types) [tharsis#1112](https://github.com/evmos/ethermint/pull/1112) Add `GetBaseAccount` to avoid invalid account error when create vesting account.

## [v0.15.0] - 2022-05-09

### State Machine Breaking

* (ante) [tharsis#1060](https://github.com/evmos/ethermint/pull/1060) Check `EnableCreate`/`EnableCall` in `AnteHandler` to short-circuit EVM transactions.
* (evm) [tharsis#1087](https://github.com/evmos/ethermint/pull/1087) Minimum GasUsed proportional to GasLimit and `MinGasDenominator` EVM module param.

### API Breaking

* (rpc) [tharsis#1070](https://github.com/evmos/ethermint/pull/1070) Refactor `rpc/` package:
  * `Backend` interface is now `BackendI`, which implements `EVMBackend` (for Ethereum namespaces) and `CosmosBackend` (for Cosmos namespaces)
  * Previous `EVMBackend` type is now `Backend`, which is the concrete implementation of `BackendI`
  * Move `rpc/ethereum/types` -> `rpc/types`
  * Move `rpc/ethereum/backend` -> `rpc/backend`
  * Move `rpc/ethereum/namespaces` -> `rpc/namespaces/ethereum`
* (rpc) [tharsis#1068](https://github.com/evmos/ethermint/pull/1068) Fix London hard-fork check logic in JSON-RPC APIs.

### Improvements

* (ci, evm) [tharsis#1063](https://github.com/evmos/ethermint/pull/1063) Run simulations on CI.

### Bug Fixes

* (rpc) [tharsis#1059](https://github.com/evmos/ethermint/pull/1059) Remove unnecessary event filtering logic on the `eth_baseFee` JSON-RPC endpoint.

## [v0.14.0] - 2022-04-19

### API Breaking

* (evm) [tharsis#1051](https://github.com/evmos/ethermint/pull/1051) Context block height fix on TraceTx. Removes `tx_index` on `QueryTraceTxRequest` proto type.
* (evm) [tharsis#1091](https://github.com/evmos/ethermint/pull/1091) Add query params command on EVM Module

### Improvements

* (deps) [tharsis#1046](https://github.com/evmos/ethermint/pull/1046) Bump Cosmos SDK version to [`v0.45.3`](https://github.com/cosmos/cosmos-sdk/releases/tag/v0.45.3)
* (rpc) [tharsis#1056](https://github.com/evmos/ethermint/pull/1056) Make json-rpc namespaces extensible

### Bug Fixes

* (rpc) [tharsis#1050](https://github.com/evmos/ethermint/pull/1050) `eth_getBlockByNumber` fix on batch transactions
* (app) [tharsis#658](https://github.com/evmos/ethermint/issues/658) Support simulations for the EVM.

## [v0.13.0] - 2022-04-05

### API Breaking

* (evm) [tharsis#1027](https://github.com/evmos/ethermint/pull/1027) Change the `PostTxProcessing` hook interface to include the full message data.
* (feemarket) [tharsis#1026](https://github.com/evmos/ethermint/pull/1026) Fix REST endpoints to use `/ethermint/feemarket/*` instead of `/feemarket/evm/*`.

### Improvements

* (deps) [tharsis#1029](https://github.com/evmos/ethermint/pull/1029) Bump Cosmos SDK version to [`v0.45.2`](https://github.com/cosmos/cosmos-sdk/releases/tag/v0.45.2)
* (evm) [tharsis#1025](https://github.com/evmos/ethermint/pull/1025) Allow to append logs after a post processing hook.

## [v0.12.2] - 2022-03-30

### Bug Fixes

* (feemarket) [tharsis#1021](https://github.com/evmos/ethermint/pull/1021) Fix fee market migration.

## [v0.12.1] - 2022-03-29

### Bug Fixes

* (evm) [tharsis#1016](https://github.com/evmos/ethermint/pull/1016) Update validate basic check for storage state.

## [v0.12.0] - 2022-03-24

### Bug Fixes

* (rpc) [tharsis#1012](https://github.com/evmos/ethermint/pull/1012) fix the tx hash in filter entries created by `eth_newPendingTransactionFilter`.
* (rpc) [tharsis#1006](https://github.com/evmos/ethermint/pull/1006) Use `string` as the parameters type to correct ambiguous results.
* (ante) [tharsis#1004](https://github.com/evmos/ethermint/pull/1004) Make `MaxTxGasWanted` configurable.
* (ante) [tharsis#991](https://github.com/evmos/ethermint/pull/991) Set an upper bound to gasWanted to prevent DoS attack.
* (rpc) [tharsis#990](https://github.com/evmos/ethermint/pull/990) Calculate reward values from all `MsgEthereumTx` from a block in `eth_feeHistory`.

## [v0.11.0] - 2022-03-06

### State Machine Breaking

* (ante) [tharsis#964](https://github.com/evmos/ethermint/pull/964) add NewInfiniteGasMeterWithLimit for storing the user provided gas limit. Fixes block's consumed gas calculation in the block creation phase.

### Bug Fixes

* (rpc) [tharsis#975](https://github.com/evmos/ethermint/pull/975) Fix unexpected `nil` values for `reward`, returned by `EffectiveGasTipValue(blockBaseFee)` in the `eth_feeHistory` RPC method.

### Improvements

* (rpc) [tharsis#979](https://github.com/evmos/ethermint/pull/979) Add configurable timeouts to http server
* (rpc) [tharsis#988](https://github.com/evmos/ethermint/pull/988) json-rpc server always use local rpc client

## [v0.10.1] - 2022-03-04

### Bug Fixes

* (rpc) [tharsis#970](https://github.com/evmos/ethermint/pull/970) Fix unexpected nil reward values on `eth_feeHistory` response
* (evm) [tharsis#529](https://github.com/evmos/ethermint/issues/529) Add support return value on trace tx response.

### Improvements

* (rpc) [tharsis#968](https://github.com/evmos/ethermint/pull/968) Add some buffer to returned gas price to provide better default UX for client.

## [v0.10.0] - 2022-02-26

### API Breaking

* (ante) [tharsis#866](https://github.com/evmos/ethermint/pull/866) `NewAnteHandler` constructor now receives a `HandlerOptions` field.
* (evm) [tharsis#849](https://github.com/evmos/ethermint/pull/849) `PostTxProcessing` hook now takes an Ethereum tx `Receipt` and a `from` `Address` as arguments.
* (ante) [tharsis#916](https://github.com/evmos/ethermint/pull/916) Don't check min-gas-price for eth tx if london hardfork enabled and feemarket enabled.

### State Machine Breaking

* (deps) [tharsis#912](https://github.com/evmos/ethermint/pull/912) Bump Cosmos SDK version to [`v0.45.1`](https://github.com/cosmos/cosmos-sdk/releases/tag/v0.45.1)
* (evm) [tharsis#840](https://github.com/evmos/ethermint/pull/840) Store empty topics as empty array rather than nil.
* (feemarket) [tharsis#822](https://github.com/evmos/ethermint/pull/822) Update EIP1559 base fee in `BeginBlock`.
* (evm) [tharsis#817](https://github.com/evmos/ethermint/pull/817) Use `effectiveGasPrice` in ante handler, add `effectiveGasPrice` to tx receipt.
* (evm) [tharsis#808](https://github.com/evmos/ethermint/issues/808) increase nonce in ante handler for contract creation transaction.
* (evm) [tharsis#851](https://github.com/evmos/ethermint/pull/851) fix contract address used in EVM, this issue is caused by [tharsis#808](https://github.com/evmos/ethermint/issues/808).
* (evm)  Reject invalid `MsgEthereumTx` wrapping tx
* (evm)  Fix `SelfDestruct` opcode by deleting account code and state.
* (feemarket) [tharsis#855](https://github.com/evmos/ethermint/pull/855) Consistent `BaseFee` check logic.
* (evm) [tharsis#729](https://github.com/evmos/ethermint/pull/729) Refactor EVM `StateDB` implementation.
* (evm) [tharsis#945](https://github.com/evmos/ethermint/pull/945) Bumb Go-ethereum version to [`v1.10.16`](https://github.com/ethereum/go-ethereum/releases/tag/v1.10.16)

### Features

* (ante) [tharsis#950](https://github.com/evmos/ethermint/pull/950) Add support for EIP712 signed Cosmos transactions

### Improvements

* (types) [tharsis#884](https://github.com/evmos/ethermint/pull/884) Introduce a new `EthAccountI` interface for EVM-compatible account types.
* (types) [tharsis#849](https://github.com/evmos/ethermint/pull/849) Add `Type` function to distinguish EOAs from Contract accounts.
* (evm) [tharsis#826](https://github.com/evmos/ethermint/issues/826) Improve allocation of bytes of `tx.To` address.
* (evm) [tharsis#827](https://github.com/evmos/ethermint/issues/827) Speed up creation of event logs by using the slice insertion idiom with indices.
* (ante) [tharsis#819](https://github.com/evmos/ethermint/pull/819) Remove redundant ante handlers
* (app) [tharsis#873](https://github.com/evmos/ethermint/pull/873) Validate code hash in GenesisAccount
* (evm) [tharsis#901](https://github.com/evmos/ethermint/pull/901) Support multiple `MsgEthereumTx` in single tx.
* (config) [tharsis#908](https://github.com/evmos/ethermint/pull/908) Add `api.enable` flag for Cosmos SDK Rest server
* (feemarket) [tharsis#919](https://github.com/evmos/ethermint/pull/919) Initialize baseFee in default genesis state.
* (feemarket) [tharsis#943](https://github.com/evmos/ethermint/pull/943) Store the base fee as a module param instead of using state storage.

### Bug Fixes

* (rpc) [tharsis#955](https://github.com/evmos/ethermint/pull/955) Fix websocket server push duplicated messages to subscriber.
* (rpc) [tharsis#953](https://github.com/evmos/ethermint/pull/953) Add `eth_signTypedData` api support.
* (log) [tharsis#948](https://github.com/evmos/ethermint/pull/948) Redirect go-ethereum's logs to cosmos-sdk logger.
* (evm) [tharsis#884](https://github.com/evmos/ethermint/pull/884) Support multiple account types on the EVM `StateDB`.
* (rpc) [tharsis#831](https://github.com/evmos/ethermint/pull/831) Fix BaseFee value when height is specified.
* (evm) [tharsis#838](https://github.com/evmos/ethermint/pull/838) Fix splitting of trace.Memory into 32 chunks.
* (rpc) [tharsis#860](https://github.com/evmos/ethermint/pull/860) Fix `eth_getLogs` when specify blockHash without address/topics, and limit the response size.
* (rpc) [tharsis#865](https://github.com/evmos/ethermint/pull/865) Fix RPC Filter parameters being ignored
* (evm) [tharsis#871](https://github.com/evmos/ethermint/pull/871) Set correct nonce in `EthCall` and `EstimateGas` grpc query.
* (rpc) [tharsis#878](https://github.com/evmos/ethermint/pull/878) Workaround to make GetBlock RPC api report correct block gas used.
* (rpc) [tharsis#900](https://github.com/evmos/ethermint/pull/900) `newPendingTransactions` filter return ethereum tx hash.
* (rpc) [tharsis#933](https://github.com/evmos/ethermint/pull/933) Fix `newPendingTransactions` subscription deadlock when a Websocket client exits without unsubscribing and the node errors.
* (evm) [tharsis#932](https://github.com/evmos/ethermint/pull/932) Fix base fee check logic in state transition.

## [v0.9.0] - 2021-12-01

### State Machine Breaking

* (evm) [tharsis#802](https://github.com/evmos/ethermint/pull/802) Clear access list for each transaction

### Improvements

* (app) [tharsis#794](https://github.com/evmos/ethermint/pull/794) Setup in-place store migrators.
* (ci) [tharsis#784](https://github.com/evmos/ethermint/pull/784) Enable automatic backport of PRs.
* (rpc) [tharsis#786](https://github.com/evmos/ethermint/pull/786) Improve error message of `SendTransaction`/`SendRawTransaction` JSON-RPC APIs.
* (rpc) [tharsis#810](https://github.com/evmos/ethermint/pull/810) Optimize tx index lookup in web3 rpc

### Bug Fixes

* (license) [tharsis#800](https://github.com/evmos/ethermint/pull/800) Re-license project to [LGPLv3](https://choosealicense.com/licenses/lgpl-3.0/#) to comply with go-ethereum.
* (evm) [tharsis#794](https://github.com/evmos/ethermint/pull/794) Register EVM gRPC `Msg` server.
* (rpc) [tharsis#781](https://github.com/evmos/ethermint/pull/781) Fix get block invalid transactions filter.
* (rpc) [tharsis#782](https://github.com/evmos/ethermint/pull/782) Fix wrong block gas limit returned by JSON-RPC.
* (evm) [tharsis#798](https://github.com/evmos/ethermint/pull/798) Fix the semantic of `ForEachStorage` callback's return value

## [v0.8.1] - 2021-11-23

### Bug Fixes

* (feemarket) [tharsis#770](https://github.com/evmos/ethermint/pull/770) Enable fee market (EIP1559) by default.
* (rpc) [tharsis#769](https://github.com/evmos/ethermint/pull/769) Fix default Ethereum signer for JSON-RPC.

## [v0.8.0] - 2021-11-17

### State Machine Breaking

* (evm, ante) [tharsis#620](https://github.com/evmos/ethermint/pull/620) Add fee market field to EVM `Keeper` and `AnteHandler`.
* (all) [tharsis#231](https://github.com/evmos/ethermint/pull/231) Bump go-ethereum version to [`v1.10.9`](https://github.com/ethereum/go-ethereum/releases/tag/v1.10.9)
* (ante) [tharsis#703](https://github.com/evmos/ethermint/pull/703) Fix some fields in transaction are not authenticated by signature.
* (evm) [tharsis#751](https://github.com/evmos/ethermint/pull/751) don't revert gas refund logic when transaction reverted

### Features

* (rpc, evm) [tharsis#673](https://github.com/evmos/ethermint/pull/673) Use tendermint events to store fee market basefee.
* (rpc) [tharsis#624](https://github.com/evmos/ethermint/pull/624) Implement new JSON-RPC endpoints from latest geth version
* (evm) [tharsis#662](https://github.com/evmos/ethermint/pull/662) Disable basefee for non london blocks
* (cmd) [tharsis#712](https://github.com/evmos/ethermint/pull/712) add tx cli to build evm transaction
* (rpc) [tharsis#733](https://github.com/evmos/ethermint/pull/733) add JSON_RPC endpoint `personal_unpair`
* (rpc) [tharsis#734](https://github.com/evmos/ethermint/pull/734) add JSON_RPC endpoint `eth_feeHistory`
* (rpc) [tharsis#740](https://github.com/evmos/ethermint/pull/740) add JSON_RPC endpoint `personal_initializeWallet`
* (rpc) [tharsis#743](https://github.com/evmos/ethermint/pull/743) add JSON_RPC endpoint `debug_traceBlockByHash`
* (rpc) [tharsis#748](https://github.com/evmos/ethermint/pull/748) add JSON_RPC endpoint `personal_listWallets`
* (rpc) [tharsis#754](https://github.com/evmos/ethermint/pull/754) add JSON_RPC endpoint `debug_intermediateRoots`

### Bug Fixes

* (evm) [tharsis#746](https://github.com/evmos/ethermint/pull/746) Set EVM debugging based on tracer configuration.
* (app,cli) [tharsis#725](https://github.com/evmos/ethermint/pull/725) Fix cli-config for  `keys` command.
* (rpc) [tharsis#727](https://github.com/evmos/ethermint/pull/727) Decode raw transaction using RLP.
* (rpc) [tharsis#661](https://github.com/evmos/ethermint/pull/661) Fix OOM bug when creating too many filters using JSON-RPC.
* (evm) [tharsis#660](https://github.com/evmos/ethermint/pull/660) Fix `nil` pointer panic in `ApplyNativeMessage`.
* (evm, test) [tharsis#649](https://github.com/evmos/ethermint/pull/649) Test DynamicFeeTx.
* (evm) [tharsis#702](https://github.com/evmos/ethermint/pull/702) Fix panic in web3 RPC handlers
* (rpc) [tharsis#720](https://github.com/evmos/ethermint/pull/720) Fix `debug_traceTransaction` failure
* (rpc) [tharsis#741](https://github.com/evmos/ethermint/pull/741) Fix `eth_getBlockByNumberAndHash` return with non eth txs
* (rpc) [tharsis#743](https://github.com/evmos/ethermint/pull/743) Fix debug JSON RPC handler crash on non-existing block

### Improvements

* (tests) [tharsis#704](https://github.com/evmos/ethermint/pull/704) Introduce E2E testing framework for clients
* (deps) [tharsis#737](https://github.com/evmos/ethermint/pull/737) Bump ibc-go to [`v2.0.0`](https://github.com/cosmos/ibc-go/releases/tag/v2.0.0)
* (rpc) [tharsis#671](https://github.com/evmos/ethermint/pull/671) Don't pass base fee externally for `EthCall`/`EthEstimateGas` apis.
* (evm) [tharsis#674](https://github.com/evmos/ethermint/pull/674) Refactor `ApplyMessage`, remove
  `ApplyNativeMessage`.
* (rpc) [tharsis#714](https://github.com/evmos/ethermint/pull/714) remove `MsgEthereumTx` support in `TxConfig`

## [v0.7.2] - 2021-10-24

### Improvements

* (deps) [tharsis#692](https://github.com/evmos/ethermint/pull/692) Bump Cosmos SDK version to [`v0.44.3`](https://github.com/cosmos/cosmos-sdk/releases/tag/v0.44.3).
* (rpc) [tharsis#679](https://github.com/evmos/ethermint/pull/679) Fix file close handle.
* (deps) [tharsis#668](https://github.com/evmos/ethermint/pull/668) Bump Tendermint version to [`v0.34.14`](https://github.com/tendermint/tendermint/releases/tag/v0.34.14).

### Bug Fixes

* (rpc) [tharsis#667](https://github.com/evmos/ethermint/issues/667) Fix `ExpandHome` restrictions bypass

## [v0.7.1] - 2021-10-08

### Bug Fixes

* (evm) [tharsis#650](https://github.com/evmos/ethermint/pull/650) Fix panic when flattening the cache context in case transaction is reverted.
* (rpc, test) [tharsis#608](https://github.com/evmos/ethermint/pull/608) Fix rpc test.

## [v0.7.0] - 2021-10-07

### API Breaking

* (rpc) [tharsis#400](https://github.com/evmos/ethermint/issues/400) Restructure JSON-RPC directory and rename server config

### Improvements

* (deps) [tharsis#621](https://github.com/evmos/ethermint/pull/621) Bump IBC-go to [`v1.2.1`](https://github.com/cosmos/ibc-go/releases/tag/v1.2.1)
* (evm) [tharsis#613](https://github.com/evmos/ethermint/pull/613) Refactor `traceTx`
* (deps) [tharsis#610](https://github.com/evmos/ethermint/pull/610) Bump Cosmos SDK to [v0.44.1](https://github.com/cosmos/cosmos-sdk/releases/tag/v0.44.1).

### Bug Fixes

* (rpc) [tharsis#642](https://github.com/evmos/ethermint/issues/642) Fix `eth_getLogs` when string is specified in filter's from or to fields
* (evm) [tharsis#616](https://github.com/evmos/ethermint/issues/616) Fix halt on deeply nested stack of cache context. Stack is now flattened before iterating over the tx logs.
* (rpc, evm) [tharsis#614](https://github.com/evmos/ethermint/issues/614) Use JSON for (un)marshaling tx `Log`s from events.
* (rpc) [tharsis#611](https://github.com/evmos/ethermint/pull/611) Fix panic on JSON-RPC when querying for an invalid block height.
* (cmd) [tharsis#483](https://github.com/evmos/ethermint/pull/483) Use config values on genesis accounts.

## [v0.6.0] - 2021-09-29

### State Machine Breaking

* (app) [tharsis#476](https://github.com/evmos/ethermint/pull/476) Update Bech32 HRP to `ethm`.
* (evm) [tharsis#556](https://github.com/evmos/ethermint/pull/556) Remove tx logs and block bloom from chain state
* (evm) [tharsis#590](https://github.com/evmos/ethermint/pull/590) Contract storage key is not hashed anymore

### API Breaking

* (evm) [tharsis#469](https://github.com/evmos/ethermint/pull/469) Deprecate `YoloV3Block` and `EWASMBlock` from `ChainConfig`

### Features

* (evm) [tharsis#469](https://github.com/evmos/ethermint/pull/469) Support [EIP-1559](https://eips.ethereum.org/EIPS/eip-1559)
* (evm) [tharsis#417](https://github.com/evmos/ethermint/pull/417) Add `EvmHooks` for tx post-processing
* (rpc) [tharsis#506](https://github.com/evmos/ethermint/pull/506) Support for `debug_traceTransaction` RPC endpoint
* (rpc) [tharsis#555](https://github.com/evmos/ethermint/pull/555) Support for `debug_traceBlockByNumber` RPC endpoint

### Bug Fixes

* (rpc, server) [tharsis#600](https://github.com/evmos/ethermint/pull/600) Add TLS configuration for websocket API
* (rpc) [tharsis#598](https://github.com/evmos/ethermint/pull/598) Check truncation when creating a `BlockNumber` from `big.Int`
* (evm) [tharsis#597](https://github.com/evmos/ethermint/pull/597) Check for `uint64` -> `int64` block height overflow on `GetHashFn`
* (evm) [tharsis#579](https://github.com/evmos/ethermint/pull/579) Update `DeriveChainID` function to handle `v` signature values `< 35`.
* (encoding) [tharsis#478](https://github.com/evmos/ethermint/pull/478) Register `Evidence` to amino codec.
* (rpc) [tharsis#478](https://github.com/evmos/ethermint/pull/481) Getting the node configuration when calling the `miner` rpc methods.
* (cli) [tharsis#561](https://github.com/evmos/ethermint/pull/561) `Export` and `Start` commands now use the same home directory.

### Improvements

* (evm) [tharsis#461](https://github.com/evmos/ethermint/pull/461) Increase performance of `StateDB` transaction log storage (r/w).
* (evm) [tharsis#566](https://github.com/evmos/ethermint/pull/566) Introduce `stateErr` store in `StateDB` to avoid meaningless operations if any error happened before
* (rpc, evm) [tharsis#587](https://github.com/evmos/ethermint/pull/587) Apply bloom filter when query ethlogs with range of blocks
* (evm) [tharsis#586](https://github.com/evmos/ethermint/pull/586) Benchmark evm keeper

## [v0.5.0] - 2021-08-20

### State Machine Breaking

* (app, rpc) [tharsis#447](https://github.com/evmos/ethermint/pull/447) Chain ID format has been changed from `<identifier>-<epoch>` to `<identifier>_<EIP155_number>-<epoch>`
in order to clearly distinguish permanent vs impermanent components.
* (app, evm) [tharsis#434](https://github.com/evmos/ethermint/pull/434) EVM `Keeper` struct and `NewEVM` function now have a new `trace` field to define
the Tracer type used to collect execution traces from the EVM transaction execution.
* (evm) [tharsis#175](https://github.com/evmos/ethermint/issues/175) The msg `TxData` field is now represented as a `*proto.Any`.
* (evm) [tharsis#84](https://github.com/evmos/ethermint/pull/84) Remove `journal`, `CommitStateDB` and `stateObjects`.
* (rpc, evm) [tharsis#81](https://github.com/evmos/ethermint/pull/81) Remove tx `Receipt` from store and replace it with fields obtained from the Tendermint RPC client.
* (evm) [tharsis#72](https://github.com/evmos/ethermint/issues/72) Update `AccessList` to use `TransientStore` instead of map.
* (evm) [tharsis#68](https://github.com/evmos/ethermint/issues/68) Replace block hash storage map to use staking `HistoricalInfo`.
* (evm) [tharsis#276](https://github.com/evmos/ethermint/pull/276) Vm errors don't result in cosmos tx failure, just
  different tx state and events.
* (evm) [tharsis#342](https://github.com/evmos/ethermint/issues/342) Don't clear balance when resetting the account.
* (evm) [tharsis#334](https://github.com/evmos/ethermint/pull/334) Log index changed to the index in block rather than
  tx.
* (evm) [tharsis#399](https://github.com/evmos/ethermint/pull/399) Exception in sub-message call reverts the call if it's not propagated.

### API Breaking

* (proto) [tharsis#448](https://github.com/evmos/ethermint/pull/448) Bump version for all Ethermint messages to `v1`
* (server) [tharsis#434](https://github.com/evmos/ethermint/pull/434) `evm-rpc` flags and app config have been renamed to `json-rpc`.
* (proto, evm) [tharsis#207](https://github.com/evmos/ethermint/issues/207) Replace `big.Int` in favor of `sdk.Int` for `TxData` fields
* (proto, evm) [tharsis#81](https://github.com/evmos/ethermint/pull/81) gRPC Query and Tx service changes:
  * The `TxReceipt`, `TxReceiptsByBlockHeight` endpoints have been removed from the Query service.
  * The `ContractAddress`, `Bloom` have been removed from the `MsgEthereumTxResponse` and the
    response now contains the ethereum-formatted `Hash` in hex format.
* (eth) [tharsis#845](https://github.com/cosmos/ethermint/pull/845) The `eth` namespace must be included in the list of API's as default to run the rpc server without error.
* (evm) [tharsis#202](https://github.com/evmos/ethermint/pull/202) Web3 api `SendTransaction`/`SendRawTransaction` returns ethereum compatible transaction hash, and query api `GetTransaction*` also accept that.
* (rpc) [tharsis#258](https://github.com/evmos/ethermint/pull/258) Return empty `BloomFilter` instead of throwing an error when it cannot be found (`nil` or empty).
* (rpc) [tharsis#277](https://github.com/evmos/ethermint/pull/321) Fix `BloomFilter` response.

### Improvements

* (client) [tharsis#450](https://github.com/evmos/ethermint/issues/450) Add EIP55 hex address support on `debug addr` command.
* (server) [tharsis#343](https://github.com/evmos/ethermint/pull/343) Define a wrap tendermint logger `Handler` go-ethereum's `root` logger.
* (rpc) [tharsis#457](https://github.com/evmos/ethermint/pull/457) Configure RPC gas cap through app config.
* (evm) [tharsis#434](https://github.com/evmos/ethermint/pull/434) Support different `Tracer` types for the EVM.
* (deps) [tharsis#427](https://github.com/evmos/ethermint/pull/427) Bump ibc-go to [`v1.0.0`](https://github.com/cosmos/ibc-go/releases/tag/v1.0.0)
* (gRPC) [tharsis#239](https://github.com/evmos/ethermint/pull/239) Query `ChainConfig` via gRPC.
* (rpc) [tharsis#181](https://github.com/evmos/ethermint/pull/181) Use evm denomination for params on tx fee.
* (deps) [tharsis#423](https://github.com/evmos/ethermint/pull/423) Bump Cosmos SDK and Tendermint versions to [v0.43.0](https://github.com/cosmos/cosmos-sdk/releases/tag/v0.43.0) and [v0.34.11](https://github.com/tendermint/tendermint/releases/tag/v0.34.11), respectively.
* (evm) [tharsis#66](https://github.com/evmos/ethermint/issues/66) Support legacy transaction types for signing.
* (evm) [tharsis#24](https://github.com/evmos/ethermint/pull/24) Implement metrics for `MsgEthereumTx`, state transitions, `BeginBlock` and `EndBlock`.
* (rpc)  [tharsis#124](https://github.com/evmos/ethermint/issues/124) Implement `txpool_content`, `txpool_inspect` and `txpool_status` RPC methods
* (rpc) [tharsis#112](https://github.com/evmos/ethermint/pull/153) Fix `eth_coinbase` to return the ethereum address of the validator
* (rpc) [tharsis#176](https://github.com/evmos/ethermint/issues/176) Support fetching pending nonce
* (rpc) [tharsis#272](https://github.com/evmos/ethermint/pull/272) do binary search to estimate gas accurately
* (rpc) [tharsis#313](https://github.com/evmos/ethermint/pull/313) Implement internal debug namespace (Not including logger functions nor traces).
* (rpc) [tharsis#349](https://github.com/evmos/ethermint/pull/349) Implement configurable JSON-RPC APIs to manage enabled namespaces.
* (rpc) [tharsis#377](https://github.com/evmos/ethermint/pull/377) Implement `miner_` namespace. `miner_setEtherbase` and `miner_setGasPrice` are working as intended. All the other calls are not applicable and return `unsupported`.
* (eth) [tharsis#460](https://github.com/evmos/ethermint/issues/460) Add support for EIP-1898.

### Bug Fixes

* (keys) [tharsis#346](https://github.com/evmos/ethermint/pull/346) Fix `keys add` command with `--ledger` flag for the `secp256k1` signing algorithm.
* (evm) [tharsis#291](https://github.com/evmos/ethermint/pull/291) Use block proposer address (validator operator) for `COINBASE` opcode.
* (rpc) [tharsis#81](https://github.com/evmos/ethermint/pull/81) Fix transaction hashing and decoding on `eth_sendTransaction`.
* (rpc) [tharsis#45](https://github.com/evmos/ethermint/pull/45) Use `EmptyUncleHash` and `EmptyRootHash` for empty ethereum `Header` fields.

## [v0.4.1] - 2021-03-01

### API Breaking

* (faucet) [tharsis#678](https://github.com/cosmos/ethermint/pull/678) Faucet module has been removed in favor of client libraries such as [`@cosmjs/faucet`](https://github.com/cosmos/cosmjs/tree/master/packages/faucet).
* (evm) [tharsis#670](https://github.com/cosmos/ethermint/pull/670) Migrate types to the ones defined by the protobuf messages, which are required for the stargate release.

### Bug Fixes

* (evm) [tharsis#799](https://github.com/cosmos/ethermint/issues/799) Fix wrong precision in calculation of gas fee.
* (evm) [tharsis#760](https://github.com/cosmos/ethermint/issues/760) Fix Failed to call function EstimateGas.
* (evm) [tharsis#767](https://github.com/cosmos/ethermint/issues/767) Fix error of timeout when using Truffle to deploy contract.
* (evm) [tharsis#751](https://github.com/cosmos/ethermint/issues/751) Fix misused method to calculate block hash in evm related function.
* (evm) [tharsis#721](https://github.com/cosmos/ethermint/issues/721) Fix mismatch block hash in rpc response when use eht.getBlock.
* (evm) [tharsis#730](https://github.com/cosmos/ethermint/issues/730) Fix 'EIP2028' not open when Istanbul version has been enabled.
* (evm) [tharsis#749](https://github.com/cosmos/ethermint/issues/749) Fix panic in `AnteHandler` when gas price larger than 100000
* (evm) [tharsis#747](https://github.com/cosmos/ethermint/issues/747) Fix format errors in String() of QueryETHLogs
* (evm) [tharsis#742](https://github.com/cosmos/ethermint/issues/742) Add parameter check for evm query func.
* (evm) [tharsis#687](https://github.com/cosmos/ethermint/issues/687) Fix nonce check to explicitly check for the correct nonce, rather than a simple 'greater than' comparison.
* (api) [tharsis#687](https://github.com/cosmos/ethermint/issues/687) Returns error for a transaction with an incorrect nonce.
* (evm) [tharsis#674](https://github.com/cosmos/ethermint/issues/674) Reset all cache after account data has been committed in `EndBlock` to make sure every node state consistent.
* (evm) [tharsis#672](https://github.com/cosmos/ethermint/issues/672) Fix panic of `wrong Block.Header.AppHash` when restart a node with snapshot.
* (evm) [tharsis#775](https://github.com/cosmos/ethermint/issues/775) MisUse of headHash as blockHash when create EVM context.

### Features

* (api) [tharsis#821](https://github.com/cosmos/ethermint/pull/821) Individually enable the api modules. Will be implemented in the latest version of ethermint with the upcoming stargate upgrade.

### Features

* (api) [tharsis#825](https://github.com/cosmos/ethermint/pull/825) Individually enable the api modules. Will be implemented in the latest version of ethermint with the upcoming stargate upgrade.

## [v0.4.0] - 2020-12-15

### API Breaking

* (evm) [tharsis#661](https://github.com/cosmos/ethermint/pull/661) `Balance` field has been removed from the evm module's `GenesisState`.

### Features

* (rpc) [tharsis#571](https://github.com/cosmos/ethermint/pull/571) Add pending queries to JSON-RPC calls. This allows for the querying of pending transactions and other relevant information that pertains to the pending state:
  * `eth_getBalance`
  * `eth_getTransactionCount`
  * `eth_getBlockTransactionCountByNumber`
  * `eth_getBlockByNumber`
  * `eth_getTransactionByHash`
  * `eth_getTransactionByBlockNumberAndIndex`
  * `eth_sendTransaction` - the nonce will automatically update to its pending nonce (when none is explicitly provided)

### Improvements

* (evm) [tharsis#661](https://github.com/cosmos/ethermint/pull/661) Add invariant check for account balance and account nonce.
* (deps) [tharsis#654](https://github.com/cosmos/ethermint/pull/654) Bump go-ethereum version to [v1.9.25](https://github.com/ethereum/go-ethereum/releases/tag/v1.9.25)
* (evm) [tharsis#627](https://github.com/cosmos/ethermint/issues/627) Add extra EIPs parameter to apply custom EVM jump tables.

### Bug Fixes

* (evm) [tharsis#661](https://github.com/cosmos/ethermint/pull/661) Set nonce to the EVM account on genesis initialization.
* (rpc) [tharsis#648](https://github.com/cosmos/ethermint/issues/648) Fix block cumulative gas used value.
* (evm) [tharsis#621](https://github.com/cosmos/ethermint/issues/621) EVM `GenesisAccount` fields now share the same format as the auth module `Account`.
* (evm) [tharsis#618](https://github.com/cosmos/ethermint/issues/618) Add missing EVM `Context` `GetHash` field that retrieves a the header hash from a given block height.
* (app) [tharsis#617](https://github.com/cosmos/ethermint/issues/617) Fix genesis export functionality.
* (rpc) [tharsis#574](https://github.com/cosmos/ethermint/issues/574) Fix outdated version from `eth_protocolVersion`.

## [v0.3.1] - 2020-11-24

### Improvements

* (deps) [tharsis#615](https://github.com/cosmos/ethermint/pull/615) Bump Cosmos SDK version to [v0.39.2](https://github.com/cosmos/cosmos-sdk/releases/tag/v0.39.2)
* (deps) [tharsis#610](https://github.com/cosmos/ethermint/pull/610) Update Go dependency to 1.15+.
* (evm) [tharsis#603](https://github.com/cosmos/ethermint/pull/603) Add state transition params that enable or disable the EVM `Call` and `Create` operations.
* (deps) [tharsis#602](https://github.com/cosmos/ethermint/pull/602) Bump tendermint version to [v0.33.9](https://github.com/tendermint/tendermint/releases/tag/v0.33.9)

### Bug Fixes

* (rpc) [tharsis#613](https://github.com/cosmos/ethermint/issues/613) Fix potential deadlock caused if the keyring `List` returned an error.

## [v0.3.0] - 2020-11-16

### API Breaking

* (crypto) [tharsis#559](https://github.com/cosmos/ethermint/pull/559) Refactored crypto package in preparation for the SDK's Stargate release:
  * `crypto.PubKeySecp256k1` and `crypto.PrivKeySecp256k1` are now `ethsecp256k1.PubKey` and `ethsecp256k1.PrivKey`, respectively
  * Moved SDK `SigningAlgo` implementation for Ethermint's Secp256k1 key to `crypto/hd` package.
* (rpc) [tharsis#588](https://github.com/cosmos/ethermint/pull/588) The `rpc` package has been refactored to account for the separation of each
corresponding Ethereum API namespace:
  * `rpc/namespaces/eth`: `eth` namespace. Exposes the `PublicEthereumAPI` and the `PublicFilterAPI`.
  * `rpc/namespaces/personal`: `personal` namespace. Exposes the `PrivateAccountAPI`.
  * `rpc/namespaces/net`: `net` namespace. Exposes the `PublicNetAPI`.
  * `rpc/namespaces/web3`: `web3` namespace. Exposes the `PublicWeb3API`.
* (evm) [tharsis#588](https://github.com/cosmos/ethermint/pull/588) The EVM transaction CLI has been removed in favor of the JSON-RPC.

### Improvements

* (deps) [tharsis#594](https://github.com/cosmos/ethermint/pull/594) Bump go-ethereum version to [v1.9.24](https://github.com/ethereum/go-ethereum/releases/tag/v1.9.24)

### Bug Fixes

* (ante) [tharsis#597](https://github.com/cosmos/ethermint/pull/597) Fix incorrect fee check on `AnteHandler`.
* (evm) [tharsis#583](https://github.com/cosmos/ethermint/pull/583) Fixes incorrect resetting of tx count and block bloom during `BeginBlock`, as well as gas consumption.
* (crypto) [tharsis#577](https://github.com/cosmos/ethermint/pull/577) Fix `BIP44HDPath` that did not prepend `m/` to the path. This now uses the `DefaultBaseDerivationPath` variable from go-ethereum to ensure addresses are consistent.

## [v0.2.1] - 2020-09-30

### Features

* (rpc) [tharsis#552](https://github.com/cosmos/ethermint/pull/552) Implement Eth Personal namespace `personal_importRawKey`.

### Bug fixes

* (keys) [tharsis#554](https://github.com/cosmos/ethermint/pull/554) Fix private key derivation.
* (app/ante) [tharsis#550](https://github.com/cosmos/ethermint/pull/550) Update ante handler nonce verification to accept any nonce greater than or equal to the expected nonce to allow to successive transactions.

## [v0.2.0] - 2020-09-24

### State Machine Breaking

* (app) [tharsis#540](https://github.com/cosmos/ethermint/issues/540) Chain identifier's format has been changed to match the Cosmos `chainID` [standard](https://github.com/ChainAgnostic/CAIPs/blob/master/CAIPs/caip-5.md), which is required for IBC. The epoch number of the ID is used as the EVM `chainID`.

### API Breaking

* (types) [tharsis#503](https://github.com/cosmos/ethermint/pull/503) The `types.DenomDefault` constant for `"aphoton"` has been renamed to `types.AttoPhoton`.

### Improvements

* (types) [tharsis#504](https://github.com/cosmos/ethermint/pull/504) Unmarshal a JSON `EthAccount` using an Ethereum hex address in addition to Bech32.
* (types) [tharsis#503](https://github.com/cosmos/ethermint/pull/503) Add `--coin-denom` flag to testnet command that sets the given coin denomination to SDK and Ethermint parameters.
* (types) [tharsis#502](https://github.com/cosmos/ethermint/pull/502) `EthAccount` now also exposes the Ethereum hex address in `string` format to clients.
* (types) [tharsis#494](https://github.com/cosmos/ethermint/pull/494) Update `EthAccount` public key JSON type to `string`.
* (app) [tharsis#471](https://github.com/cosmos/ethermint/pull/471) Add `x/upgrade` module for managing software updates.
* (evm) [tharsis#458](https://github.com/cosmos/ethermint/pull/458) Define parameter for token denomination used for the EVM module.
* (evm) [tharsis#443](https://github.com/cosmos/ethermint/issues/443) Support custom Ethereum `ChainConfig` params.
* (types) [tharsis#434](https://github.com/cosmos/ethermint/issues/434) Update default denomination to Atto Photon (`aphoton`).
* (types) [tharsis#515](https://github.com/cosmos/ethermint/pull/515) Update minimum gas price to be 1.

### Bug Fixes

* (ante) [tharsis#525](https://github.com/cosmos/ethermint/pull/525) Add message validation decorator to `AnteHandler` for `MsgEthereumTx`.
* (types) [tharsis#507](https://github.com/cosmos/ethermint/pull/507) Fix hardcoded `aphoton` on `EthAccount` balance getter and setter.
* (types) [tharsis#501](https://github.com/cosmos/ethermint/pull/501) Fix bech32 encoding error by using the compressed ethereum secp256k1 public key.
* (evm) [tharsis#496](https://github.com/cosmos/ethermint/pull/496) Fix bugs on `journal.revert` and `CommitStateDB.Copy`.
* (types) [tharsis#480](https://github.com/cosmos/ethermint/pull/480) Update [BIP44](https://github.com/bitcoin/bips/blob/master/bip-0044.mediawiki) coin type to `60` to satisfy [EIP84](https://github.com/ethereum/EIPs/issues/84).
* (types) [tharsis#513](https://github.com/cosmos/ethermint/pull/513) Fix simulated transaction bug that was causing a consensus error by unintentionally affecting the state.

## [v0.1.0] - 2020-08-23

### Improvements

* (sdk) [tharsis#386](https://github.com/cosmos/ethermint/pull/386) Bump Cosmos SDK version to [v0.39.1](https://github.com/cosmos/cosmos-sdk/releases/tag/v0.39.1)
* (evm) [tharsis#181](https://github.com/cosmos/ethermint/issues/181) Updated EVM module to the recommended module structure.
* (app) [tharsis#188](https://github.com/cosmos/ethermint/issues/186)  Misc cleanup:
  * (evm) Rename `EthereumTxMsg` --> `MsgEthereumTx` and `EmintMsg` --> `MsgEthermint` for consistency with SDK standards
  * Updated integration and unit tests to use `EthermintApp` as testing suite
  * Use expected `Keeper` interface for `AccountKeeper`
  * Replaced `count` type in keeper with `int`
  * Add SDK events for transactions
* [tharsis#236](https://github.com/cosmos/ethermint/pull/236) Changes from upgrade:
  * (`app/ante`) Moved `AnteHandler` implementation to `app/ante`
  * (keys) Marked `ExportEthKeyCommand` as **UNSAFE**
  * (evm) Moved `BeginBlock` and `EndBlock` to `x/evm/abci.go`
* (evm) [tharsis#255](https://github.com/cosmos/ethermint/pull/255) Add missing `GenesisState` fields and support `ExportGenesis` functionality.
* [tharsis#272](https://github.com/cosmos/ethermint/pull/272) Add `Logger` for evm module.
* [tharsis#317](https://github.com/cosmos/ethermint/pull/317) `GenesisAccount` validation.
* (evm) [tharsis#319](https://github.com/cosmos/ethermint/pull/319) Various evm improvements:
  * Add transaction `[]*ethtypes.Logs` to evm's `GenesisState` to persist logs after an upgrade.
  * Remove evm `CodeKey` and `BlockKey`in favor of a prefix `Store`.
  * Set `BlockBloom` during `EndBlock` instead of `BeginBlock`.
  * `Commit` state object and `Finalize` storage after `InitGenesis` setup.
* (rpc) [tharsis#325](https://github.com/cosmos/ethermint/pull/325) `eth_coinbase` JSON-RPC query now returns the node's validator address.

### Features

* (build) [tharsis#378](https://github.com/cosmos/ethermint/pull/378) Create multi-node, local, automated testnet setup with `make localnet-start`.
* (rpc) [tharsis#330](https://github.com/cosmos/ethermint/issues/330) Implement `PublicFilterAPI`'s `EventSystem` which subscribes to Tendermint events upon `Filter` creation.
* (rpc) [tharsis#231](https://github.com/cosmos/ethermint/issues/231) Implement `NewBlockFilter` in rpc/filters.go which instantiates a polling block filter
  * Polls for new blocks via `BlockNumber` rpc call; if block number changes, it requests the new block via `GetBlockByNumber` rpc call and adds it to its internal list of blocks
  * Update `uninstallFilter` and `getFilterChanges` accordingly
  * `uninstallFilter` stops the polling goroutine
  * `getFilterChanges` returns the filter's internal list of block hashes and resets it
* (rpc) [tharsis#54](https://github.com/cosmos/ethermint/issues/54), [tharsis#55](https://github.com/cosmos/ethermint/issues/55)
  Implement `eth_getFilterLogs` and `eth_getLogs`:
  * For a given filter, look through each block for transactions. If there are transactions in the block, get the logs from it, and filter using the filterLogs method
  * `eth_getLogs` and `eth_getFilterChanges` for log filters use the same underlying method as `eth_getFilterLogs`
  * update `HandleMsgEthereumTx` to store logs using the ethereum hash
* (app) [tharsis#187](https://github.com/cosmos/ethermint/issues/187) Add support for simulations.

### Bug Fixes

* (evm) [tharsis#767](https://github.com/cosmos/ethermint/issues/767) Fix error of timeout when using Truffle to deploy contract.
* (evm) [tharsis#751](https://github.com/cosmos/ethermint/issues/751) Fix misused method to calculate block hash in evm related function.
* (evm) [tharsis#721](https://github.com/cosmos/ethermint/issues/721) Fix mismatch block hash in rpc response when use eth.getBlock.
* (evm) [tharsis#730](https://github.com/cosmos/ethermint/issues/730) Fix 'EIP2028' not open when Istanbul version has been enabled.
* (app) [tharsis#749](https://github.com/cosmos/ethermint/issues/749) Fix panic in `AnteHandler` when gas price larger than 100000
* (rpc) [tharsis#305](https://github.com/cosmos/ethermint/issues/305) Update `eth_getTransactionCount` to check for account existence before getting sequence and return 0 as the nonce if it doesn't exist.
* (evm) [tharsis#319](https://github.com/cosmos/ethermint/pull/319) Fix `SetBlockHash` that was setting the incorrect height during `BeginBlock`.
* (evm) [tharsis#176](https://github.com/cosmos/ethermint/issues/176) Updated Web3 transaction hash from using RLP hash. Now all transaction hashes exposed are amino hashes:
  * Removes `Hash()` (RLP) function from `MsgEthereumTx` to avoid confusion or misuse in future.<|MERGE_RESOLUTION|>--- conflicted
+++ resolved
@@ -64,11 +64,8 @@
 * (rpc) [#1613](https://github.com/evmos/ethermint/pull/1613) Change the default json-rpc listen address to localhost.
 * (rpc) [#1611](https://github.com/evmos/ethermint/pull/1611) Add missing next fee in fee history, fix wrong oldestBlock and align earliest input as ethereum.
 * (proto) [#1586](https://github.com/evmos/ethermint/pull/1586) Avoid duplicate register proto type in `evm` & `feemarket`
-<<<<<<< HEAD
 * (rpc) [#1638](https://github.com/evmos/ethermint/pull/1638) Align query result of future block for `eth_getTransactionCount`.
-=======
 * (rpc) [#1639](https://github.com/evmos/ethermint/pull/1639) Align block number input behaviour for `eth_getProof` as Ethereum.
->>>>>>> 35f09d99
 
 ## [v0.20.0] - 2022-12-28
 
