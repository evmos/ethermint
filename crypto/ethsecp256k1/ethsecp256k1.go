--- conflicted
+++ resolved
@@ -213,26 +213,15 @@
 }
 
 // Verifies the signature as an EIP-712 signature by first converting the message payload
-<<<<<<< HEAD
-// to an EIP-712 hashed object, performing ECDSA verification on the hash. This is to support
-// signing a Cosmos payload using EIP-712.
-func (pubKey PubKey) verifySignatureAsEIP712(msg, sig []byte) bool {
-	eip712Hash, err := eip712.GetEIP712HashForMsg(msg)
-=======
 // to EIP-712 object bytes, then performing ECDSA verification on the hash. This is to support
 // signing a Cosmos payload using EIP-712.
 func (pubKey PubKey) verifySignatureAsEIP712(msg, sig []byte) bool {
 	eip712Bytes, err := eip712.GetEIP712BytesForMsg(msg)
->>>>>>> 3b2f9fcf
 	if err != nil {
 		return false
 	}
 
-<<<<<<< HEAD
-	return pubKey.verifySignatureECDSA(eip712Hash, sig)
-=======
 	return pubKey.verifySignatureECDSA(eip712Bytes, sig)
->>>>>>> 3b2f9fcf
 }
 
 // Perform standard ECDSA signature verification for the given raw bytes and signature.
