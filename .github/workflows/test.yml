--- conflicted
+++ resolved
@@ -158,11 +158,7 @@
       - uses: actions/setup-go@v2.1.4
         with:
           go-version: 1.17
-<<<<<<< HEAD
-      - uses: actions/checkout@v2.4.0
-=======
       - uses: actions/checkout@v3
->>>>>>> caa1c5a6
       - uses: technote-space/get-diff-action@v6.0.1
         with:
           PATTERNS: |
