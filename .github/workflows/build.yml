--- conflicted
+++ resolved
@@ -17,11 +17,7 @@
     runs-on: ubuntu-latest
     steps:
       - uses: actions/checkout@v3
-<<<<<<< HEAD
-      - uses: actions/setup-go@v2
-=======
       - uses: actions/setup-go@v3
->>>>>>> 8fe8072a
         with:
           go-version: 1.17
           check-latest: true
