--- conflicted
+++ resolved
@@ -16,11 +16,7 @@
       # Required: setup-go, for all versions v3.0.0+ of golangci-lint
       - uses: actions/setup-go@v3
         with:
-<<<<<<< HEAD
-          go-version: 1.18.3
-=======
           go-version: 1.19
->>>>>>> 87f70c3b
       - uses: actions/checkout@v3
       - uses: technote-space/get-diff-action@v6.1.1
         with:
